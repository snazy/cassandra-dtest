--- conflicted
+++ resolved
@@ -7,15 +7,9 @@
 from dse import ConsistencyLevel
 from nose.plugins.attrib import attr
 
-<<<<<<< HEAD
 from dtest import Tester, debug
-from tools.assertions import assert_almost_equal
+from tools.assertions import assert_almost_equal, assert_all, assert_none
 from tools.data import create_cf, create_ks, insert_c1c2, query_c1c2
-=======
-from dtest import Tester, debug, create_ks, create_cf
-from tools.assertions import assert_almost_equal, assert_all, assert_none
-from tools.data import insert_c1c2, query_c1c2
->>>>>>> 788cf04f
 from tools.decorators import no_vnodes, since
 
 
