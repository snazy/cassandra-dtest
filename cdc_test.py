from __future__ import division

import errno
import os
import shutil
import time
import uuid
from collections import namedtuple
from itertools import izip as zip
from itertools import repeat

from cassandra import WriteFailure
from cassandra.concurrent import (execute_concurrent,
                                  execute_concurrent_with_args)
from ccmlib.node import Node
from nose.tools import assert_equal, assert_less_equal

<<<<<<< HEAD
from dtest import Tester, debug
from tools.data import rows_to_list, create_ks
=======
from dtest import Tester, create_ks, debug
from tools.data import rows_to_list
>>>>>>> fab539e1
from tools.decorators import known_failure, since
from tools.files import size_of_files_in_dir
from tools.funcutils import get_rate_limited_function
from tools.hacks import advance_to_next_cl_segment

_16_uuid_column_spec = (
    'a uuid PRIMARY KEY, b uuid, c uuid, d uuid, e uuid, f uuid, g uuid, '
    'h uuid, i uuid, j uuid, k uuid, l uuid, m uuid, n uuid, o uuid, '
    'p uuid'
)


def _insert_rows(session, table_name, insert_stmt, values):
    prepared_insert = session.prepare(insert_stmt)
    values = list(values)  # in case values is a generator
    execute_concurrent(session, ((prepared_insert, x) for x in values),
                       concurrency=500, raise_on_first_error=True)

    data_loaded = rows_to_list(session.execute('SELECT * FROM ' + table_name))
    debug('{n} rows inserted into {table_name}'.format(n=len(data_loaded), table_name=table_name))
    # use assert_equal over assert_length_equal to avoid printing out
    # potentially large lists
    assert_equal(len(values), len(data_loaded))
    return data_loaded


def _move_contents(source_dir, dest_dir, verbose=True):
    for source_filename in os.listdir(source_dir):
        source_path, dest_path = (os.path.join(source_dir, source_filename),
                                  os.path.join(dest_dir, source_filename))
        if verbose:
            debug('moving {} to {}'.format(source_path, dest_path))
        shutil.move(source_path, dest_path)


def _get_16_uuid_insert_stmt(ks_name, table_name):
    return (
        'INSERT INTO {ks_name}.{table_name} '
        '(a, b, c, d, e, f, g, h, i, j, k, l, m, n, o, p) '
        'VALUES (uuid(), uuid(), uuid(), uuid(), uuid(), '
        'uuid(), uuid(), uuid(), uuid(), uuid(), uuid(), '
        'uuid(), uuid(), uuid(), uuid(), uuid())'
    ).format(ks_name=ks_name, table_name=table_name)


def _get_create_table_statement(ks_name, table_name, column_spec, options=None):
    if options:
        options_pairs = ('{k}={v}'.format(k=k, v=v) for (k, v) in options.iteritems())
        options_string = 'WITH ' + ' AND '.join(options_pairs)
    else:
        options_string = ''

    return (
        'CREATE TABLE ' + ks_name + '.' + table_name + ' '
        '(' + column_spec + ') ' + options_string
    )


def _write_to_cdc_WriteFailure(session, insert_stmt):
    prepared = session.prepare(insert_stmt)
    start, rows_loaded, error_found = time.time(), 0, False
    rate_limited_debug = get_rate_limited_function(debug, 5)
    while not error_found:
        # We want to fail if inserting data takes too long. Locally this
        # takes about 10s, but let's be generous.
        assert_less_equal(
            (time.time() - start), 600,
            "It's taken more than 10 minutes to reach a WriteFailure trying "
            'to overrun the space designated for CDC commitlogs. This could '
            "be because data isn't being written quickly enough in this "
            'environment, or because C* is failing to reject writes when '
            'it should.'
        )

        # If we haven't logged from here in the last 5s, do so.
        rate_limited_debug(
            '  data load step has lasted {s:.2f}s, '
            'loaded {r} rows'.format(s=(time.time() - start), r=rows_loaded))

        batch_results = list(execute_concurrent(
            session,
            ((prepared, ()) for _ in range(1000)),
            concurrency=500,
            # Don't propagate errors to the main thread. We expect at least
            # one WriteFailure, so we handle it below as part of the
            # results recieved from this method.
            raise_on_first_error=False
        ))

        # Here, we track the number of inserted values by getting the
        # number of successfully completed statements...
        rows_loaded += len([br for br in batch_results if br[0]])
        # then, we make sure that the only failures are the expected
        # WriteFailures.
        assert_equal([],
                     [result for (success, result) in batch_results
                      if not success and not isinstance(result, WriteFailure)])
        # Finally, if we find a WriteFailure, that means we've inserted all
        # the CDC data we can and so we flip error_found to exit the loop.
        if any(isinstance(result, WriteFailure) for (_, result) in batch_results):
            debug("write failed (presumably because we've overrun "
                  'designated CDC commitlog space) after '
                  'loading {r} rows in {s:.2f}s'.format(
                      r=rows_loaded,
                      s=time.time() - start))
            error_found = True
    return rows_loaded


_TableInfoNamedtuple = namedtuple('TableInfoNamedtuple', [
    # required
    'ks_name', 'table_name', 'column_spec',
    # optional
    'options', 'insert_stmt',
    # derived
    'name', 'create_stmt'
])


class TableInfo(_TableInfoNamedtuple):
    __slots__ = ()

    def __new__(cls, ks_name, table_name, column_spec, options=None, insert_stmt=None):
        name = ks_name + '.' + table_name
        create_stmt = _get_create_table_statement(ks_name, table_name, column_spec, options)
        self = super(TableInfo, cls).__new__(
            cls,
            # required
            ks_name=ks_name, table_name=table_name, column_spec=column_spec,
            # optional
            options=options, insert_stmt=insert_stmt,
            # derived
            name=name, create_stmt=create_stmt
        )
        return self


def _set_cdc_on_table(session, table_name, value, ks_name=None):
    """
    Uses <session> to set CDC to <value> on <ks_name>.<table_name>.
    """
    table_string = ks_name + '.' + table_name if ks_name else table_name
    value_string = 'true' if value else 'false'
    stmt = 'ALTER TABLE ' + table_string + ' WITH CDC = ' + value_string

    debug(stmt)
    session.execute(stmt)


def _get_set_cdc_func(session, ks_name, table_name):
    """
    Close over a session, keyspace name, and table name and return a function
    that takes enables CDC on that keyspace if its argument is truthy and
    otherwise disables it.
    """
    def set_cdc(value):
        return _set_cdc_on_table(
            session=session,
            ks_name=ks_name, table_name=table_name,
            value=value
        )
    return set_cdc


def _get_commitlog_files(node_path):
    commitlog_dir = os.path.join(node_path, 'commitlogs')
    return {
        os.path.join(commitlog_dir, name)
        for name in os.listdir(commitlog_dir)
    }


def _get_cdc_raw_files(node_path, cdc_raw_dir_name='cdc_raw'):
    commitlog_dir = os.path.join(node_path, cdc_raw_dir_name)
    return {
        os.path.join(commitlog_dir, name)
        for name in os.listdir(commitlog_dir)
    }


@since('3.8')
class TestCDC(Tester):
    """
    @jira_ticket CASSANDRA-8844

    Test the correctness of some features of CDC, Change Data Capture, which
    provides a view of the commitlog on tables for which it is enabled.
    """

    def _create_temp_dir(self, dir_name, verbose=True):
        """
        Create a directory that will be deleted when this test class is torn
        down.
        """
        if verbose:
            debug('creating ' + dir_name)
        try:
            os.mkdir(dir_name)
        except OSError as e:
            if e.errno != errno.EEXIST:
                debug(dir_name + ' already exists. removing and recreating.')
                shutil.rmtree(dir_name)
                os.mkdir(dir_name)
            else:
                raise e

        def debug_and_rmtree():
            shutil.rmtree(dir_name)
            debug(dir_name + ' removed')

        self.addCleanup(debug_and_rmtree)

    def prepare(self, ks_name,
                table_name=None, cdc_enabled_table=None,
                gc_grace_seconds=None,
                column_spec=None,
                configuration_overrides=None,
                table_id=None):
        """
        Create a 1-node cluster, start it, create a keyspace, and if
        <table_name>, create a table in that keyspace. If <cdc_enabled_table>,
        that table is created with CDC enabled. If <column_spec>, use that
        string to specify the schema of the table -- for example, a valid value
        is 'a int PRIMARY KEY, b int'. The <configuration_overrides> is
        treated as a dict-like object and passed to
        self.cluster.set_configuration_options.
        """
        config_defaults = {
            'cdc_enabled': True,
            # we want to be able to generate new segments quickly
            'commitlog_segment_size_in_mb': 2,
        }
        if configuration_overrides is None:
            configuration_overrides = {}
        self.cluster.populate(1)
        self.cluster.set_configuration_options(dict(config_defaults, **configuration_overrides))
        self.cluster.start()
        node = self.cluster.nodelist()[0]
        session = self.patient_cql_connection(node)
        create_ks(session, ks_name, rf=1)

        if table_name is not None:
            self.assertIsNotNone(cdc_enabled_table, 'if creating a table in prepare, must specify whether or not CDC is enabled on it')
            self.assertIsNotNone(column_spec, 'if creating a table in prepare, must specify its schema')
            options = {}
            if gc_grace_seconds is not None:
                options['gc_grace_seconds'] = gc_grace_seconds
            if table_id is not None:
                options['id'] = table_id
            if cdc_enabled_table:
                options['cdc'] = 'true'
            stmt = _get_create_table_statement(
                ks_name, table_name, column_spec,
                options=options
            )
            debug(stmt)
            session.execute(stmt)

        return node, session

    def _assert_cdc_data_readable_on_round_trip(self, start_with_cdc_enabled):
        """
        Parameterized test asserting that data written to a table is still
        readable after flipping the CDC flag on that table, then flipping it
        again. Starts with CDC enabled if start_with_cdc_enabled, otherwise
        starts with it disabled.
        """
        ks_name, table_name = 'ks', 'tab'
        sequence = [True, False, True] if start_with_cdc_enabled else [False, True, False]
        start_enabled, alter_path = sequence[0], list(sequence[1:])

        node, session = self.prepare(ks_name=ks_name, table_name=table_name,
                                     cdc_enabled_table=start_enabled,
                                     column_spec='a int PRIMARY KEY, b int')
        set_cdc = _get_set_cdc_func(session=session, ks_name=ks_name, table_name=table_name)

        insert_stmt = session.prepare('INSERT INTO ' + table_name + ' (a, b) VALUES (?, ?)')
        data = tuple(zip(list(range(1000)), list(range(1000))))
        execute_concurrent_with_args(session, insert_stmt, data)

        # We need data to be in commitlogs, not sstables.
        self.assertEqual([], list(node.get_sstables(ks_name, table_name)))

        for enable in alter_path:
            set_cdc(enable)
            self.assertItemsEqual(session.execute('SELECT * FROM ' + table_name), data)

    def test_cdc_enabled_data_readable_on_round_trip(self):
        """
        Test that data is readable after an enabled->disabled->enabled round
        trip.
        """
        self._assert_cdc_data_readable_on_round_trip(start_with_cdc_enabled=True)

    def test_cdc_disabled_data_readable_on_round_trip(self):
        """
        Test that data is readable after an disabled->enabled->disabled round
        trip.
        """
        self._assert_cdc_data_readable_on_round_trip(start_with_cdc_enabled=False)

    def test_insertion_and_commitlog_behavior_after_reaching_cdc_total_space(self):
        """
        Test that C* behaves correctly when CDC tables have consumed all the
        space available to them. In particular: after writing
        cdc_total_space_in_mb MB into CDC commitlogs:

        - CDC writes are rejected
        - non-CDC writes are accepted
        - on flush, CDC commitlogs are copied to cdc_raw
        - on flush, non-CDC commitlogs are not copied to cdc_raw

        This is a lot of behavior to validate in one test, but we do so to
        avoid running multiple tests that each write 1MB of data to fill
        cdc_total_space_in_mb.
        """
        ks_name = 'ks'
        full_cdc_table_info = TableInfo(
            ks_name=ks_name, table_name='full_cdc_tab',
            column_spec=_16_uuid_column_spec,
            insert_stmt=_get_16_uuid_insert_stmt(ks_name, 'full_cdc_tab'),
            options={'cdc': 'true'}
        )

        configuration_overrides = {
            # Make CDC space as small as possible so we can fill it quickly.
            'cdc_total_space_in_mb': 4,
        }
        node, session = self.prepare(
            ks_name=ks_name,
            configuration_overrides=configuration_overrides
        )
        session.execute(full_cdc_table_info.create_stmt)

        # Later, we'll also make assertions about the behavior of non-CDC
        # tables, so we create one here.
        non_cdc_table_info = TableInfo(
            ks_name=ks_name, table_name='non_cdc_tab',
            column_spec=_16_uuid_column_spec,
            insert_stmt=_get_16_uuid_insert_stmt(ks_name, 'non_cdc_tab')
        )
        session.execute(non_cdc_table_info.create_stmt)
        # We'll also make assertions about the behavior of CDC tables when
        # other CDC tables have already filled the designated space for CDC
        # commitlogs, so we create the second CDC table here.
        empty_cdc_table_info = TableInfo(
            ks_name=ks_name, table_name='empty_cdc_tab',
            column_spec=_16_uuid_column_spec,
            insert_stmt=_get_16_uuid_insert_stmt(ks_name, 'empty_cdc_tab'),
            options={'cdc': 'true'}
        )
        session.execute(empty_cdc_table_info.create_stmt)

        # Here, we insert values into the first CDC table until we get a
        # WriteFailure. This should happen when the CDC commitlogs take up 1MB
        # or more.
        debug('flushing non-CDC commitlogs')
        node.flush()
        # Then, we insert rows into the CDC table until we can't anymore.
        debug('beginning data insert to fill CDC commitlogs')
        rows_loaded = _write_to_cdc_WriteFailure(session, full_cdc_table_info.insert_stmt)

        self.assertLess(0, rows_loaded,
                        'No CDC rows inserted. This may happen when '
                        'cdc_total_space_in_mb > commitlog_segment_size_in_mb')

        commitlog_dir = os.path.join(node.get_path(), 'commitlogs')
        commitlogs_size = size_of_files_in_dir(commitlog_dir)
        debug('Commitlog dir ({d}) is {b}B'.format(d=commitlog_dir, b=commitlogs_size))

        # We should get a WriteFailure when trying to write to the CDC table
        # that's filled the designated CDC space...
        with self.assertRaises(WriteFailure):
            session.execute(full_cdc_table_info.insert_stmt)
        # or any CDC table.
        with self.assertRaises(WriteFailure):
            session.execute(empty_cdc_table_info.insert_stmt)

        # Now we test for behaviors of non-CDC tables when we've exceeded
        # cdc_total_space_in_mb.
        #
        # First, we drain and save the names of all the new discarded CDC
        # segments
        node.drain()
        session.cluster.shutdown()
        node.stop()
        node.start(wait_for_binary_proto=True)
        session = self.patient_cql_connection(node)
        pre_non_cdc_write_cdc_raw_segments = _get_cdc_raw_files(node.get_path())
        # save the names of all the commitlog segments written up to this
        # point:
        pre_non_cdc_write_segments = _get_commitlog_files(node.get_path())

        # Check that writing to non-CDC tables succeeds even when writes to CDC
        # tables are rejected:
        non_cdc_prepared_insert = session.prepare(non_cdc_table_info.insert_stmt)
        session.execute(non_cdc_prepared_insert, ())  # should not raise an exception

        # Check the following property: any new commitlog segments written to
        # after cdc_raw has reached its maximum configured size should not be
        # moved to cdc_raw, on commitlog discard, because any such commitlog
        # segments are written to non-CDC tables.
        #
        # First, write to non-cdc tables.
        start, time_limit = time.time(), 600
        rate_limited_debug = get_rate_limited_function(debug, 5)
        debug('writing to non-cdc table')
        # We write until we get a new commitlog segment.
        while _get_commitlog_files(node.get_path()) <= pre_non_cdc_write_segments:
            elapsed = time.time() - start
            rate_limited_debug('  non-cdc load step has lasted {s:.2f}s'.format(s=elapsed))
            self.assertLessEqual(
                elapsed, time_limit,
                "It's been over a {s}s and we haven't written a new "
                "commitlog segment. Something is wrong.".format(s=time_limit)
            )
            execute_concurrent(
                session,
                ((non_cdc_prepared_insert, ()) for _ in range(1000)),
                concurrency=500,
                raise_on_first_error=True,
            )

        # Finally, we check that draining doesn't move any new segments to cdc_raw:
        node.drain()
        session.cluster.shutdown()
        self.assertEqual(pre_non_cdc_write_cdc_raw_segments, _get_cdc_raw_files(node.get_path()))

    def _init_new_loading_node(self, ks_name, create_stmt):
        loading_node = Node(
            name='node2',
            cluster=self.cluster,
            auto_bootstrap=False,
            thrift_interface=('127.0.0.2', 9160),
            storage_interface=('127.0.0.2', 7000),
            jmx_port='7400',
            remote_debug_port='0',
            initial_token=None,
            binary_interface=('127.0.0.2', 9042)
        )
        debug('adding node')
        self.cluster.add(loading_node, is_seed=True)
        debug('starting new node')
        loading_node.start(wait_for_binary_proto=True)
        debug('recreating ks and table')
        loading_session = self.patient_exclusive_cql_connection(loading_node)
        create_ks(loading_session, ks_name, rf=1)
        debug('creating new table')
        loading_session.execute(create_stmt)
        debug('stopping new node')
        loading_node.stop()
        loading_session.cluster.shutdown()
        return loading_node

    @known_failure(failure_source='test',
                   jira_url='https://issues.apache.org/jira/browse/CASSANDRA-11811',
                   flaky=False)
    def test_cdc_data_available_in_cdc_raw(self):
        ks_name = 'ks'
        # First, create a new node just for data generation.
        generation_node, generation_session = self.prepare(ks_name=ks_name)

        cdc_table_info = TableInfo(
            ks_name=ks_name, table_name='cdc_tab',
            column_spec=_16_uuid_column_spec,
            insert_stmt=_get_16_uuid_insert_stmt(ks_name, 'cdc_tab'),
            options={
                'cdc': 'true',
                # give table an explicit id so when we create it again it's the
                # same table and we can replay into it
                'id': uuid.uuid4()
            }
        )

        # Write until we get a new CL segment to avoid replaying initialization
        # mutations from this node's startup into system tables in the other
        # node. See CASSANDRA-11811.
        advance_to_next_cl_segment(
            session=generation_session,
            commitlog_dir=os.path.join(generation_node.get_path(), 'commitlogs')
        )

        generation_session.execute(cdc_table_info.create_stmt)

        # insert 10000 rows
        inserted_rows = _insert_rows(generation_session, cdc_table_info.name, cdc_table_info.insert_stmt, repeat((), 10000))

        # drain the node to guarantee all cl segements will be recycled
        debug('draining')
        generation_node.drain()
        debug('stopping')
        # stop the node and clean up all sessions attached to it
        generation_node.stop()
        generation_session.cluster.shutdown()

        # create a new node to use for cdc_raw cl segment replay
        loading_node = self._init_new_loading_node(ks_name, cdc_table_info.create_stmt)

        # move cdc_raw contents to commitlog directories, then start the
        # node again to trigger commitlog replay, which should replay the
        # cdc_raw files we moved to commitlogs into memtables.
        debug('moving cdc_raw and restarting node')
        _move_contents(
            os.path.join(generation_node.get_path(), 'cdc_raw'),
            os.path.join(loading_node.get_path(), 'commitlogs')
        )
        loading_node.start(wait_for_binary_proto=True)
        debug('node successfully started; waiting on log replay')
        loading_node.grep_log('Log replay complete')
        debug('log replay complete')

        # final assertions
        validation_session = self.patient_exclusive_cql_connection(loading_node)
        data_in_cdc_table_after_restart = rows_to_list(
            validation_session.execute('SELECT * FROM ' + cdc_table_info.name)
        )
        debug('found {cdc} values in CDC table'.format(
            cdc=len(data_in_cdc_table_after_restart)
        ))
        # Then we assert that the CDC data that we expect to be there is there.
        # All data that was in CDC tables should have been copied to cdc_raw,
        # then used in commitlog replay, so it should be back in the cluster.
        self.assertEqual(
            inserted_rows,
            data_in_cdc_table_after_restart,
            # The message on failure is too long, since cdc_data is thousands
            # of items, so we print something else here
            msg='not all expected data selected'
        )<|MERGE_RESOLUTION|>--- conflicted
+++ resolved
@@ -15,13 +15,8 @@
 from ccmlib.node import Node
 from nose.tools import assert_equal, assert_less_equal
 
-<<<<<<< HEAD
 from dtest import Tester, debug
 from tools.data import rows_to_list, create_ks
-=======
-from dtest import Tester, create_ks, debug
-from tools.data import rows_to_list
->>>>>>> fab539e1
 from tools.decorators import known_failure, since
 from tools.files import size_of_files_in_dir
 from tools.funcutils import get_rate_limited_function
