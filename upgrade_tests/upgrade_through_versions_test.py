--- conflicted
+++ resolved
@@ -17,13 +17,8 @@
 from six import print_
 
 from dtest import RUN_STATIC_UPGRADE_MATRIX, Tester, debug
-<<<<<<< HEAD
-from tools.decorators import known_failure
 from tools.misc import new_node
 from tools.sslkeygen import generate_ssl_stores
-=======
-from tools.misc import generate_ssl_stores, new_node
->>>>>>> 4031157a
 from upgrade_base import switch_jdks
 from upgrade_manifest import (build_upgrade_pairs, current_2_0_x,
                               current_2_1_x, current_2_2_x, current_3_0_x,
