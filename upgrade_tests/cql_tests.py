# coding: utf-8

import itertools
import math
import random
import struct
import time
from collections import OrderedDict
from distutils.version import LooseVersion
from unittest import skip, skipUnless
from uuid import UUID, uuid4

from cassandra import ConsistencyLevel, InvalidRequest
from cassandra.concurrent import execute_concurrent_with_args
from cassandra.protocol import ProtocolException, SyntaxException
from cassandra.query import SimpleStatement
from cassandra.util import sortedset
from nose.exc import SkipTest
from nose.tools import assert_not_in

from dtest import RUN_STATIC_UPGRADE_MATRIX, debug
from thrift_bindings.v22.ttypes import \
    ConsistencyLevel as ThriftConsistencyLevel
from thrift_bindings.v22.ttypes import (CfDef, Column, ColumnDef,
                                        ColumnOrSuperColumn, ColumnParent,
                                        Deletion, Mutation, SlicePredicate,
                                        SliceRange)
from thrift_tests import get_thrift_client
from tools.assertions import (assert_all, assert_invalid, assert_length_equal,
                              assert_none, assert_one, assert_row_count)
from tools.data import rows_to_list
from tools.decorators import since
from upgrade_base import UpgradeTester
from upgrade_manifest import build_upgrade_pairs


class TestCQL(UpgradeTester):

    def static_cf_test(self):
        """ Test static CF syntax """
        cursor = self.prepare()

        # Create
        cursor.execute("""
            CREATE TABLE users (
                userid uuid PRIMARY KEY,
                firstname text,
                lastname text,
                age int
            );
        """)

        for is_upgraded, cursor in self.do_upgrade(cursor):
            debug("Querying {} node".format("upgraded" if is_upgraded else "old"))
            cursor.execute("TRUNCATE users")

            # Inserts
            cursor.execute("INSERT INTO users (userid, firstname, lastname, age) VALUES (550e8400-e29b-41d4-a716-446655440000, 'Frodo', 'Baggins', 32)")
            cursor.execute("UPDATE users SET firstname = 'Samwise', lastname = 'Gamgee', age = 33 WHERE userid = f47ac10b-58cc-4372-a567-0e02b2c3d479")

            # Queries
            assert_one(cursor, "SELECT firstname, lastname FROM users WHERE userid = 550e8400-e29b-41d4-a716-446655440000", ['Frodo', 'Baggins'])

            assert_one(cursor, "SELECT * FROM users WHERE userid = 550e8400-e29b-41d4-a716-446655440000", [UUID('550e8400-e29b-41d4-a716-446655440000'), 32, 'Frodo', 'Baggins'])

            assert_all(cursor, "SELECT * FROM users", [[UUID('f47ac10b-58cc-4372-a567-0e02b2c3d479'), 33, 'Samwise', 'Gamgee'],
                                                       [UUID('550e8400-e29b-41d4-a716-446655440000'), 32, 'Frodo', 'Baggins']])

            # Test batch inserts
            cursor.execute("""
                BEGIN BATCH
                    INSERT INTO users (userid, age) VALUES (550e8400-e29b-41d4-a716-446655440000, 36)
                    UPDATE users SET age = 37 WHERE userid = f47ac10b-58cc-4372-a567-0e02b2c3d479
                    DELETE firstname, lastname FROM users WHERE userid = 550e8400-e29b-41d4-a716-446655440000
                    DELETE firstname, lastname FROM users WHERE userid = f47ac10b-58cc-4372-a567-0e02b2c3d479
                APPLY BATCH
            """)

            assert_all(cursor, "SELECT * FROM users", [[UUID('f47ac10b-58cc-4372-a567-0e02b2c3d479'), 37, None, None], [UUID('550e8400-e29b-41d4-a716-446655440000'), 36, None, None]])

    @since('2.0', max_version='2.2.X')
    def large_collection_errors_test(self):
        """ For large collections, make sure that we are printing warnings """

        for version in self.get_node_versions():
            if version >= '3.0':
                raise SkipTest('version {} not compatible with protocol version 2'.format(version))

        # We only warn with protocol 2
        cursor = self.prepare(protocol_version=2)

        cluster = self.cluster
        node1 = cluster.nodelist()[0]
        self.ignore_log_patterns = ["Detected collection for table"]

        cursor.execute("""
            CREATE TABLE maps (
                userid text PRIMARY KEY,
                properties map<int, text>
            );
        """)

        for is_upgraded, cursor in self.do_upgrade(cursor):
            debug("Querying {} node".format("upgraded" if is_upgraded else "old"))
            cursor.execute("TRUNCATE maps")

            # Insert more than the max, which is 65535
            for i in range(70000):
                cursor.execute("UPDATE maps SET properties[{}] = 'x' WHERE userid = 'user'".format(i))

            # Query for the data and throw exception
            cursor.execute("SELECT properties FROM maps WHERE userid = 'user'")
            node1.watch_log_for("Detected collection for table ks.maps with 70000 elements, more than the 65535 limit. "
                                "Only the first 65535 elements will be returned to the client. "
                                "Please see http://cassandra.apache.org/doc/cql3/CQL.html#collections for more details.")

    def noncomposite_static_cf_test(self):
        """ Test non-composite static CF syntax """
        cursor = self.prepare()

        # Create
        cursor.execute("""
            CREATE TABLE users (
                userid uuid PRIMARY KEY,
                firstname ascii,
                lastname ascii,
                age int
            ) WITH COMPACT STORAGE;
        """)

        for is_upgraded, cursor in self.do_upgrade(cursor):
            debug("Querying {} node".format("upgraded" if is_upgraded else "old"))
            cursor.execute("TRUNCATE users")

            # Inserts
            cursor.execute("INSERT INTO users (userid, firstname, lastname, age) VALUES (550e8400-e29b-41d4-a716-446655440000, 'Frodo', 'Baggins', 32)")
            cursor.execute("UPDATE users SET firstname = 'Samwise', lastname = 'Gamgee', age = 33 WHERE userid = f47ac10b-58cc-4372-a567-0e02b2c3d479")

            # Queries
            assert_one(cursor, "SELECT firstname, lastname FROM users WHERE userid = 550e8400-e29b-41d4-a716-446655440000", ['Frodo', 'Baggins'])

            assert_one(cursor, "SELECT * FROM users WHERE userid = 550e8400-e29b-41d4-a716-446655440000", [UUID('550e8400-e29b-41d4-a716-446655440000'), 32, 'Frodo', 'Baggins'])

            # FIXME There appears to be some sort of problem with reusable cells
            # when executing this query.  It's likely that CASSANDRA-9705 will
            # fix this, but I'm not 100% sure.
            assert_one(cursor, "SELECT * FROM users WHERE userid = f47ac10b-58cc-4372-a567-0e02b2c3d479", [UUID('f47ac10b-58cc-4372-a567-0e02b2c3d479'), 33, 'Samwise', 'Gamgee'])

            assert_all(cursor, "SELECT * FROM users", [[UUID('f47ac10b-58cc-4372-a567-0e02b2c3d479'), 33, 'Samwise', 'Gamgee'],
                                                       [UUID('550e8400-e29b-41d4-a716-446655440000'), 32, 'Frodo', 'Baggins']])

            # Test batch inserts
            cursor.execute("""
                BEGIN BATCH
                    INSERT INTO users (userid, age) VALUES (550e8400-e29b-41d4-a716-446655440000, 36)
                    UPDATE users SET age = 37 WHERE userid = f47ac10b-58cc-4372-a567-0e02b2c3d479
                    DELETE firstname, lastname FROM users WHERE userid = 550e8400-e29b-41d4-a716-446655440000
                    DELETE firstname, lastname FROM users WHERE userid = f47ac10b-58cc-4372-a567-0e02b2c3d479
                APPLY BATCH
            """)

            assert_all(cursor, "SELECT * FROM users", [[UUID('f47ac10b-58cc-4372-a567-0e02b2c3d479'), 37, None, None],
                                                       [UUID('550e8400-e29b-41d4-a716-446655440000'), 36, None, None]])

    def dynamic_cf_test(self):
        """ Test non-composite dynamic CF syntax """
        cursor = self.prepare()

        cursor.execute("""
            CREATE TABLE clicks (
                userid uuid,
                url text,
                time bigint,
                PRIMARY KEY (userid, url)
            ) WITH COMPACT STORAGE;
        """)

        for is_upgraded, cursor in self.do_upgrade(cursor):
            debug("Querying {} node".format("upgraded" if is_upgraded else "old"))
            cursor.execute("TRUNCATE clicks")

            # Inserts
            cursor.execute("INSERT INTO clicks (userid, url, time) VALUES (550e8400-e29b-41d4-a716-446655440000, 'http://foo.bar', 42)")
            cursor.execute("INSERT INTO clicks (userid, url, time) VALUES (550e8400-e29b-41d4-a716-446655440000, 'http://foo-2.bar', 24)")
            cursor.execute("INSERT INTO clicks (userid, url, time) VALUES (550e8400-e29b-41d4-a716-446655440000, 'http://bar.bar', 128)")
            cursor.execute("UPDATE clicks SET time = 24 WHERE userid = f47ac10b-58cc-4372-a567-0e02b2c3d479 and url = 'http://bar.foo'")
            cursor.execute("UPDATE clicks SET time = 12 WHERE userid IN (f47ac10b-58cc-4372-a567-0e02b2c3d479, 550e8400-e29b-41d4-a716-446655440000) and url = 'http://foo-3'")

            # Queries
            assert_all(cursor, "SELECT url, time FROM clicks WHERE userid = 550e8400-e29b-41d4-a716-446655440000",
                       [['http://bar.bar', 128], ['http://foo-2.bar', 24], ['http://foo-3', 12], ['http://foo.bar', 42]])

            assert_all(cursor, "SELECT * FROM clicks WHERE userid = f47ac10b-58cc-4372-a567-0e02b2c3d479",
                       [[UUID('f47ac10b-58cc-4372-a567-0e02b2c3d479'), 'http://bar.foo', 24],
                        [UUID('f47ac10b-58cc-4372-a567-0e02b2c3d479'), 'http://foo-3', 12]])

            assert_all(cursor, "SELECT time FROM clicks", [[24], [12], [128], [24], [12], [42]])

            # Check we don't allow empty values for url since this is the full underlying cell name (#6152)
            assert_invalid(cursor, "INSERT INTO clicks (userid, url, time) VALUES (810e8500-e29b-41d4-a716-446655440000, '', 42)")

    def dense_cf_test(self):
        """ Test composite 'dense' CF syntax """
        cursor = self.prepare()

        cursor.execute("""
            CREATE TABLE connections (
                userid uuid,
                ip text,
                port int,
                time bigint,
                PRIMARY KEY (userid, ip, port)
            ) WITH COMPACT STORAGE;
        """)

        for is_upgraded, cursor in self.do_upgrade(cursor):
            debug("Querying {} node".format("upgraded" if is_upgraded else "old"))
            cursor.execute("TRUNCATE connections")

            # Inserts
            cursor.execute("INSERT INTO connections (userid, ip, port, time) VALUES (550e8400-e29b-41d4-a716-446655440000, '192.168.0.1', 80, 42)")
            cursor.execute("INSERT INTO connections (userid, ip, port, time) VALUES (550e8400-e29b-41d4-a716-446655440000, '192.168.0.2', 80, 24)")
            cursor.execute("INSERT INTO connections (userid, ip, port, time) VALUES (550e8400-e29b-41d4-a716-446655440000, '192.168.0.2', 90, 42)")
            cursor.execute("UPDATE connections SET time = 24 WHERE userid = f47ac10b-58cc-4372-a567-0e02b2c3d479 AND ip = '192.168.0.2' AND port = 80")

            # we don't have to include all of the clustering columns (see CASSANDRA-7990)
            cursor.execute("INSERT INTO connections (userid, ip, time) VALUES (f47ac10b-58cc-4372-a567-0e02b2c3d479, '192.168.0.3', 42)")
            cursor.execute("UPDATE connections SET time = 42 WHERE userid = f47ac10b-58cc-4372-a567-0e02b2c3d479 AND ip = '192.168.0.4'")

            # Queries
            assert_all(cursor, "SELECT ip, port, time FROM connections WHERE userid = 550e8400-e29b-41d4-a716-446655440000",
                       [['192.168.0.1', 80, 42], ['192.168.0.2', 80, 24], ['192.168.0.2', 90, 42]])

            assert_all(cursor, "SELECT ip, port, time FROM connections WHERE userid = 550e8400-e29b-41d4-a716-446655440000 and ip >= '192.168.0.2'",
                       [['192.168.0.2', 80, 24], ['192.168.0.2', 90, 42]])

            assert_all(cursor, "SELECT ip, port, time FROM connections WHERE userid = 550e8400-e29b-41d4-a716-446655440000 and ip = '192.168.0.2'",
                       [['192.168.0.2', 80, 24], ['192.168.0.2', 90, 42]])

            assert_none(cursor, "SELECT ip, port, time FROM connections WHERE userid = 550e8400-e29b-41d4-a716-446655440000 and ip > '192.168.0.2'")

            assert_one(cursor, "SELECT ip, port, time FROM connections WHERE userid = f47ac10b-58cc-4372-a567-0e02b2c3d479 AND ip = '192.168.0.3'",
                       ['192.168.0.3', None, 42])

            assert_one(cursor, "SELECT ip, port, time FROM connections WHERE userid = f47ac10b-58cc-4372-a567-0e02b2c3d479 AND ip = '192.168.0.4'",
                       ['192.168.0.4', None, 42])

            # Deletion
            cursor.execute("DELETE time FROM connections WHERE userid = 550e8400-e29b-41d4-a716-446655440000 AND ip = '192.168.0.2' AND port = 80")

            res = list(cursor.execute("SELECT * FROM connections WHERE userid = 550e8400-e29b-41d4-a716-446655440000"))
            assert_length_equal(res, 2)

            cursor.execute("DELETE FROM connections WHERE userid = 550e8400-e29b-41d4-a716-446655440000")
            assert_none(cursor, "SELECT * FROM connections WHERE userid = 550e8400-e29b-41d4-a716-446655440000")

            cursor.execute("DELETE FROM connections WHERE userid = f47ac10b-58cc-4372-a567-0e02b2c3d479 AND ip = '192.168.0.3'")
            assert_none(cursor, "SELECT * FROM connections WHERE userid = f47ac10b-58cc-4372-a567-0e02b2c3d479 AND ip = '192.168.0.3'")

    def sparse_cf_test(self):
        """ Test composite 'sparse' CF syntax """
        cursor = self.prepare()

        cursor.execute("""
            CREATE TABLE timeline (
                userid uuid,
                posted_month int,
                posted_day int,
                body ascii,
                posted_by ascii,
                PRIMARY KEY (userid, posted_month, posted_day)
            );
        """)

        for is_upgraded, cursor in self.do_upgrade(cursor):
            debug("Querying {} node".format("upgraded" if is_upgraded else "old"))
            cursor.execute("TRUNCATE timeline")

            frodo_id = UUID('550e8400-e29b-41d4-a716-446655440000')
            sam_id = UUID('f47ac10b-58cc-4372-a567-0e02b2c3d479')

            # Inserts
            cursor.execute("INSERT INTO timeline (userid, posted_month, posted_day, body, posted_by) VALUES (%s, 1, 12, 'Something else', 'Frodo Baggins')", (frodo_id,))
            cursor.execute("INSERT INTO timeline (userid, posted_month, posted_day, body, posted_by) VALUES (%s, 1, 24, 'Something something', 'Frodo Baggins')", (frodo_id,))
            cursor.execute("UPDATE timeline SET body = 'Yo Froddo', posted_by = 'Samwise Gamgee' WHERE userid = %s AND posted_month = 1 AND posted_day = 3", (sam_id,))
            cursor.execute("UPDATE timeline SET body = 'Yet one more message' WHERE userid = %s AND posted_month = 1 and posted_day = 30", (frodo_id,))

            # Queries
            assert_one(cursor, "SELECT body, posted_by FROM timeline WHERE userid = {} AND posted_month = 1 AND posted_day = 24".format(frodo_id), ['Something something', 'Frodo Baggins'])

            assert_all(cursor, "SELECT posted_day, body, posted_by FROM timeline WHERE userid = {} AND posted_month = 1 AND posted_day > 12".format(frodo_id), [
                [24, 'Something something', 'Frodo Baggins'],
                [30, 'Yet one more message', None]])

            assert_all(cursor, "SELECT posted_day, body, posted_by FROM timeline WHERE userid = {} AND posted_month = 1".format(frodo_id), [
                [12, 'Something else', 'Frodo Baggins'],
                [24, 'Something something', 'Frodo Baggins'],
                [30, 'Yet one more message', None]])

    def limit_ranges_test(self):
        """ Validate LIMIT option for 'range queries' in SELECT statements """
        cursor = self.prepare(ordered=True)

        cursor.execute("""
            CREATE TABLE clicks (
                userid int,
                url text,
                time bigint,
                PRIMARY KEY (userid, url)
            ) WITH COMPACT STORAGE;
        """)

        for is_upgraded, cursor in self.do_upgrade(cursor):
            debug("Querying {} node".format("upgraded" if is_upgraded else "old"))
            cursor.execute("TRUNCATE clicks")

            # Inserts
            for id in xrange(0, 100):
                for tld in ['com', 'org', 'net']:
                    cursor.execute("INSERT INTO clicks (userid, url, time) VALUES ({}, 'http://foo.{}', 42)".format(id, tld))

            # Queries
            assert_one(cursor, "SELECT * FROM clicks WHERE token(userid) >= token(2) LIMIT 1", [2, 'http://foo.com', 42])

            assert_one(cursor, "SELECT * FROM clicks WHERE token(userid) > token(2) LIMIT 1", [3, 'http://foo.com', 42])

    def limit_multiget_test(self):
        """ Validate LIMIT option for 'multiget' in SELECT statements """
        cursor = self.prepare()

        cursor.execute("""
            CREATE TABLE clicks (
                userid int,
                url text,
                time bigint,
                PRIMARY KEY (userid, url)
            ) WITH COMPACT STORAGE;
        """)

        for is_upgraded, cursor in self.do_upgrade(cursor):
            debug("Querying {} node".format("upgraded" if is_upgraded else "old"))
            cursor.execute("TRUNCATE clicks")

            # Inserts
            for id in xrange(0, 100):
                for tld in ['com', 'org', 'net']:
                    cursor.execute("INSERT INTO clicks (userid, url, time) VALUES ({}, 'http://foo.{}', 42)".format(id, tld))

            # Check that we do limit the output to 1 *and* that we respect query
            # order of keys (even though 48 is after 2) prior to 2.1.17

            if self.get_node_version(is_upgraded) >= '2.1.17':
                # the coordinator is the upgraded 2.2+ node or a node with CASSSANDRA-12420
                assert_one(cursor, "SELECT * FROM clicks WHERE userid IN (48, 2) LIMIT 1", [2, 'http://foo.com', 42])

            else:
                # the coordinator is the non-upgraded 2.1 node
                assert_one(cursor, "SELECT * FROM clicks WHERE userid IN (48, 2) LIMIT 1", [48, 'http://foo.com', 42])

    def simple_tuple_query_test(self):
        """Covers CASSANDRA-8613"""
        cursor = self.prepare()

        cursor.execute("create table bard (a int, b int, c int, d int , e int, PRIMARY KEY (a, b, c, d, e))")

        for is_upgraded, cursor in self.do_upgrade(cursor):
            debug("Querying {} node".format("upgraded" if is_upgraded else "old"))
            cursor.execute("TRUNCATE bard")

            cursor.execute("""INSERT INTO bard (a, b, c, d, e) VALUES (0, 2, 0, 0, 0);""")
            cursor.execute("""INSERT INTO bard (a, b, c, d, e) VALUES (0, 1, 0, 0, 0);""")
            cursor.execute("""INSERT INTO bard (a, b, c, d, e) VALUES (0, 0, 0, 0, 0);""")
            cursor.execute("""INSERT INTO bard (a, b, c, d, e) VALUES (0, 0, 1, 1, 1);""")
            cursor.execute("""INSERT INTO bard (a, b, c, d, e) VALUES (0, 0, 2, 2, 2);""")
            cursor.execute("""INSERT INTO bard (a, b, c, d, e) VALUES (0, 0, 3, 3, 3);""")
            cursor.execute("""INSERT INTO bard (a, b, c, d, e) VALUES (0, 0, 1, 1, 1);""")

            assert_all(cursor, "SELECT * FROM bard WHERE b=0 AND (c, d, e) > (1, 1, 1) ALLOW FILTERING;", [[0, 0, 2, 2, 2], [0, 0, 3, 3, 3]])

    def limit_sparse_test(self):
        """ Validate LIMIT option for sparse table in SELECT statements """
        cursor = self.prepare()

        cursor.execute("""
            CREATE TABLE clicks (
                userid int,
                url text,
                day int,
                month text,
                year int,
                PRIMARY KEY (userid, url)
            );
        """)

        for is_upgraded, cursor in self.do_upgrade(cursor):
            debug("Querying {} node".format("upgraded" if is_upgraded else "old"))
            cursor.execute("TRUNCATE clicks")

            # Inserts
            for id in xrange(0, 100):
                for tld in ['com', 'org', 'net']:
                    cursor.execute("INSERT INTO clicks (userid, url, day, month, year) VALUES ({}, 'http://foo.{}', 1, 'jan', 2012)".format(id, tld))

            # Queries
            # Check we do get as many rows as requested
            res = list(cursor.execute("SELECT * FROM clicks LIMIT 4"))
            assert_length_equal(res, 4)

    def counters_test(self):
        """ Validate counter support """
        cursor = self.prepare()

        cursor.execute("""
            CREATE TABLE clicks (
                userid int,
                url text,
                total counter,
                PRIMARY KEY (userid, url)
            ) WITH COMPACT STORAGE;
        """)

        for is_upgraded, cursor in self.do_upgrade(cursor):
            debug("Querying {} node".format("upgraded" if is_upgraded else "old"))
            cursor.execute("TRUNCATE clicks")

            cursor.execute("UPDATE clicks SET total = total + 1 WHERE userid = 1 AND url = 'http://foo.com'")

            assert_one(cursor, "SELECT total FROM clicks WHERE userid = 1 AND url = 'http://foo.com'", [1])

            cursor.execute("UPDATE clicks SET total = total - 4 WHERE userid = 1 AND url = 'http://foo.com'")
            assert_one(cursor, "SELECT total FROM clicks WHERE userid = 1 AND url = 'http://foo.com'", [-3])

            cursor.execute("UPDATE clicks SET total = total+1 WHERE userid = 1 AND url = 'http://foo.com'")
            assert_one(cursor, "SELECT total FROM clicks WHERE userid = 1 AND url = 'http://foo.com'", [-2])

            cursor.execute("UPDATE clicks SET total = total -2 WHERE userid = 1 AND url = 'http://foo.com'")
            assert_one(cursor, "SELECT total FROM clicks WHERE userid = 1 AND url = 'http://foo.com'", [-4])

    def indexed_with_eq_test(self):
        """ Check that you can query for an indexed column even with a key EQ clause """
        cursor = self.prepare()

        # Create
        cursor.execute("""
            CREATE TABLE users (
                userid uuid PRIMARY KEY,
                firstname text,
                lastname text,
                age int
            );
        """)

        cursor.execute("CREATE INDEX byAge ON users(age)")

        for is_upgraded, cursor in self.do_upgrade(cursor):
            debug("Querying {} node".format("upgraded" if is_upgraded else "old"))
            cursor.execute("TRUNCATE users")

            # Inserts
            cursor.execute("INSERT INTO users (userid, firstname, lastname, age) VALUES (550e8400-e29b-41d4-a716-446655440000, 'Frodo', 'Baggins', 32)")
            cursor.execute("UPDATE users SET firstname = 'Samwise', lastname = 'Gamgee', age = 33 WHERE userid = f47ac10b-58cc-4372-a567-0e02b2c3d479")

            # Queries
            assert_none(cursor, "SELECT firstname FROM users WHERE userid = 550e8400-e29b-41d4-a716-446655440000 AND age = 33")

            assert_one(cursor, "SELECT firstname FROM users WHERE userid = f47ac10b-58cc-4372-a567-0e02b2c3d479 AND age = 33", ['Samwise'])

    def select_key_in_test(self):
        """ Query for KEY IN (...) """
        cursor = self.prepare()

        # Create
        cursor.execute("""
            CREATE TABLE users (
                userid uuid PRIMARY KEY,
                firstname text,
                lastname text,
                age int
            );
        """)

        for is_upgraded, cursor in self.do_upgrade(cursor):
            debug("Querying {} node".format("upgraded" if is_upgraded else "old"))
            cursor.execute("TRUNCATE users")

            # Inserts
            cursor.execute("""
                    INSERT INTO users (userid, firstname, lastname, age)
                    VALUES (550e8400-e29b-41d4-a716-446655440000, 'Frodo', 'Baggins', 32)
            """)
            cursor.execute("""
                    INSERT INTO users (userid, firstname, lastname, age)
                    VALUES (f47ac10b-58cc-4372-a567-0e02b2c3d479, 'Samwise', 'Gamgee', 33)
            """)

            # Select
            res = list(cursor.execute("""
                    SELECT firstname, lastname FROM users
                    WHERE userid IN (550e8400-e29b-41d4-a716-446655440000, f47ac10b-58cc-4372-a567-0e02b2c3d479)
            """))

            assert_length_equal(res, 2)

    def exclusive_slice_test(self):
        """ Test SELECT respects inclusive and exclusive bounds """
        cursor = self.prepare()

        cursor.execute("""
            CREATE TABLE test (
                k int,
                c int,
                v int,
                PRIMARY KEY (k, c)
            ) WITH COMPACT STORAGE;
        """)

        for is_upgraded, cursor in self.do_upgrade(cursor):
            debug("Querying {} node".format("upgraded" if is_upgraded else "old"))
            cursor.execute("TRUNCATE test")

            # Inserts
            for x in range(0, 10):
                cursor.execute("INSERT INTO test (k, c, v) VALUES (0, %s, %s)", (x, x))

            # Queries
            assert_all(cursor, "SELECT v FROM test WHERE k = 0", [[x] for x in range(10)])

            assert_all(cursor, "SELECT v FROM test WHERE k = 0 AND c >= 2 AND c <= 6", [[x] for x in range(2, 7)])

            assert_all(cursor, "SELECT v FROM test WHERE k = 0 AND c > 2 AND c <= 6", [[x] for x in range(3, 7)])

            assert_all(cursor, "SELECT v FROM test WHERE k = 0 AND c >= 2 AND c < 6", [[x] for x in range(2, 6)])

            assert_all(cursor, "SELECT v FROM test WHERE k = 0 AND c > 2 AND c < 6", [[x] for x in range(3, 6)])

            # With LIMIT
            assert_all(cursor, "SELECT v FROM test WHERE k = 0 AND c > 2 AND c <= 6 LIMIT 2", [[3], [4]])

            assert_all(cursor, "SELECT v FROM test WHERE k = 0 AND c >= 2 AND c < 6 ORDER BY c DESC LIMIT 2", [[5], [4]])

    def in_clause_wide_rows_test(self):
        """ Check IN support for 'wide rows' in SELECT statement """
        cursor = self.prepare()

        cursor.execute("""
            CREATE TABLE test1 (
                k int,
                c int,
                v int,
                PRIMARY KEY (k, c)
            ) WITH COMPACT STORAGE;
        """)

        # composites
        cursor.execute("""
            CREATE TABLE test2 (
                k int,
                c1 int,
                c2 int,
                v int,
                PRIMARY KEY (k, c1, c2)
            ) WITH COMPACT STORAGE;
        """)

        for is_upgraded, cursor in self.do_upgrade(cursor):
            debug("Querying {} node".format("upgraded" if is_upgraded else "old"))
            cursor.execute("TRUNCATE test1")
            cursor.execute("TRUNCATE test2")

            # Inserts
            for x in range(0, 10):
                cursor.execute("INSERT INTO test1 (k, c, v) VALUES (0, %i, %i)" % (x, x))

            assert_all(cursor, "SELECT v FROM test1 WHERE k = 0 AND c IN (5, 2, 8)", [[2], [5], [8]])

            # Inserts
            for x in range(0, 10):
                cursor.execute("INSERT INTO test2 (k, c1, c2, v) VALUES (0, 0, {}, {})".format(x, x))

            # Check first we don't allow IN everywhere
            if self.get_node_version(is_upgraded) >= '2.2':
                # the coordinator is the upgraded 2.2+ node
                assert_none(cursor, "SELECT v FROM test2 WHERE k = 0 AND c1 IN (5, 2, 8) AND c2 = 3")
            else:
                # the coordinator is the non-upgraded 2.1 node
                assert_invalid(cursor, "SELECT v FROM test2 WHERE k = 0 AND c1 IN (5, 2, 8) AND c2 = 3")

                assert_all(cursor, "SELECT v FROM test2 WHERE k = 0 AND c1 = 0 AND c2 IN (5, 2, 8)", [[2], [5], [8]])

    def order_by_test(self):
        """ Check ORDER BY support in SELECT statement """
        cursor = self.prepare()

        cursor.execute("""
            CREATE TABLE test1 (
                k int,
                c int,
                v int,
                PRIMARY KEY (k, c)
            ) WITH COMPACT STORAGE;
        """)

        # composites
        cursor.execute("""
            CREATE TABLE test2 (
                k int,
                c1 int,
                c2 int,
                v int,
                PRIMARY KEY (k, c1, c2)
            );
        """)

        for is_upgraded, cursor in self.do_upgrade(cursor):
            debug("Querying {} node".format("upgraded" if is_upgraded else "old"))
            cursor.execute("TRUNCATE test1")
            cursor.execute("TRUNCATE test2")

            # Inserts
            for x in range(0, 10):
                cursor.execute("INSERT INTO test1 (k, c, v) VALUES (0, {}, {})".format(x, x))

            assert_all(cursor, "SELECT v FROM test1 WHERE k = 0 ORDER BY c DESC", [[x] for x in reversed(range(10))])

            # Inserts
            for x in range(0, 4):
                for y in range(0, 2):
                    cursor.execute("INSERT INTO test2 (k, c1, c2, v) VALUES (0, {}, {}, {})".format(x, y, x * 2 + y))

            # Check first we don't always ORDER BY
            assert_invalid(cursor, "SELECT v FROM test2 WHERE k = 0 ORDER BY c DESC")
            assert_invalid(cursor, "SELECT v FROM test2 WHERE k = 0 ORDER BY c2 DESC")
            assert_invalid(cursor, "SELECT v FROM test2 WHERE k = 0 ORDER BY k DESC")

            assert_all(cursor, "SELECT v FROM test2 WHERE k = 0 ORDER BY c1 DESC", [[x] for x in reversed(range(8))])

            assert_all(cursor, "SELECT v FROM test2 WHERE k = 0 ORDER BY c1", [[x] for x in range(8)])

    def more_order_by_test(self):
        """ More ORDER BY checks (#4160) """
        cursor = self.prepare()

        cursor.execute("""
            CREATE COLUMNFAMILY Test (
                row text,
                number int,
                string text,
                PRIMARY KEY (row, number)
            ) WITH COMPACT STORAGE
        """)

        cursor.execute("""
            CREATE COLUMNFAMILY test2 (
                row text,
                number int,
                number2 int,
                string text,
                PRIMARY KEY (row, number, number2)
            ) WITH COMPACT STORAGE
        """)

        for is_upgraded, cursor in self.do_upgrade(cursor):
            debug("Querying {} node".format("upgraded" if is_upgraded else "old"))
            cursor.execute("TRUNCATE test")

            cursor.execute("INSERT INTO Test (row, number, string) VALUES ('row', 1, 'one');")
            cursor.execute("INSERT INTO Test (row, number, string) VALUES ('row', 2, 'two');")
            cursor.execute("INSERT INTO Test (row, number, string) VALUES ('row', 3, 'three');")
            cursor.execute("INSERT INTO Test (row, number, string) VALUES ('row', 4, 'four');")

            assert_all(cursor, "SELECT number FROM Test WHERE row='row' AND number < 3 ORDER BY number ASC;", [[1], [2]])

            assert_all(cursor, "SELECT number FROM Test WHERE row='row' AND number >= 3 ORDER BY number ASC;", [[3], [4]])

            assert_all(cursor, "SELECT number FROM Test WHERE row='row' AND number < 3 ORDER BY number DESC;", [[2], [1]])

            assert_all(cursor, "SELECT number FROM Test WHERE row='row' AND number >= 3 ORDER BY number DESC;", [[4], [3]])

            assert_all(cursor, "SELECT number FROM Test WHERE row='row' AND number > 3 ORDER BY number DESC;", [[4]])

            assert_all(cursor, "SELECT number FROM Test WHERE row='row' AND number <= 3 ORDER BY number DESC;", [[3], [2], [1]])

            # composite clustering
            cursor.execute("INSERT INTO test2 (row, number, number2, string) VALUES ('a', 1, 0, 'a');")
            cursor.execute("INSERT INTO test2 (row, number, number2, string) VALUES ('a', 2, 0, 'a');")
            cursor.execute("INSERT INTO test2 (row, number, number2, string) VALUES ('a', 2, 1, 'a');")
            cursor.execute("INSERT INTO test2 (row, number, number2, string) VALUES ('a', 3, 0, 'a');")
            cursor.execute("INSERT INTO test2 (row, number, number2, string) VALUES ('a', 3, 1, 'a');")
            cursor.execute("INSERT INTO test2 (row, number, number2, string) VALUES ('a', 4, 0, 'a');")

            assert_all(cursor, "SELECT number, number2 FROM test2 WHERE row='a' AND number < 3 ORDER BY number ASC;", [[1, 0], [2, 0], [2, 1]])

            assert_all(cursor, "SELECT number, number2 FROM test2 WHERE row='a' AND number >= 3 ORDER BY number ASC;", [[3, 0], [3, 1], [4, 0]])

            assert_all(cursor, "SELECT number, number2 FROM test2 WHERE row='a' AND number < 3 ORDER BY number DESC;", [[2, 1], [2, 0], [1, 0]])

            assert_all(cursor, "SELECT number, number2 FROM test2 WHERE row='a' AND number >= 3 ORDER BY number DESC;", [[4, 0], [3, 1], [3, 0]])

            assert_all(cursor, "SELECT number, number2 FROM test2 WHERE row='a' AND number > 3 ORDER BY number DESC;", [[4, 0]])

            assert_all(cursor, "SELECT number, number2 FROM test2 WHERE row='a' AND number <= 3 ORDER BY number DESC;", [[3, 1], [3, 0], [2, 1], [2, 0], [1, 0]])

    def order_by_validation_test(self):
        """ Check we don't allow order by on row key (#4246) """
        cursor = self.prepare()

        cursor.execute("""
            CREATE TABLE test (
                k1 int,
                k2 int,
                v int,
                PRIMARY KEY (k1, k2)
            )
        """)

        for is_upgraded, cursor in self.do_upgrade(cursor):
            debug("Querying {} node".format("upgraded" if is_upgraded else "old"))
            cursor.execute("TRUNCATE test")

            q = "INSERT INTO test (k1, k2, v) VALUES (%d, %d, %d)"
            cursor.execute(q % (0, 0, 0))
            cursor.execute(q % (1, 1, 1))
            cursor.execute(q % (2, 2, 2))

            assert_invalid(cursor, "SELECT * FROM test ORDER BY k2")

    def order_by_with_in_test(self):
        """ Check that order-by works with IN (#4327) """
        cursor = self.prepare()
        cursor.execute("""
            CREATE TABLE test(
                my_id varchar,
                col1 int,
                value varchar,
                PRIMARY KEY (my_id, col1)
            )
        """)

        for is_upgraded, cursor in self.do_upgrade(cursor):
            debug("Querying {} node".format("upgraded" if is_upgraded else "old"))
            cursor.execute("TRUNCATE test")
            cursor.default_fetch_size = None

            cursor.execute("INSERT INTO test(my_id, col1, value) VALUES ( 'key1', 1, 'a')")
            cursor.execute("INSERT INTO test(my_id, col1, value) VALUES ( 'key2', 3, 'c')")
            cursor.execute("INSERT INTO test(my_id, col1, value) VALUES ( 'key3', 2, 'b')")
            cursor.execute("INSERT INTO test(my_id, col1, value) VALUES ( 'key4', 4, 'd')")

            query = "SELECT col1 FROM test WHERE my_id in('key1', 'key2', 'key3') ORDER BY col1"
            assert_all(cursor, query, [[1], [2], [3]])

            query = "SELECT col1, my_id FROM test WHERE my_id in('key1', 'key2', 'key3') ORDER BY col1"
            assert_all(cursor, query, [[1, 'key1'], [2, 'key3'], [3, 'key2']])

            query = "SELECT my_id, col1 FROM test WHERE my_id in('key1', 'key2', 'key3') ORDER BY col1"
            assert_all(cursor, query, [['key1', 1], ['key3', 2], ['key2', 3]])

    def reversed_comparator_test(self):
        cursor = self.prepare()

        cursor.execute("""
            CREATE TABLE test (
                k int,
                c int,
                v int,
                PRIMARY KEY (k, c)
            ) WITH CLUSTERING ORDER BY (c DESC);
        """)

        cursor.execute("""
            CREATE TABLE test2 (
                k int,
                c1 int,
                c2 int,
                v text,
                PRIMARY KEY (k, c1, c2)
            ) WITH CLUSTERING ORDER BY (c1 ASC, c2 DESC);
        """)

        for is_upgraded, cursor in self.do_upgrade(cursor):
            debug("Querying {} node".format("upgraded" if is_upgraded else "old"))
            cursor.execute("TRUNCATE test")
            cursor.execute("TRUNCATE test2")

            # Inserts
            for x in range(0, 10):
                cursor.execute("INSERT INTO test (k, c, v) VALUES (0, {}, {})".format(x, x))

            assert_all(cursor, "SELECT c, v FROM test WHERE k = 0 ORDER BY c ASC", [[x, x] for x in range(0, 10)])

            assert_all(cursor, "SELECT c, v FROM test WHERE k = 0 ORDER BY c DESC", [[x, x] for x in range(9, -1, -1)])

            # Inserts
            for x in range(0, 10):
                for y in range(0, 10):
                    cursor.execute("INSERT INTO test2 (k, c1, c2, v) VALUES (0, {}, {}, '{}{}')".format(x, y, x, y))

            assert_invalid(cursor, "SELECT c1, c2, v FROM test2 WHERE k = 0 ORDER BY c1 ASC, c2 ASC")
            assert_invalid(cursor, "SELECT c1, c2, v FROM test2 WHERE k = 0 ORDER BY c1 DESC, c2 DESC")

            assert_all(cursor, "SELECT c1, c2, v FROM test2 WHERE k = 0 ORDER BY c1 ASC", [[x, y, '{}{}'.format(x, y)] for x in range(0, 10) for y in range(9, -1, -1)])

            assert_all(cursor, "SELECT c1, c2, v FROM test2 WHERE k = 0 ORDER BY c1 ASC, c2 DESC", [[x, y, '{}{}'.format(x, y)] for x in range(0, 10) for y in range(9, -1, -1)])

            assert_all(cursor, "SELECT c1, c2, v FROM test2 WHERE k = 0 ORDER BY c1 DESC, c2 ASC", [[x, y, '{}{}'.format(x, y)] for x in range(9, -1, -1) for y in range(0, 10)])

            assert_invalid(cursor, "SELECT c1, c2, v FROM test2 WHERE k = 0 ORDER BY c2 DESC, c1 ASC")

    def null_support_test(self):
        """ Test support for nulls """
        cursor = self.prepare()

        cursor.execute("""
            CREATE TABLE test (
                k int,
                c int,
                v1 int,
                v2 set<text>,
                PRIMARY KEY (k, c)
            );
        """)

        for is_upgraded, cursor in self.do_upgrade(cursor):
            debug("Querying {} node".format("upgraded" if is_upgraded else "old"))
            cursor.execute("TRUNCATE test")

            # Inserts
            cursor.execute("INSERT INTO test (k, c, v1, v2) VALUES (0, 0, null, {'1', '2'})")
            cursor.execute("INSERT INTO test (k, c, v1) VALUES (0, 1, 1)")

            assert_all(cursor, "SELECT * FROM test", [[0, 0, None, set(['1', '2'])], [0, 1, 1, None]])

            cursor.execute("INSERT INTO test (k, c, v1) VALUES (0, 1, null)")
            cursor.execute("INSERT INTO test (k, c, v2) VALUES (0, 0, null)")

            assert_all(cursor, "SELECT * FROM test", [[0, 0, None, None], [0, 1, None, None]])

            assert_invalid(cursor, "INSERT INTO test (k, c, v2) VALUES (0, 2, {1, null})")
            assert_invalid(cursor, "SELECT * FROM test WHERE k = null")
            assert_invalid(cursor, "INSERT INTO test (k, c, v2) VALUES (0, 0, { 'foo', 'bar', null })")

    def nameless_index_test(self):
        """ Test CREATE INDEX without name and validate the index can be dropped """
        cursor = self.prepare()

        cursor.execute("""
            CREATE TABLE users (
                id text PRIMARY KEY,
                birth_year int,
            )
        """)

        cursor.execute("CREATE INDEX on users(birth_year)")

        for is_upgraded, cursor in self.do_upgrade(cursor):
            debug("Querying {} node".format("upgraded" if is_upgraded else "old"))
            cursor.execute("TRUNCATE users")

            cursor.execute("INSERT INTO users (id, birth_year) VALUES ('Tom', 42)")
            cursor.execute("INSERT INTO users (id, birth_year) VALUES ('Paul', 24)")
            cursor.execute("INSERT INTO users (id, birth_year) VALUES ('Bob', 42)")

            assert_all(cursor, "SELECT id FROM users WHERE birth_year = 42", [['Tom'], ['Bob']])

    def deletion_test(self):
        """ Test simple deletion and in particular check for #4193 bug """

        cursor = self.prepare()

        cursor.execute("""
            CREATE TABLE testcf (
                username varchar,
                id int,
                name varchar,
                stuff varchar,
                PRIMARY KEY(username, id)
            );
        """)

        # Compact case
        cursor.execute("""
            CREATE TABLE testcf2 (
                username varchar,
                id int,
                name varchar,
                stuff varchar,
                PRIMARY KEY(username, id, name)
            ) WITH COMPACT STORAGE;
        """)

        for is_upgraded, cursor in self.do_upgrade(cursor):
            debug("Querying {} node".format("upgraded" if is_upgraded else "old"))
            cursor.execute("TRUNCATE testcf")
            cursor.execute("TRUNCATE testcf2")

            q = "INSERT INTO testcf (username, id, name, stuff) VALUES (%s, %s, %s, %s);"
            row1 = ('abc', 2, 'rst', 'some value')
            row2 = ('abc', 4, 'xyz', 'some other value')
            cursor.execute(q, row1)
            cursor.execute(q, row2)

            assert_all(cursor, "SELECT * FROM testcf", [list(row1), list(row2)])

            cursor.execute("DELETE FROM testcf WHERE username='abc' AND id=2")

            assert_all(cursor, "SELECT * FROM testcf", [list(row2)])

            q = "INSERT INTO testcf2 (username, id, name, stuff) VALUES (%s, %s, %s, %s);"
            row1 = ('abc', 2, 'rst', 'some value')
            row2 = ('abc', 4, 'xyz', 'some other value')
            cursor.execute(q, row1)
            cursor.execute(q, row2)

            assert_all(cursor, "SELECT * FROM testcf2", [list(row1), list(row2)])

            cursor.execute("DELETE FROM testcf2 WHERE username='abc' AND id=2")

            assert_all(cursor, "SELECT * FROM testcf", [list(row2)])

    def count_test(self):
        cursor = self.prepare()

        cursor.execute("""
            CREATE TABLE events (
                kind text,
                time int,
                value1 int,
                value2 int,
                PRIMARY KEY(kind, time)
            )
        """)

        for is_upgraded, cursor in self.do_upgrade(cursor):
            debug("Querying {} node".format("upgraded" if is_upgraded else "old"))
            cursor.execute("TRUNCATE events")

            full = "INSERT INTO events (kind, time, value1, value2) VALUES ('ev1', %d, %d, %d)"
            no_v2 = "INSERT INTO events (kind, time, value1) VALUES ('ev1', %d, %d)"

            cursor.execute(full % (0, 0, 0))
            cursor.execute(full % (1, 1, 1))
            cursor.execute(no_v2 % (2, 2))
            cursor.execute(full % (3, 3, 3))
            cursor.execute(no_v2 % (4, 4))
            cursor.execute("INSERT INTO events (kind, time, value1, value2) VALUES ('ev2', 0, 0, 0)")

            assert_all(cursor, "SELECT COUNT(*) FROM events WHERE kind = 'ev1'", [[5]])

            assert_all(cursor, "SELECT COUNT(1) FROM events WHERE kind IN ('ev1', 'ev2') AND time=0", [[2]])

    def batch_test(self):
        cursor = self.prepare()

        cursor.execute("""
            CREATE TABLE users (
                userid text PRIMARY KEY,
                name text,
                password text
            )
        """)

        for is_upgraded, cursor in self.do_upgrade(cursor):
            debug("Querying {} node".format("upgraded" if is_upgraded else "old"))
            cursor.execute("TRUNCATE users")

            query = SimpleStatement("""
                BEGIN BATCH
                    INSERT INTO users (userid, password, name) VALUES ('user2', 'ch@ngem3b', 'second user');
                    UPDATE users SET password = 'ps22dhds' WHERE userid = 'user3';
                    INSERT INTO users (userid, password) VALUES ('user4', 'ch@ngem3c');
                    DELETE name FROM users WHERE userid = 'user1';
                APPLY BATCH;
            """, consistency_level=ConsistencyLevel.QUORUM)
            cursor.execute(query)

    def token_range_test(self):
        cursor = self.prepare()

        cursor.execute("""
            CREATE TABLE test (
                k int PRIMARY KEY,
                c int,
                v int
            )
        """)

        for is_upgraded, cursor in self.do_upgrade(cursor):
            debug("Querying {} node".format("upgraded" if is_upgraded else "old"))
            cursor.execute("TRUNCATE test")

            c = 100
            for i in range(0, c):
                cursor.execute("INSERT INTO test (k, c, v) VALUES ({}, {}, {})".format(i, i, i))

            rows = cursor.execute("SELECT k FROM test")
            inOrder = [x[0] for x in rows]
            assert_length_equal(inOrder, c)

            min_token = -2 ** 63
            res = list(cursor.execute("SELECT k FROM test WHERE token(k) >= {}".format(min_token)))

            assert_length_equal(res, c)

            # assert_invalid(cursor, "SELECT k FROM test WHERE token(k) >= 0")
            # cursor.execute("SELECT k FROM test WHERE token(k) >= 0")
            assert_all(cursor, "SELECT k FROM test WHERE token(k) >= token({}) AND token(k) < token({})".format(inOrder[32], inOrder[65]), [[inOrder[x]] for x in range(32, 65)])

    def timestamp_and_ttl_test(self):
        cursor = self.prepare()

        cursor.execute("""
            CREATE TABLE test (
                k int PRIMARY KEY,
                c text,
                d text
            )
        """)

        for is_upgraded, cursor in self.do_upgrade(cursor):
            debug("Querying {} node".format("upgraded" if is_upgraded else "old"))
            cursor.execute("TRUNCATE test")

            cursor.execute("INSERT INTO test (k, c) VALUES (1, 'test')")
            cursor.execute("INSERT INTO test (k, c) VALUES (2, 'test') USING TTL 400")

            res = list(cursor.execute("SELECT k, c, writetime(c), ttl(c) FROM test"))

            assert_length_equal(res, 2)

            for r in res:
                self.assertIsInstance(r[2], (int, long))
                if r[0] == 1:
                    self.assertIsNone(r[3], res)
                else:
                    self.assertIsInstance(r[3], (int, long))

            # wrap writetime(), ttl() in other functions (test for CASSANDRA-8451)
            res = list(cursor.execute("SELECT k, c, blobAsBigint(bigintAsBlob(writetime(c))), ttl(c) FROM test"))

            assert_length_equal(res, 2)

            for r in res:
                self.assertIsInstance(r[2], (int, long))
                if r[0] == 1:
                    self.assertIsNone(r[3], res)
                else:
                    self.assertIsInstance(r[3], (int, long))

            res = list(cursor.execute("SELECT k, c, writetime(c), blobAsInt(intAsBlob(ttl(c))) FROM test"))

            assert_length_equal(res, 2)

            for r in res:
                self.assertIsInstance(r[2], (int, long))
                if r[0] == 1:
                    self.assertIsNone(r[3], res)
                else:
                    self.assertIsInstance(r[3], (int, long))

            assert_invalid(cursor, "SELECT k, c, writetime(k) FROM test")

            res = cursor.execute("SELECT k, d, writetime(d) FROM test WHERE k = 1")
            assert_one(cursor, "SELECT k, d, writetime(d) FROM test WHERE k = 1", [1, None, None])

    def no_range_ghost_test(self):
        cursor = self.prepare()

        cursor.execute("""
            CREATE TABLE test (
                k int PRIMARY KEY,
                v int
            )
        """)

        # Example from #3505
        cursor.execute("CREATE KEYSPACE ks1 with replication = { 'class' : 'SimpleStrategy', 'replication_factor' : 1 };")
        cursor.execute("""
            CREATE COLUMNFAMILY ks1.users (
                KEY varchar PRIMARY KEY,
                password varchar,
                gender varchar,
                birth_year bigint)
        """)

        for is_upgraded, cursor in self.do_upgrade(cursor):
            debug("Querying {} node".format("upgraded" if is_upgraded else "old"))
            cursor.execute("TRUNCATE test")
            cursor.execute("TRUNCATE ks1.users")

            for k in range(0, 5):
                cursor.execute("INSERT INTO test (k, v) VALUES (%d, 0)" % k)

            assert_all(cursor, "SELECT k FROM test", [[k] for k in range(0, 5)], ignore_order=True)

            cursor.execute("DELETE FROM test WHERE k=2")

            assert_all(cursor, "SELECT k FROM test", [[k] for k in range(0, 5) if k is not 2], ignore_order=True)

            # Example from #3505
            cursor.execute("USE ks1")

            cursor.execute("INSERT INTO users (KEY, password) VALUES ('user1', 'ch@ngem3a')")
            cursor.execute("UPDATE users SET gender = 'm', birth_year = 1980 WHERE KEY = 'user1'")

            assert_all(cursor, "SELECT * FROM users WHERE KEY='user1'", [['user1', 1980, 'm', 'ch@ngem3a']])

            cursor.execute("TRUNCATE users")

            assert_all(cursor, "SELECT * FROM users", [])

            assert_all(cursor, "SELECT * FROM users WHERE KEY='user1'", [])

    def undefined_column_handling_test(self):
        cursor = self.prepare(ordered=True)

        cursor.execute("""
            CREATE TABLE test (
                k int PRIMARY KEY,
                v1 int,
                v2 int,
            )
        """)

        for is_upgraded, cursor in self.do_upgrade(cursor):
            debug("Querying {} node".format("upgraded" if is_upgraded else "old"))
            cursor.execute("TRUNCATE test")

            cursor.execute("INSERT INTO test (k, v1, v2) VALUES (0, 0, 0)")
            cursor.execute("INSERT INTO test (k, v1) VALUES (1, 1)")
            cursor.execute("INSERT INTO test (k, v1, v2) VALUES (2, 2, 2)")

            assert_all(cursor, "SELECT v2 FROM test", [[0], [None], [2]])

            assert_all(cursor, "SELECT v2 FROM test WHERE k = 1", [[None]])

    def range_tombstones_test(self):
        """ Test deletion by 'composite prefix' (range tombstones) """

        # Uses 3 nodes just to make sure RowMutation are correctly serialized
        cursor = self.prepare(nodes=3)

        cursor.execute("""
            CREATE TABLE test1 (
                k int,
                c1 int,
                c2 int,
                v1 int,
                v2 int,
                PRIMARY KEY (k, c1, c2)
            );
        """)

        for is_upgraded, cursor in self.do_upgrade(cursor):
            debug("Querying {} node".format("upgraded" if is_upgraded else "old"))
            cursor.execute("TRUNCATE test1")

            rows = 5
            col1 = 2
            col2 = 2
            cpr = col1 * col2
            for i in xrange(0, rows):
                for j in xrange(0, col1):
                    for k in xrange(0, col2):
                        n = (i * cpr) + (j * col2) + k
                        cursor.execute("INSERT INTO test1 (k, c1, c2, v1, v2) VALUES ({}, {}, {}, {}, {})".format(i, j, k, n, n))

            for i in xrange(0, rows):

                assert_all(cursor, "SELECT v1, v2 FROM test1 where k = %d" % i, [[x, x] for x in xrange(i * cpr, (i + 1) * cpr)])

            for i in xrange(0, rows):
                cursor.execute("DELETE FROM test1 WHERE k = %d AND c1 = 0" % i)

            for i in xrange(0, rows):
                assert_all(cursor, "SELECT v1, v2 FROM test1 WHERE k = %d" % i, [[x, x] for x in xrange(i * cpr + col1, (i + 1) * cpr)])

            self.cluster.flush()
            time.sleep(0.2)

            for i in xrange(0, rows):
                assert_all(cursor, "SELECT v1, v2 FROM test1 WHERE k = %d" % i, [[x, x] for x in xrange(i * cpr + col1, (i + 1) * cpr)])

    def range_tombstones_compaction_test(self):
        """ Test deletion by 'composite prefix' (range tombstones) with compaction """
        cursor = self.prepare()

        cursor.execute("""
            CREATE TABLE test1 (
                k int,
                c1 int,
                c2 int,
                v1 text,
                PRIMARY KEY (k, c1, c2)
            );
        """)

        for is_upgraded, cursor in self.do_upgrade(cursor):
            debug("Querying {} node".format("upgraded" if is_upgraded else "old"))
            cursor.execute("TRUNCATE test1")

            for c1 in range(0, 4):
                for c2 in range(0, 2):
                    cursor.execute("INSERT INTO test1 (k, c1, c2, v1) VALUES (0, %d, %d, '%s')" % (c1, c2, '%i%i' % (c1, c2)))

            self.cluster.flush()

            cursor.execute("DELETE FROM test1 WHERE k = 0 AND c1 = 1")

            self.cluster.flush()
            self.cluster.compact()

            assert_all(cursor, "SELECT v1 FROM test1 WHERE k = 0", [['{}{}'.format(c1, c2)] for c1 in xrange(0, 4) for c2 in xrange(0, 2) if c1 != 1])

    def delete_row_test(self):
        """ Test deletion of rows """
        cursor = self.prepare()

        cursor.execute("""
            CREATE TABLE test (
                 k int,
                 c1 int,
                 c2 int,
                 v1 int,
                 v2 int,
                 PRIMARY KEY (k, c1, c2)
            );
        """)

        for is_upgraded, cursor in self.do_upgrade(cursor):
            debug("Querying {} node".format("upgraded" if is_upgraded else "old"))
            cursor.execute("TRUNCATE test")

            q = "INSERT INTO test (k, c1, c2, v1, v2) VALUES (%d, %d, %d, %d, %d)"
            cursor.execute(q % (0, 0, 0, 0, 0))
            cursor.execute(q % (0, 0, 1, 1, 1))
            cursor.execute(q % (0, 0, 2, 2, 2))
            cursor.execute(q % (0, 1, 0, 3, 3))

            cursor.execute("DELETE FROM test WHERE k = 0 AND c1 = 0 AND c2 = 0")

            res = list(cursor.execute("SELECT * FROM test"))

            assert_length_equal(res, 3)

    def range_query_2ndary_test(self):
        """ Test range queries with 2ndary indexes (#4257) """
        cursor = self.prepare()

        cursor.execute("CREATE TABLE indextest (id int primary key, row int, setid int);")
        cursor.execute("CREATE INDEX indextest_setid_idx ON indextest (setid)")

        for is_upgraded, cursor in self.do_upgrade(cursor):
            debug("Querying {} node".format("upgraded" if is_upgraded else "old"))
            cursor.execute("TRUNCATE indextest")

            q = "INSERT INTO indextest (id, row, setid) VALUES (%d, %d, %d);"
            cursor.execute(q % (0, 0, 0))
            cursor.execute(q % (1, 1, 0))
            cursor.execute(q % (2, 2, 0))
            cursor.execute(q % (3, 3, 0))

            assert_invalid(cursor, "SELECT * FROM indextest WHERE setid = 0 AND row < 1;")

            assert_all(cursor, "SELECT * FROM indextest WHERE setid = 0 AND row < 1 ALLOW FILTERING;", [[0, 0, 0]])

    def set_test(self):
        cursor = self.prepare()

        cursor.execute("""
            CREATE TABLE user (
                fn text,
                ln text,
                tags set<text>,
                PRIMARY KEY (fn, ln)
            )
        """)

        for is_upgraded, cursor in self.do_upgrade(cursor):
            debug("Querying {} node".format("upgraded" if is_upgraded else "old"))
            cursor.execute("TRUNCATE user")

            q = "UPDATE user SET %s WHERE fn='Tom' AND ln='Bombadil'"
            cursor.execute(q % "tags = tags + { 'foo' }")
            cursor.execute(q % "tags = tags + { 'bar' }")
            cursor.execute(q % "tags = tags + { 'foo' }")
            cursor.execute(q % "tags = tags + { 'foobar' }")
            cursor.execute(q % "tags = tags - { 'bar' }")

            assert_all(cursor, "SELECT tags FROM user", [[set(['foo', 'foobar'])]])

            q = "UPDATE user SET {} WHERE fn='Bilbo' AND ln='Baggins'"
            cursor.execute(q.format("tags = { 'a', 'c', 'b' }"))

            assert_all(cursor, "SELECT tags FROM user WHERE fn='Bilbo' AND ln='Baggins'", [[set(['a', 'b', 'c'])]])

            time.sleep(.01)

            cursor.execute(q.format("tags = { 'm', 'n' }"))

            assert_all(cursor, "SELECT tags FROM user WHERE fn='Bilbo' AND ln='Baggins'", [[set(['m', 'n'])]])

            cursor.execute("DELETE tags['m'] FROM user WHERE fn='Bilbo' AND ln='Baggins'")
            assert_all(cursor, "SELECT tags FROM user WHERE fn='Bilbo' AND ln='Baggins'", [[set(['n'])]])

            cursor.execute("DELETE tags FROM user WHERE fn='Bilbo' AND ln='Baggins'")
            assert_all(cursor, "SELECT tags FROM user WHERE fn='Bilbo' AND ln='Baggins'", [])

    def map_test(self):
        cursor = self.prepare()

        cursor.execute("""
            CREATE TABLE user (
                fn text,
                ln text,
                m map<text, int>,
                PRIMARY KEY (fn, ln)
            )
        """)

        for is_upgraded, cursor in self.do_upgrade(cursor):
            debug("Querying {} node".format("upgraded" if is_upgraded else "old"))
            cursor.execute("TRUNCATE user")

            q = "UPDATE user SET %s WHERE fn='Tom' AND ln='Bombadil'"
            cursor.execute(q % "m['foo'] = 3")
            cursor.execute(q % "m['bar'] = 4")
            cursor.execute(q % "m['woot'] = 5")
            cursor.execute(q % "m['bar'] = 6")
            cursor.execute("DELETE m['foo'] FROM user WHERE fn='Tom' AND ln='Bombadil'")

            assert_all(cursor, "SELECT m FROM user", [[{'woot': 5, 'bar': 6}]])

            q = "UPDATE user SET %s WHERE fn='Bilbo' AND ln='Baggins'"
            cursor.execute(q % "m = { 'a' : 4 , 'c' : 3, 'b' : 2 }")

            assert_all(cursor, "SELECT m FROM user WHERE fn='Bilbo' AND ln='Baggins'", [[{'a': 4, 'b': 2, 'c': 3}]])

            time.sleep(.01)

            # Check we correctly overwrite
            cursor.execute(q % "m = { 'm' : 4 , 'n' : 1, 'o' : 2 }")

            assert_all(cursor, "SELECT m FROM user WHERE fn='Bilbo' AND ln='Baggins'", [[{'m': 4, 'n': 1, 'o': 2}]])

            cursor.execute(q % "m = {}")
            assert_all(cursor, "SELECT m FROM user WHERE fn='Bilbo' AND ln='Baggins'", [])

    def list_test(self):
        cursor = self.prepare()

        cursor.execute("""
            CREATE TABLE user (
                fn text,
                ln text,
                tags list<text>,
                PRIMARY KEY (fn, ln)
            )
        """)

        for is_upgraded, cursor in self.do_upgrade(cursor):
            debug("Querying {} node".format("upgraded" if is_upgraded else "old"))
            cursor.execute("TRUNCATE user")

            q = "UPDATE user SET %s WHERE fn='Tom' AND ln='Bombadil'"
            cursor.execute(q % "tags = tags + [ 'foo' ]")
            cursor.execute(q % "tags = tags + [ 'bar' ]")
            cursor.execute(q % "tags = tags + [ 'foo' ]")
            cursor.execute(q % "tags = tags + [ 'foobar' ]")

            assert_one(cursor, "SELECT tags FROM user", [['foo', 'bar', 'foo', 'foobar']])

            q = "UPDATE user SET %s WHERE fn='Bilbo' AND ln='Baggins'"
            cursor.execute(q % "tags = [ 'a', 'c', 'b', 'c' ]")
            assert_one(cursor, "SELECT tags FROM user WHERE fn='Bilbo' AND ln='Baggins'", [['a', 'c', 'b', 'c']])

            cursor.execute(q % "tags = [ 'm', 'n' ] + tags")
            assert_one(cursor, "SELECT tags FROM user WHERE fn='Bilbo' AND ln='Baggins'", [['m', 'n', 'a', 'c', 'b', 'c']])

            cursor.execute(q % "tags[2] = 'foo', tags[4] = 'bar'")
            assert_one(cursor, "SELECT tags FROM user WHERE fn='Bilbo' AND ln='Baggins'", [['m', 'n', 'foo', 'c', 'bar', 'c']])

            cursor.execute("DELETE tags[2] FROM user WHERE fn='Bilbo' AND ln='Baggins'")
            assert_one(cursor, "SELECT tags FROM user WHERE fn='Bilbo' AND ln='Baggins'", [['m', 'n', 'c', 'bar', 'c']])

            cursor.execute(q % "tags = tags - [ 'bar' ]")
            assert_one(cursor, "SELECT tags FROM user WHERE fn='Bilbo' AND ln='Baggins'", [['m', 'n', 'c', 'c']])

    def multi_collection_test(self):
        cursor = self.prepare()

        cursor.execute("""
            CREATE TABLE foo(
                k uuid PRIMARY KEY,
                L list<int>,
                M map<text, int>,
                S set<int>
            );
        """)

        for is_upgraded, cursor in self.do_upgrade(cursor):
            debug("Querying {} node".format("upgraded" if is_upgraded else "old"))
            cursor.execute("TRUNCATE foo")

            cursor.execute("UPDATE ks.foo SET L = [1, 3, 5] WHERE k = b017f48f-ae67-11e1-9096-005056c00008;")
            cursor.execute("UPDATE ks.foo SET L = L + [7, 11, 13] WHERE k = b017f48f-ae67-11e1-9096-005056c00008;")
            cursor.execute("UPDATE ks.foo SET S = {1, 3, 5} WHERE k = b017f48f-ae67-11e1-9096-005056c00008;")
            cursor.execute("UPDATE ks.foo SET S = S + {7, 11, 13} WHERE k = b017f48f-ae67-11e1-9096-005056c00008;")
            cursor.execute("UPDATE ks.foo SET M = {'foo': 1, 'bar' : 3} WHERE k = b017f48f-ae67-11e1-9096-005056c00008;")
            cursor.execute("UPDATE ks.foo SET M = M + {'foobar' : 4} WHERE k = b017f48f-ae67-11e1-9096-005056c00008;")

            assert_all(cursor, "SELECT L, M, S FROM foo WHERE k = b017f48f-ae67-11e1-9096-005056c00008", [[
                [1, 3, 5, 7, 11, 13],
                OrderedDict([('bar', 3), ('foo', 1), ('foobar', 4)]),
                sortedset([1, 3, 5, 7, 11, 13])
            ]])

    def range_query_test(self):
        """ Range test query from #4372 """
        cursor = self.prepare()

        cursor.execute("CREATE TABLE test (a int, b int, c int, d int, e int, f text, PRIMARY KEY (a, b, c, d, e) )")

        for is_upgraded, cursor in self.do_upgrade(cursor):
            debug("Querying {} node".format("upgraded" if is_upgraded else "old"))
            cursor.execute("TRUNCATE test")

            cursor.execute("INSERT INTO test (a, b, c, d, e, f) VALUES (1, 1, 1, 1, 2, '2');")
            cursor.execute("INSERT INTO test (a, b, c, d, e, f) VALUES (1, 1, 1, 1, 1, '1');")
            cursor.execute("INSERT INTO test (a, b, c, d, e, f) VALUES (1, 1, 1, 2, 1, '1');")
            cursor.execute("INSERT INTO test (a, b, c, d, e, f) VALUES (1, 1, 1, 1, 3, '3');")
            cursor.execute("INSERT INTO test (a, b, c, d, e, f) VALUES (1, 1, 1, 1, 5, '5');")

            assert_all(cursor, "SELECT a, b, c, d, e, f FROM test WHERE a = 1 AND b = 1 AND c = 1 AND d = 1 AND e >= 2;", [[1, 1, 1, 1, 2, u'2'], [1, 1, 1, 1, 3, u'3'], [1, 1, 1, 1, 5, u'5']])

    def composite_row_key_test(self):
        cursor = self.prepare()

        cursor.execute("""
            CREATE TABLE test (
                k1 int,
                k2 int,
                c int,
                v int,
                PRIMARY KEY ((k1, k2), c)
            )
        """)

        for is_upgraded, cursor in self.do_upgrade(cursor):
            debug("Querying {} node".format("upgraded" if is_upgraded else "old"))
            cursor.execute("TRUNCATE test")

            req = "INSERT INTO test (k1, k2, c, v) VALUES ({}, {}, {}, {})"
            for i in range(0, 4):
                cursor.execute(req.format(0, i, i, i))

            assert_all(cursor, "SELECT * FROM test", [[0, 2, 2, 2], [0, 3, 3, 3], [0, 0, 0, 0], [0, 1, 1, 1]])

            assert_all(cursor, "SELECT * FROM test WHERE k1 = 0 and k2 IN (1, 3)", [[0, 1, 1, 1], [0, 3, 3, 3]])

            assert_invalid(cursor, "SELECT * FROM test WHERE k2 = 3")

            if self.get_node_version(is_upgraded) < '2.2':
                # the coordinator is the upgraded 2.2+ node
                assert_invalid(cursor, "SELECT * FROM test WHERE k1 IN (0, 1) and k2 = 3")

            assert_all(cursor, "SELECT * FROM test WHERE token(k1, k2) = token(0, 1)", [[0, 1, 1, 1]])

            assert_all(cursor, "SELECT * FROM test WHERE token(k1, k2) > " + str(-((2 ** 63) - 1)), [[0, 2, 2, 2], [0, 3, 3, 3], [0, 0, 0, 0], [0, 1, 1, 1]])

    def cql3_insert_thrift_test(self):
        """ Check that we can insert from thrift into a CQL3 table (#4377) """
        cursor = self.prepare(start_rpc=True)

        cursor.execute("""
            CREATE TABLE test (
                k int,
                c int,
                v int,
                PRIMARY KEY (k, c)
            )
        """)

        for is_upgraded, cursor in self.do_upgrade(cursor):
            debug("Querying {} node".format("upgraded" if is_upgraded else "old"))
            cursor.execute("TRUNCATE test")

            node = self.cluster.nodelist()[0]
            host, port = node.network_interfaces['thrift']
            client = get_thrift_client(host, port)
            client.transport.open()
            client.set_keyspace('ks')
            key = struct.pack('>i', 2)
            column_name_component = struct.pack('>i', 4)
            # component length + component + EOC + component length + component + EOC
            column_name = '\x00\x04' + column_name_component + '\x00' + '\x00\x01' + 'v' + '\x00'
            value = struct.pack('>i', 8)
            client.batch_mutate(
                {key: {'test': [Mutation(ColumnOrSuperColumn(column=Column(name=column_name, value=value, timestamp=100)))]}},
                ThriftConsistencyLevel.ONE)

            assert_one(cursor, "SELECT * FROM test", [2, 4, 8])

    def cql3_non_compound_range_tombstones_test(self):
        """
        Checks that 3.0 serializes RangeTombstoneLists correctly
        when communicating with 2.2 nodes.
        @jira_ticket CASSANDRA-11930
        """
        session = self.prepare(start_rpc=True)
        node = self.cluster.nodelist()[0]
        host, port = node.network_interfaces['thrift']

        client = get_thrift_client(host, port)
        client.transport.open()
        client.set_keyspace('ks')

        # create a CF with mixed static and dynamic cols
        column_defs = [ColumnDef('static1', 'Int32Type', None, None, None)]
        cfdef = CfDef(
            keyspace='ks',
            name='cf',
            column_type='Standard',
            comparator_type='AsciiType',
            key_validation_class='AsciiType',
            default_validation_class='AsciiType',
            column_metadata=column_defs)
        client.system_add_column_family(cfdef)

        session.cluster.control_connection.wait_for_schema_agreement()

        for is_upgraded, session, node in self.do_upgrade(session, return_nodes=True):
            debug("Querying {} node".format("upgraded" if is_upgraded else "old"))

            upgrade_to_version = self.get_node_version(is_upgraded=True)
            if LooseVersion('3.0.0') <= upgrade_to_version <= LooseVersion('3.0.6'):
                self.skip('CASSANDRA-11930 was fixed in 3.0.7 and 3.7')
            elif LooseVersion('3.1') <= upgrade_to_version <= LooseVersion('3.6'):
                self.skip('CASSANDRA-11930 was fixed in 3.0.7 and 3.7')

            session.execute("TRUNCATE ks.cf")

            host, port = node.network_interfaces['thrift']
            client = get_thrift_client(host, port)
            client.transport.open()
            client.set_keyspace('ks')

            # insert a number of keys so that we'll get rows on both the old and upgraded nodes
            for key in ['key{}'.format(i) for i in range(10)]:
                debug("Using key " + key)

                # insert "static" column
                client.batch_mutate(
                    {key: {'cf': [Mutation(ColumnOrSuperColumn(column=Column(name='static1', value=struct.pack('>i', 1), timestamp=100)))]}},
                    ThriftConsistencyLevel.ALL)

                # insert "dynamic" columns
                for i, column_name in enumerate(('a', 'b', 'c', 'd', 'e')):
                    column_value = 'val{}'.format(i)
                    client.batch_mutate(
                        {key: {'cf': [Mutation(ColumnOrSuperColumn(column=Column(name=column_name, value=column_value, timestamp=100)))]}},
                        ThriftConsistencyLevel.ALL)

                # sanity check on the query
                fetch_slice = SlicePredicate(slice_range=SliceRange('', '', False, 100))
                row = client.get_slice(key, ColumnParent(column_family='cf'), fetch_slice, ThriftConsistencyLevel.ALL)
                self.assertEqual(6, len(row), row)
                cols = OrderedDict([(cosc.column.name, cosc.column.value) for cosc in row])
                debug(cols)
                self.assertEqual(['a', 'b', 'c', 'd', 'e', 'static1'], cols.keys())
                self.assertEqual('val0', cols['a'])
                self.assertEqual('val4', cols['e'])
                self.assertEqual(struct.pack('>i', 1), cols['static1'])

                # delete a slice of dynamic columns
                slice_range = SliceRange('b', 'd', False, 100)
                client.batch_mutate(
                    {key: {'cf': [Mutation(deletion=Deletion(timestamp=101, predicate=SlicePredicate(slice_range=slice_range)))]}},
                    ThriftConsistencyLevel.ALL)

                # check remaining columns
                row = client.get_slice(key, ColumnParent(column_family='cf'), fetch_slice, ThriftConsistencyLevel.ALL)
                self.assertEqual(3, len(row), row)
                cols = OrderedDict([(cosc.column.name, cosc.column.value) for cosc in row])
                debug(cols)
                self.assertEqual(['a', 'e', 'static1'], cols.keys())
                self.assertEqual('val0', cols['a'])
                self.assertEqual('val4', cols['e'])
                self.assertEqual(struct.pack('>i', 1), cols['static1'])

    def row_existence_test(self):
        """ Check the semantic of CQL row existence (part of #4361) """
        cursor = self.prepare()

        cursor.execute("""
            CREATE TABLE test (
                k int,
                c int,
                v1 int,
                v2 int,
                PRIMARY KEY (k, c)
            )
        """)

        for is_upgraded, cursor in self.do_upgrade(cursor):
            debug("Querying {} node".format("upgraded" if is_upgraded else "old"))
            cursor.execute("TRUNCATE test")

            cursor.execute("INSERT INTO test (k, c, v1, v2) VALUES (1, 1, 1, 1)")

            assert_one(cursor, "SELECT * FROM test", [1, 1, 1, 1])

            assert_invalid(cursor, "DELETE c FROM test WHERE k = 1 AND c = 1")

            cursor.execute("DELETE v2 FROM test WHERE k = 1 AND c = 1")
            assert_one(cursor, "SELECT * FROM test", [1, 1, 1, None])

            cursor.execute("DELETE v1 FROM test WHERE k = 1 AND c = 1")
            assert_one(cursor, "SELECT * FROM test", [1, 1, None, None])

            cursor.execute("DELETE FROM test WHERE k = 1 AND c = 1")
            assert_none(cursor, "SELECT * FROM test", )

            cursor.execute("INSERT INTO test (k, c) VALUES (2, 2)")
            assert_one(cursor, "SELECT * FROM test", [2, 2, None, None])

    def only_pk_test(self):
        """ Check table with only a PK (#4361) """
        cursor = self.prepare(ordered=True)

        cursor.execute("""
            CREATE TABLE test (
                k int,
                c int,
                PRIMARY KEY (k, c)
            )
        """)

        # Check for dense tables too
        cursor.execute("""
            CREATE TABLE test2 (
                k int,
                c int,
                PRIMARY KEY (k, c)
            ) WITH COMPACT STORAGE
        """)

        for is_upgraded, cursor in self.do_upgrade(cursor):
            debug("Querying {} node".format("upgraded" if is_upgraded else "old"))
            cursor.execute("TRUNCATE test")
            cursor.execute("TRUNCATE test2")

            q = "INSERT INTO test (k, c) VALUES (%s, %s)"
            for k in range(0, 2):
                for c in range(0, 2):
                    cursor.execute(q, (k, c))

            query = "SELECT * FROM test"
            assert_all(cursor, query, [[x, y] for x in range(0, 2) for y in range(0, 2)])

            q = "INSERT INTO test2 (k, c) VALUES (%s, %s)"
            for k in range(0, 2):
                for c in range(0, 2):
                    cursor.execute(q, (k, c))

            query = "SELECT * FROM test2"
            assert_all(cursor, query, [[x, y] for x in range(0, 2) for y in range(0, 2)])

    def no_clustering_test(self):
        cursor = self.prepare()
        cursor.execute("CREATE TABLE test (k int PRIMARY KEY, v int)")
        for is_upgraded, cursor in self.do_upgrade(cursor):
            debug("Querying {} node".format("upgraded" if is_upgraded else "old"))

            for i in range(10):
                cursor.execute("INSERT INTO test (k, v) VALUES (%s, %s)", (i, i))

            cursor.default_fetch_size = None

            assert_all(cursor, "SELECT * FROM test", [[i, i] for i in range(10)], ignore_order=True)

    def date_test(self):
        """ Check dates are correctly recognized and validated """
        cursor = self.prepare()

        cursor.execute("""
            CREATE TABLE test (
                k int PRIMARY KEY,
                t timestamp
            )
        """)

        for is_upgraded, cursor in self.do_upgrade(cursor):
            debug("Querying {} node".format("upgraded" if is_upgraded else "old"))
            cursor.execute("TRUNCATE test")

            cursor.execute("INSERT INTO test (k, t) VALUES (0, '2011-02-03')")
            assert_invalid(cursor, "INSERT INTO test (k, t) VALUES (0, '2011-42-42')")

    def range_slice_test(self):
        """ Test a regression from #1337 """

        cursor = self.prepare()

        cursor.execute("""
            CREATE TABLE test (
                k text PRIMARY KEY,
                v int
            );
        """)

        for is_upgraded, cursor in self.do_upgrade(cursor):
            debug("Querying {} node".format("upgraded" if is_upgraded else "old"))
            cursor.execute("TRUNCATE test")

            cursor.execute("INSERT INTO test (k, v) VALUES ('foo', 0)")
            cursor.execute("INSERT INTO test (k, v) VALUES ('bar', 1)")

            assert_row_count(cursor, 'test', 2)

    def composite_index_with_pk_test(self):

        cursor = self.prepare(ordered=True)
        cursor.execute("""
            CREATE TABLE blogs (
                blog_id int,
                time1 int,
                time2 int,
                author text,
                content text,
                PRIMARY KEY (blog_id, time1, time2)
            )
        """)

        cursor.execute("CREATE INDEX ON blogs(author)")

        for is_upgraded, cursor in self.do_upgrade(cursor):
            debug("Querying {} node".format("upgraded" if is_upgraded else "old"))
            cursor.execute("TRUNCATE blogs")

            req = "INSERT INTO blogs (blog_id, time1, time2, author, content) VALUES (%d, %d, %d, '%s', '%s')"
            cursor.execute(req % (1, 0, 0, 'foo', 'bar1'))
            cursor.execute(req % (1, 0, 1, 'foo', 'bar2'))
            cursor.execute(req % (2, 1, 0, 'foo', 'baz'))
            cursor.execute(req % (3, 0, 1, 'gux', 'qux'))

            query = "SELECT blog_id, content FROM blogs WHERE author='foo'"
            assert_all(cursor, query, [[1, 'bar1'], [1, 'bar2'], [2, 'baz']])

            query = "SELECT blog_id, content FROM blogs WHERE time1 > 0 AND author='foo' ALLOW FILTERING"
            assert_one(cursor, query, [2, 'baz'])

            query = "SELECT blog_id, content FROM blogs WHERE time1 = 1 AND author='foo' ALLOW FILTERING"
            assert_one(cursor, query, [2, 'baz'])

            query = "SELECT blog_id, content FROM blogs WHERE time1 = 1 AND time2 = 0 AND author='foo' ALLOW FILTERING"
            assert_one(cursor, query, [2, 'baz'])

            query = "SELECT content FROM blogs WHERE time1 = 1 AND time2 = 1 AND author='foo' ALLOW FILTERING"
            assert_none(cursor, query)

            query = "SELECT content FROM blogs WHERE time1 = 1 AND time2 > 0 AND author='foo' ALLOW FILTERING"
            assert_none(cursor, query)

            assert_invalid(cursor, "SELECT content FROM blogs WHERE time2 >= 0 AND author='foo'")

            # as discussed in CASSANDRA-8148, some queries that should have required ALLOW FILTERING
            # in 2.0 have been fixed for 2.2
            if self.get_node_version(is_upgraded) < '2.2':
                # the coordinator is the non-upgraded 2.1 node
                cursor.execute("SELECT blog_id, content FROM blogs WHERE time1 > 0 AND author='foo'")
                cursor.execute("SELECT blog_id, content FROM blogs WHERE time1 = 1 AND author='foo'")
                cursor.execute("SELECT blog_id, content FROM blogs WHERE time1 = 1 AND time2 = 0 AND author='foo'")
                cursor.execute("SELECT content FROM blogs WHERE time1 = 1 AND time2 = 1 AND author='foo'")
                cursor.execute("SELECT content FROM blogs WHERE time1 = 1 AND time2 > 0 AND author='foo'")
            else:
                # the coordinator is the upgraded 2.2+ node
                assert_invalid(cursor, "SELECT blog_id, content FROM blogs WHERE time1 > 0 AND author='foo'")
                assert_invalid(cursor, "SELECT blog_id, content FROM blogs WHERE time1 = 1 AND author='foo'")
                assert_invalid(cursor, "SELECT blog_id, content FROM blogs WHERE time1 = 1 AND time2 = 0 AND author='foo'")
                assert_invalid(cursor, "SELECT content FROM blogs WHERE time1 = 1 AND time2 = 1 AND author='foo'")
                assert_invalid(cursor, "SELECT content FROM blogs WHERE time1 = 1 AND time2 > 0 AND author='foo'")

    def limit_bugs_test(self):
        """ Test for LIMIT bugs from 4579 """

        cursor = self.prepare(ordered=True)
        cursor.execute("""
            CREATE TABLE testcf (
                a int,
                b int,
                c int,
                d int,
                e int,
                PRIMARY KEY (a, b)
            );
        """)

        cursor.execute("""
            CREATE TABLE testcf2 (
                a int primary key,
                b int,
                c int,
            );
        """)

        for is_upgraded, cursor in self.do_upgrade(cursor):
            debug("Querying {} node".format("upgraded" if is_upgraded else "old"))
            cursor.execute("TRUNCATE testcf")
            cursor.execute("TRUNCATE testcf2")

            cursor.execute("INSERT INTO testcf (a, b, c, d, e) VALUES (1, 1, 1, 1, 1);")
            cursor.execute("INSERT INTO testcf (a, b, c, d, e) VALUES (2, 2, 2, 2, 2);")
            cursor.execute("INSERT INTO testcf (a, b, c, d, e) VALUES (3, 3, 3, 3, 3);")
            cursor.execute("INSERT INTO testcf (a, b, c, d, e) VALUES (4, 4, 4, 4, 4);")

            assert_all(cursor, "SELECT * FROM testcf", [[1, 1, 1, 1, 1], [2, 2, 2, 2, 2], [3, 3, 3, 3, 3], [4, 4, 4, 4, 4]])

            assert_all(cursor, "SELECT * FROM testcf LIMIT 1;", [[1, 1, 1, 1, 1]])

            assert_all(cursor, "SELECT * FROM testcf LIMIT 2;", [[1, 1, 1, 1, 1], [2, 2, 2, 2, 2]])

            cursor.execute("INSERT INTO testcf2 (a, b, c) VALUES (1, 1, 1);")
            cursor.execute("INSERT INTO testcf2 (a, b, c) VALUES (2, 2, 2);")
            cursor.execute("INSERT INTO testcf2 (a, b, c) VALUES (3, 3, 3);")
            cursor.execute("INSERT INTO testcf2 (a, b, c) VALUES (4, 4, 4);")

            assert_all(cursor, "SELECT * FROM testcf2;", [[1, 1, 1], [2, 2, 2], [3, 3, 3], [4, 4, 4]])

            assert_all(cursor, "SELECT * FROM testcf2 LIMIT 1;", [[1, 1, 1]])

            assert_all(cursor, "SELECT * FROM testcf2 LIMIT 2;", [[1, 1, 1], [2, 2, 2]])

            assert_all(cursor, "SELECT * FROM testcf2 LIMIT 3;", [[1, 1, 1], [2, 2, 2], [3, 3, 3]])

            assert_all(cursor, "SELECT * FROM testcf2 LIMIT 4;", [[1, 1, 1], [2, 2, 2], [3, 3, 3], [4, 4, 4]])

            assert_all(cursor, "SELECT * FROM testcf2 LIMIT 5;", [[1, 1, 1], [2, 2, 2], [3, 3, 3], [4, 4, 4]])

    def bug_4532_test(self):

        cursor = self.prepare()
        cursor.execute("""
            CREATE TABLE compositetest(
                status ascii,
                ctime bigint,
                key ascii,
                nil ascii,
                PRIMARY KEY (status, ctime, key)
            )
        """)

        for is_upgraded, cursor in self.do_upgrade(cursor):
            debug("Querying {} node".format("upgraded" if is_upgraded else "old"))
            cursor.execute("TRUNCATE compositetest")

            cursor.execute("INSERT INTO compositetest(status,ctime,key,nil) VALUES ('C',12345678,'key1','')")
            cursor.execute("INSERT INTO compositetest(status,ctime,key,nil) VALUES ('C',12345678,'key2','')")
            cursor.execute("INSERT INTO compositetest(status,ctime,key,nil) VALUES ('C',12345679,'key3','')")
            cursor.execute("INSERT INTO compositetest(status,ctime,key,nil) VALUES ('C',12345679,'key4','')")
            cursor.execute("INSERT INTO compositetest(status,ctime,key,nil) VALUES ('C',12345679,'key5','')")
            cursor.execute("INSERT INTO compositetest(status,ctime,key,nil) VALUES ('C',12345680,'key6','')")

            assert_invalid(cursor, "SELECT * FROM compositetest WHERE ctime>=12345679 AND key='key3' AND ctime<=12345680 LIMIT 3;")
            assert_invalid(cursor, "SELECT * FROM compositetest WHERE ctime=12345679  AND key='key3' AND ctime<=12345680 LIMIT 3")

    def order_by_multikey_test(self):
        """ Test for #4612 bug and more generaly order by when multiple C* rows are queried """

        cursor = self.prepare(ordered=True)
        cursor.execute("""
            CREATE TABLE test(
                my_id varchar,
                col1 int,
                col2 int,
                value varchar,
                PRIMARY KEY (my_id, col1, col2)
            );
        """)

        for is_upgraded, cursor in self.do_upgrade(cursor):
            debug("Querying {} node".format("upgraded" if is_upgraded else "old"))
            cursor.execute("TRUNCATE test")
            cursor.default_fetch_size = None

            cursor.execute("INSERT INTO test(my_id, col1, col2, value) VALUES ( 'key1', 1, 1, 'a');")
            cursor.execute("INSERT INTO test(my_id, col1, col2, value) VALUES ( 'key2', 3, 3, 'a');")
            cursor.execute("INSERT INTO test(my_id, col1, col2, value) VALUES ( 'key3', 2, 2, 'b');")
            cursor.execute("INSERT INTO test(my_id, col1, col2, value) VALUES ( 'key4', 2, 1, 'b');")

            query = "SELECT col1 FROM test WHERE my_id in('key1', 'key2', 'key3') ORDER BY col1;"
            assert_all(cursor, query, [[1], [2], [3]])

            query = "SELECT col1, value, my_id, col2 FROM test WHERE my_id in('key3', 'key4') ORDER BY col1, col2;"
            assert_all(cursor, query, [[2, 'b', 'key4', 1], [2, 'b', 'key3', 2]])

            assert_invalid(cursor, "SELECT col1 FROM test ORDER BY col1;")
            assert_invalid(cursor, "SELECT col1 FROM test WHERE my_id > 'key1' ORDER BY col1;")

    def remove_range_slice_test(self):
        cursor = self.prepare()

        cursor.execute("""
            CREATE TABLE test (
                k int PRIMARY KEY,
                v int
            )
        """)

        for is_upgraded, cursor in self.do_upgrade(cursor):
            debug("Querying {} node".format("upgraded" if is_upgraded else "old"))
            cursor.execute("TRUNCATE test")

            for i in range(0, 3):
                cursor.execute("INSERT INTO test (k, v) VALUES (%d, %d)" % (i, i))

            cursor.execute("DELETE FROM test WHERE k = 1")
            assert_all(cursor, "SELECT * FROM test", [[0, 0], [2, 2]])

    def indexes_composite_test(self):
        cursor = self.prepare()

        cursor.execute("""
            CREATE TABLE test (
                blog_id int,
                timestamp int,
                author text,
                content text,
                PRIMARY KEY (blog_id, timestamp)
            )
        """)

        cursor.execute("CREATE INDEX ON test(author)")
        time.sleep(1)

        for is_upgraded, cursor in self.do_upgrade(cursor):
            debug("Querying {} node".format("upgraded" if is_upgraded else "old"))
            cursor.execute("TRUNCATE test")

            req = "INSERT INTO test (blog_id, timestamp, author, content) VALUES (%d, %d, '%s', '%s')"
            cursor.execute(req % (0, 0, "bob", "1st post"))
            cursor.execute(req % (0, 1, "tom", "2nd post"))
            cursor.execute(req % (0, 2, "bob", "3rd post"))
            cursor.execute(req % (0, 3, "tom", "4nd post"))
            cursor.execute(req % (1, 0, "bob", "5th post"))

            query = "SELECT blog_id, timestamp FROM test WHERE author = 'bob'"
            assert_all(cursor, query, [[1, 0], [0, 0], [0, 2]])

            cursor.execute(req % (1, 1, "tom", "6th post"))
            cursor.execute(req % (1, 2, "tom", "7th post"))
            cursor.execute(req % (1, 3, "bob", "8th post"))

            query = "SELECT blog_id, timestamp FROM test WHERE author = 'bob'"
            assert_all(cursor, query, [[1, 0], [1, 3], [0, 0], [0, 2]])

            cursor.execute("DELETE FROM test WHERE blog_id = 0 AND timestamp = 2")

            query = "SELECT blog_id, timestamp FROM test WHERE author = 'bob'"
            assert_all(cursor, query, [[1, 0], [1, 3], [0, 0]])

    def refuse_in_with_indexes_test(self):
        """ Test for the validation bug of #4709 """

        cursor = self.prepare()
        cursor.execute("create table t1 (pk varchar primary key, col1 varchar, col2 varchar);")
        cursor.execute("create index t1_c1 on t1(col1);")
        cursor.execute("create index t1_c2 on t1(col2);")

        for is_upgraded, cursor in self.do_upgrade(cursor):
            debug("Querying {} node".format("upgraded" if is_upgraded else "old"))
            cursor.execute("TRUNCATE t1")

            cursor.execute("insert into t1  (pk, col1, col2) values ('pk1','foo1','bar1');")
            cursor.execute("insert into t1  (pk, col1, col2) values ('pk1a','foo1','bar1');")
            cursor.execute("insert into t1  (pk, col1, col2) values ('pk1b','foo1','bar1');")
            cursor.execute("insert into t1  (pk, col1, col2) values ('pk1c','foo1','bar1');")
            cursor.execute("insert into t1  (pk, col1, col2) values ('pk2','foo2','bar2');")
            cursor.execute("insert into t1  (pk, col1, col2) values ('pk3','foo3','bar3');")
            assert_invalid(cursor, "select * from t1 where col2 in ('bar1', 'bar2');")

    def reversed_compact_test(self):
        """ Test for #4716 bug and more generally for good behavior of ordering"""

        cursor = self.prepare()
        cursor.execute("""
            CREATE TABLE test1 (
                k text,
                c int,
                v int,
                PRIMARY KEY (k, c)
            ) WITH COMPACT STORAGE
              AND CLUSTERING ORDER BY (c DESC);
        """)

        cursor.execute("""
            CREATE TABLE test2 (
                k text,
                c int,
                v int,
                PRIMARY KEY (k, c)
            ) WITH COMPACT STORAGE;
        """)

        for is_upgraded, cursor in self.do_upgrade(cursor):
            debug("Querying {} node".format("upgraded" if is_upgraded else "old"))
            cursor.execute("TRUNCATE test1")
            cursor.execute("TRUNCATE test2")

            for i in range(0, 10):
                cursor.execute("INSERT INTO test1(k, c, v) VALUES ('foo', %s, %s)", (i, i))

            query = "SELECT c FROM test1 WHERE c > 2 AND c < 6 AND k = 'foo'"
            assert_all(cursor, query, [[5], [4], [3]])

            query = "SELECT c FROM test1 WHERE c >= 2 AND c <= 6 AND k = 'foo'"
            assert_all(cursor, query, [[6], [5], [4], [3], [2]])

            query = "SELECT c FROM test1 WHERE c > 2 AND c < 6 AND k = 'foo' ORDER BY c ASC"
            assert_all(cursor, query, [[3], [4], [5]])

            query = "SELECT c FROM test1 WHERE c >= 2 AND c <= 6 AND k = 'foo' ORDER BY c ASC"
            assert_all(cursor, query, [[2], [3], [4], [5], [6]])

            query = "SELECT c FROM test1 WHERE c > 2 AND c < 6 AND k = 'foo' ORDER BY c DESC"
            assert_all(cursor, query, [[5], [4], [3]])

            query = "SELECT c FROM test1 WHERE c >= 2 AND c <= 6 AND k = 'foo' ORDER BY c DESC"
            assert_all(cursor, query, [[6], [5], [4], [3], [2]])

            for i in range(0, 10):
                cursor.execute("INSERT INTO test2(k, c, v) VALUES ('foo', %s, %s)", (i, i))

            query = "SELECT c FROM test2 WHERE c > 2 AND c < 6 AND k = 'foo'"
            assert_all(cursor, query, [[3], [4], [5]])

            query = "SELECT c FROM test2 WHERE c >= 2 AND c <= 6 AND k = 'foo'"
            assert_all(cursor, query, [[2], [3], [4], [5], [6]])

            query = "SELECT c FROM test2 WHERE c > 2 AND c < 6 AND k = 'foo' ORDER BY c ASC"
            assert_all(cursor, query, [[3], [4], [5]])

            query = "SELECT c FROM test2 WHERE c >= 2 AND c <= 6 AND k = 'foo' ORDER BY c ASC"
            assert_all(cursor, query, [[2], [3], [4], [5], [6]])

            query = "SELECT c FROM test2 WHERE c > 2 AND c < 6 AND k = 'foo' ORDER BY c DESC"
            assert_all(cursor, query, [[5], [4], [3]])

            query = "SELECT c FROM test2 WHERE c >= 2 AND c <= 6 AND k = 'foo' ORDER BY c DESC"
            assert_all(cursor, query, [[6], [5], [4], [3], [2]])

    def reversed_compact_multikey_test(self):
        """ Test for the bug from #4760 and #4759 """

        cursor = self.prepare()
        cursor.execute("""
            CREATE TABLE test (
                key text,
                c1 int,
                c2 int,
                value text,
                PRIMARY KEY(key, c1, c2)
                ) WITH COMPACT STORAGE
                  AND CLUSTERING ORDER BY(c1 DESC, c2 DESC);
        """)

        for is_upgraded, cursor in self.do_upgrade(cursor):
            debug("Querying {} node".format("upgraded" if is_upgraded else "old"))
            cursor.execute("TRUNCATE test")

            for i in range(0, 3):
                for j in range(0, 3):
                    cursor.execute("INSERT INTO test(key, c1, c2, value) VALUES ('foo', %i, %i, 'bar');" % (i, j))

            # Equalities

            query = "SELECT c1, c2 FROM test WHERE key='foo' AND c1 = 1"
            assert_all(cursor, query, [[1, 2], [1, 1], [1, 0]])

            query = "SELECT c1, c2 FROM test WHERE key='foo' AND c1 = 1 ORDER BY c1 ASC, c2 ASC"
            assert_all(cursor, query, [[1, 0], [1, 1], [1, 2]])

            query = "SELECT c1, c2 FROM test WHERE key='foo' AND c1 = 1 ORDER BY c1 DESC, c2 DESC"
            assert_all(cursor, query, [[1, 2], [1, 1], [1, 0]])

            # GT

            query = "SELECT c1, c2 FROM test WHERE key='foo' AND c1 > 1"
            assert_all(cursor, query, [[2, 2], [2, 1], [2, 0]])

            query = "SELECT c1, c2 FROM test WHERE key='foo' AND c1 > 1 ORDER BY c1 ASC, c2 ASC"
            assert_all(cursor, query, [[2, 0], [2, 1], [2, 2]])

            query = "SELECT c1, c2 FROM test WHERE key='foo' AND c1 > 1 ORDER BY c1 DESC, c2 DESC"
            assert_all(cursor, query, [[2, 2], [2, 1], [2, 0]])

            query = "SELECT c1, c2 FROM test WHERE key='foo' AND c1 >= 1"
            assert_all(cursor, query, [[2, 2], [2, 1], [2, 0], [1, 2], [1, 1], [1, 0]])

            query = "SELECT c1, c2 FROM test WHERE key='foo' AND c1 >= 1 ORDER BY c1 ASC, c2 ASC"
            assert_all(cursor, query, [[1, 0], [1, 1], [1, 2], [2, 0], [2, 1], [2, 2]])

            query = "SELECT c1, c2 FROM test WHERE key='foo' AND c1 >= 1 ORDER BY c1 ASC"
            assert_all(cursor, query, [[1, 0], [1, 1], [1, 2], [2, 0], [2, 1], [2, 2]])

            query = "SELECT c1, c2 FROM test WHERE key='foo' AND c1 >= 1 ORDER BY c1 DESC, c2 DESC"
            assert_all(cursor, query, [[2, 2], [2, 1], [2, 0], [1, 2], [1, 1], [1, 0]])

            # LT

            query = "SELECT c1, c2 FROM test WHERE key='foo' AND c1 < 1"
            assert_all(cursor, query, [[0, 2], [0, 1], [0, 0]])

            query = "SELECT c1, c2 FROM test WHERE key='foo' AND c1 < 1 ORDER BY c1 ASC, c2 ASC"
            assert_all(cursor, query, [[0, 0], [0, 1], [0, 2]])

            query = "SELECT c1, c2 FROM test WHERE key='foo' AND c1 < 1 ORDER BY c1 DESC, c2 DESC"
            assert_all(cursor, query, [[0, 2], [0, 1], [0, 0]])

            query = "SELECT c1, c2 FROM test WHERE key='foo' AND c1 <= 1"
            assert_all(cursor, query, [[1, 2], [1, 1], [1, 0], [0, 2], [0, 1], [0, 0]])

            query = "SELECT c1, c2 FROM test WHERE key='foo' AND c1 <= 1 ORDER BY c1 ASC, c2 ASC"
            assert_all(cursor, query, [[0, 0], [0, 1], [0, 2], [1, 0], [1, 1], [1, 2]])

            query = "SELECT c1, c2 FROM test WHERE key='foo' AND c1 <= 1 ORDER BY c1 ASC"
            assert_all(cursor, query, [[0, 0], [0, 1], [0, 2], [1, 0], [1, 1], [1, 2]])

            query = "SELECT c1, c2 FROM test WHERE key='foo' AND c1 <= 1 ORDER BY c1 DESC, c2 DESC"
            assert_all(cursor, query, [[1, 2], [1, 1], [1, 0], [0, 2], [0, 1], [0, 0]])

    def collection_and_regular_test(self):

        cursor = self.prepare()

        cursor.execute("""
          CREATE TABLE test (
            k int PRIMARY KEY,
            l list<int>,
            c int
          )
        """)

        for is_upgraded, cursor in self.do_upgrade(cursor):
            debug("Querying {} node".format("upgraded" if is_upgraded else "old"))
            cursor.execute("TRUNCATE test")

            cursor.execute("INSERT INTO test(k, l, c) VALUES(3, [0, 1, 2], 4)")
            cursor.execute("UPDATE test SET l[0] = 1, c = 42 WHERE k = 3")
            assert_one(cursor, "SELECT l, c FROM test WHERE k = 3", [[1, 1, 2], 42])

    def batch_and_list_test(self):
        cursor = self.prepare()

        cursor.execute("""
          CREATE TABLE test (
            k int PRIMARY KEY,
            l list<int>
          )
        """)

        for is_upgraded, cursor in self.do_upgrade(cursor):
            debug("Querying {} node".format("upgraded" if is_upgraded else "old"))
            cursor.execute("TRUNCATE test")

            cursor.execute("""
              BEGIN BATCH
                UPDATE test SET l = l + [ 1 ] WHERE k = 0;
                UPDATE test SET l = l + [ 2 ] WHERE k = 0;
                UPDATE test SET l = l + [ 3 ] WHERE k = 0;
              APPLY BATCH
            """)

            assert_one(cursor, "SELECT l FROM test WHERE k = 0", [[1, 2, 3]])

            cursor.execute("""
              BEGIN BATCH
                UPDATE test SET l = [ 1 ] + l WHERE k = 1;
                UPDATE test SET l = [ 2 ] + l WHERE k = 1;
                UPDATE test SET l = [ 3 ] + l WHERE k = 1;
              APPLY BATCH
            """)

            assert_one(cursor, "SELECT l FROM test WHERE k = 1", [[3, 2, 1]])

    def boolean_test(self):
        cursor = self.prepare()

        cursor.execute("""
          CREATE TABLE test (
            k boolean PRIMARY KEY,
            b boolean
          )
        """)

        for is_upgraded, cursor in self.do_upgrade(cursor):
            debug("Querying {} node".format("upgraded" if is_upgraded else "old"))
            cursor.execute("TRUNCATE test")

            cursor.execute("INSERT INTO test (k, b) VALUES (true, false)")
            assert_one(cursor, "SELECT * FROM test WHERE k = true", [True, False])

    def multiordering_test(self):
        cursor = self.prepare()
        cursor.execute("""
            CREATE TABLE test (
                k text,
                c1 int,
                c2 int,
                PRIMARY KEY (k, c1, c2)
            ) WITH CLUSTERING ORDER BY (c1 ASC, c2 DESC);
        """)

        for is_upgraded, cursor in self.do_upgrade(cursor):
            debug("Querying {} node".format("upgraded" if is_upgraded else "old"))
            cursor.execute("TRUNCATE test")

            for i in range(0, 2):
                for j in range(0, 2):
                    cursor.execute("INSERT INTO test(k, c1, c2) VALUES ('foo', %i, %i)" % (i, j))

            query = "SELECT c1, c2 FROM test WHERE k = 'foo'"
            assert_all(cursor, query, [[0, 1], [0, 0], [1, 1], [1, 0]])

            query = "SELECT c1, c2 FROM test WHERE k = 'foo' ORDER BY c1 ASC, c2 DESC"
            assert_all(cursor, query, [[0, 1], [0, 0], [1, 1], [1, 0]])

            query = "SELECT c1, c2 FROM test WHERE k = 'foo' ORDER BY c1 DESC, c2 ASC"
            assert_all(cursor, query, [[1, 0], [1, 1], [0, 0], [0, 1]])

            assert_invalid(cursor, "SELECT c1, c2 FROM test WHERE k = 'foo' ORDER BY c2 DESC")
            assert_invalid(cursor, "SELECT c1, c2 FROM test WHERE k = 'foo' ORDER BY c2 ASC")
            assert_invalid(cursor, "SELECT c1, c2 FROM test WHERE k = 'foo' ORDER BY c1 ASC, c2 ASC")

    def bug_4882_test(self):
        cursor = self.prepare()

        cursor.execute("""
            CREATE TABLE test (
                k int,
                c1 int,
                c2 int,
                v int,
                PRIMARY KEY (k, c1, c2)
            ) WITH CLUSTERING ORDER BY (c1 ASC, c2 DESC);
        """)

        for is_upgraded, cursor in self.do_upgrade(cursor):
            debug("Querying {} node".format("upgraded" if is_upgraded else "old"))
            cursor.execute("TRUNCATE test")

            cursor.execute("INSERT INTO test (k, c1, c2, v) VALUES (0, 0, 0, 0);")
            cursor.execute("INSERT INTO test (k, c1, c2, v) VALUES (0, 1, 1, 1);")
            cursor.execute("INSERT INTO test (k, c1, c2, v) VALUES (0, 0, 2, 2);")
            cursor.execute("INSERT INTO test (k, c1, c2, v) VALUES (0, 1, 3, 3);")

            query = "SELECT * FROM test WHERE k = 0 LIMIT 1;"
            assert_one(cursor, query, [0, 0, 2, 2])

    def multi_list_set_test(self):
        cursor = self.prepare()

        cursor.execute("""
            CREATE TABLE test (
                k int PRIMARY KEY,
                l1 list<int>,
                l2 list<int>
            )
        """)

        for is_upgraded, cursor in self.do_upgrade(cursor):
            cursor.execute("TRUNCATE test")

            cursor.execute("INSERT INTO test (k, l1, l2) VALUES (0, [1, 2, 3], [4, 5, 6])")
            cursor.execute("UPDATE test SET l2[1] = 42, l1[1] = 24  WHERE k = 0")

            assert_one(cursor, "SELECT l1, l2 FROM test WHERE k = 0", [[1, 24, 3], [4, 42, 6]])

    def composite_index_collections_test(self):
        cursor = self.prepare(ordered=True)
        cursor.execute("""
            CREATE TABLE blogs (
                blog_id int,
                time1 int,
                time2 int,
                author text,
                content set<text>,
                PRIMARY KEY (blog_id, time1, time2)
            )
        """)

        cursor.execute("CREATE INDEX ON blogs(author)")

        for is_upgraded, cursor in self.do_upgrade(cursor):
            debug("Querying {} node".format("upgraded" if is_upgraded else "old"))
            cursor.execute("TRUNCATE blogs")

            req = "INSERT INTO blogs (blog_id, time1, time2, author, content) VALUES (%d, %d, %d, '%s', %s)"
            cursor.execute(req % (1, 0, 0, 'foo', "{ 'bar1', 'bar2' }"))
            cursor.execute(req % (1, 0, 1, 'foo', "{ 'bar2', 'bar3' }"))
            cursor.execute(req % (2, 1, 0, 'foo', "{ 'baz' }"))
            cursor.execute(req % (3, 0, 1, 'gux', "{ 'qux' }"))

            query = "SELECT blog_id, content FROM blogs WHERE author='foo'"
            assert_all(cursor, query, [[1, set(['bar1', 'bar2'])], [1, set(['bar2', 'bar3'])], [2, set(['baz'])]])

    def truncate_clean_cache_test(self):
        cursor = self.prepare(ordered=True, use_cache=True)

        if self.node_version_above('2.1'):
            cursor.execute("""
                CREATE TABLE test (
                    k int PRIMARY KEY,
                    v1 int,
                    v2 int,
                ) WITH caching = {'keys': 'NONE', 'rows_per_partition': 'ALL'};
            """)
        else:
            cursor.execute("""
                CREATE TABLE test (
                    k int PRIMARY KEY,
                    v1 int,
                    v2 int,
                ) WITH CACHING = ALL;
            """)

        for is_upgraded, cursor in self.do_upgrade(cursor):
            debug("Querying {} node".format("upgraded" if is_upgraded else "old"))
            cursor.execute("TRUNCATE test")

            for i in range(0, 3):
                cursor.execute("INSERT INTO test(k, v1, v2) VALUES (%d, %d, %d)" % (i, i, i * 2))

            query = "SELECT v1, v2 FROM test WHERE k IN (0, 1, 2)"
            assert_all(cursor, query, [[0, 0], [1, 2], [2, 4]])

            cursor.execute("TRUNCATE test")

            query = "SELECT v1, v2 FROM test WHERE k IN (0, 1, 2)"
            assert_none(cursor, query)

    def range_with_deletes_test(self):
        cursor = self.prepare()

        cursor.execute("""
            CREATE TABLE test (
                k int PRIMARY KEY,
                v int,
            )
        """)

        for is_upgraded, cursor in self.do_upgrade(cursor):
            debug("Querying {} node".format("upgraded" if is_upgraded else "old"))
            cursor.execute("TRUNCATE test")

            nb_keys = 30
            nb_deletes = 5

            for i in range(0, nb_keys):
                cursor.execute("INSERT INTO test(k, v) VALUES ({}, {})".format(i, i))

            for i in random.sample(xrange(nb_keys), nb_deletes):
                cursor.execute("DELETE FROM test WHERE k = {}".format(i))

            res = list(cursor.execute("SELECT * FROM test LIMIT {}".format(nb_keys / 2)))
            assert_length_equal(res, nb_keys / 2)

    def collection_function_test(self):
        cursor = self.prepare()

        cursor.execute("""
            CREATE TABLE test (
                k int PRIMARY KEY,
                l set<int>
            )
        """)

        for is_upgraded, cursor in self.do_upgrade(cursor):
            debug("Querying {} node".format("upgraded" if is_upgraded else "old"))
            assert_invalid(cursor, "SELECT ttl(l) FROM test WHERE k = 0")
            assert_invalid(cursor, "SELECT writetime(l) FROM test WHERE k = 0")

    def composite_partition_key_validation_test(self):
        """ Test for bug from #5122 """
        cursor = self.prepare()

        cursor.execute("CREATE TABLE foo (a int, b text, c uuid, PRIMARY KEY ((a, b)));")

        for is_upgraded, cursor in self.do_upgrade(cursor):
            debug("Querying {} node".format("upgraded" if is_upgraded else "old"))
            cursor.execute("TRUNCATE foo")

            cursor.execute("INSERT INTO foo (a, b , c ) VALUES (  1 , 'aze', 4d481800-4c5f-11e1-82e0-3f484de45426)")
            cursor.execute("INSERT INTO foo (a, b , c ) VALUES (  1 , 'ert', 693f5800-8acb-11e3-82e0-3f484de45426)")
            cursor.execute("INSERT INTO foo (a, b , c ) VALUES (  1 , 'opl', d4815800-2d8d-11e0-82e0-3f484de45426)")

            assert_row_count(cursor, 'foo', 3)

            assert_invalid(cursor, "SELECT * FROM foo WHERE a=1")

    @since('2.2')
    def multi_in_test(self):
        self.__multi_in(False)

    @since('2.2')
    def multi_in_compact_test(self):
        self.__multi_in(True)

    def __multi_in(self, compact):
        cursor = self.prepare()

        data = [
            ('test', '06029', 'CT', 9, 'Ellington'),
            ('test', '06031', 'CT', 9, 'Falls Village'),
            ('test', '06902', 'CT', 9, 'Stamford'),
            ('test', '06927', 'CT', 9, 'Stamford'),
            ('test', '10015', 'NY', 36, 'New York'),
            ('test', '07182', 'NJ', 34, 'Newark'),
            ('test', '73301', 'TX', 48, 'Austin'),
            ('test', '94102', 'CA', 6, 'San Francisco'),

            ('test2', '06029', 'CT', 9, 'Ellington'),
            ('test2', '06031', 'CT', 9, 'Falls Village'),
            ('test2', '06902', 'CT', 9, 'Stamford'),
            ('test2', '06927', 'CT', 9, 'Stamford'),
            ('test2', '10015', 'NY', 36, 'New York'),
            ('test2', '07182', 'NJ', 34, 'Newark'),
            ('test2', '73301', 'TX', 48, 'Austin'),
            ('test2', '94102', 'CA', 6, 'San Francisco'),
        ]

        create = """
            CREATE TABLE zipcodes (
                group text,
                zipcode text,
                state text,
                fips_regions int,
                city text,
                PRIMARY KEY(group,zipcode,state,fips_regions)
            )"""

        if compact:
            create = create + " WITH COMPACT STORAGE"

        cursor.execute(create)

        for is_upgraded, cursor in self.do_upgrade(cursor):
            debug("Querying {} node".format("upgraded" if is_upgraded else "old"))
            cursor.execute("TRUNCATE zipcodes")

            for d in data:
                cursor.execute("INSERT INTO zipcodes (group, zipcode, state, fips_regions, city) VALUES ('%s', '%s', '%s', %s, '%s')" % d)

            res = list(cursor.execute("select zipcode from zipcodes"))
            assert_length_equal(res, 16)

            res = list(cursor.execute("select zipcode from zipcodes where group='test'"))
            assert_length_equal(res, 8)

            assert_invalid(cursor, "select zipcode from zipcodes where zipcode='06902'")

            res = list(cursor.execute("select zipcode from zipcodes where zipcode='06902' ALLOW FILTERING"))
            assert_length_equal(res, 2)

            res = list(cursor.execute("select zipcode from zipcodes where group='test' and zipcode='06902'"))
            assert_length_equal(res, 1)

            if is_upgraded:
                # the coordinator is the upgraded 2.2+ node

                res = list(cursor.execute("select zipcode from zipcodes where group='test' and zipcode IN ('06902','73301','94102')"))
                assert_length_equal(res, 3)

                res = list(cursor.execute("select zipcode from zipcodes where group='test' AND zipcode IN ('06902','73301','94102') and state IN ('CT','CA')"))
                assert_length_equal(res, 2)

                res = list(cursor.execute("select zipcode from zipcodes where group='test' AND zipcode IN ('06902','73301','94102') and state IN ('CT','CA') and fips_regions = 9"))
                assert_length_equal(res, 1)

                res = list(cursor.execute("select zipcode from zipcodes where group='test' AND zipcode IN ('06902','73301','94102') and state IN ('CT','CA') ORDER BY zipcode DESC"))
                assert_length_equal(res, 2)

                res = list(cursor.execute("select zipcode from zipcodes where group='test' AND zipcode IN ('06902','73301','94102') and state IN ('CT','CA') and fips_regions > 0"))
                assert_length_equal(res, 2)

                assert_none(cursor, "select zipcode from zipcodes where group='test' AND zipcode IN ('06902','73301','94102') and state IN ('CT','CA') and fips_regions < 0")

    @since('2.2')
    def multi_in_compact_non_composite_test(self):
        cursor = self.prepare()

        cursor.execute("""
            CREATE TABLE test (
                key int,
                c int,
                v int,
                PRIMARY KEY (key, c)
            ) WITH COMPACT STORAGE
        """)

        for is_upgraded, cursor in self.do_upgrade(cursor):
            debug("Querying {} node".format("upgraded" if is_upgraded else "old"))
            cursor.execute("TRUNCATE test")

            cursor.execute("INSERT INTO test (key, c, v) VALUES (0, 0, 0)")
            cursor.execute("INSERT INTO test (key, c, v) VALUES (0, 1, 1)")
            cursor.execute("INSERT INTO test (key, c, v) VALUES (0, 2, 2)")

            query = "SELECT * FROM test WHERE key=0 AND c IN (0, 2)"
            assert_all(cursor, query, [[0, 0, 0], [0, 2, 2]])

    def large_clustering_in_test(self):
        # Test for CASSANDRA-8410
        cursor = self.prepare()

        cursor.execute("""
            CREATE TABLE test (
                k int,
                c int,
                v int,
                PRIMARY KEY (k, c)
            )
        """)

        for is_upgraded, cursor in self.do_upgrade(cursor):
            debug("Querying {} node".format("upgraded" if is_upgraded else "old"))
            cursor.execute("TRUNCATE test")

            insert_statement = cursor.prepare("INSERT INTO test (k, c, v) VALUES (?, ?, ?)")
            cursor.execute(insert_statement, (0, 0, 0))

            select_statement = cursor.prepare("SELECT * FROM test WHERE k=? AND c IN ?")
            in_values = list(range(10000))

            # try to fetch one existing row and 9999 non-existing rows
            rows = list(cursor.execute(select_statement, [0, in_values]))

            assert_length_equal(rows, 1)
            self.assertEqual((0, 0, 0), rows[0])

            # insert approximately 1000 random rows between 0 and 10k
            clustering_values = set([random.randint(0, 9999) for _ in range(1000)])
            clustering_values.add(0)
            args = [(0, i, i) for i in clustering_values]
            execute_concurrent_with_args(cursor, insert_statement, args)

            rows = list(cursor.execute(select_statement, [0, in_values]))
            assert_length_equal(rows, len(clustering_values))

    def timeuuid_test(self):
        cursor = self.prepare()

        cursor.execute("""
            CREATE TABLE test (
                k int,
                t timeuuid,
                PRIMARY KEY (k, t)
            )
        """)

        for is_upgraded, cursor in self.do_upgrade(cursor):
            debug("Querying {} node".format("upgraded" if is_upgraded else "old"))
            cursor.execute("TRUNCATE test")

            assert_invalid(cursor, "INSERT INTO test (k, t) VALUES (0, 2012-11-07 18:18:22-0800)", expected=SyntaxException)

            for i in range(4):
                cursor.execute("INSERT INTO test (k, t) VALUES (0, now())")
                time.sleep(1)

            assert_row_count(cursor, 'test', 4)

            res = list(cursor.execute("SELECT * FROM test"))
            dates = [d[1] for d in res]

            assert_row_count(cursor, 'test', 4, where="k = 0 AND t >= {}".format(dates[0]))

            assert_row_count(cursor, 'test', 0, where="k = 0 AND t < {}".format(dates[0]))

            assert_row_count(cursor, 'test', 2, where="k = 0 AND t > {} AND t <= {}".format(dates[0], dates[2]))

            assert_row_count(cursor, 'test', 1, where="k = 0 AND t = {}".format(dates[0]))

            assert_invalid(cursor, "SELECT dateOf(k) FROM test WHERE k = 0 AND t = %s" % dates[0])

            cursor.execute("SELECT dateOf(t), unixTimestampOf(t) FROM test WHERE k = 0 AND t = %s" % dates[0])
            cursor.execute("SELECT t FROM test WHERE k = 0 AND t > maxTimeuuid(1234567) AND t < minTimeuuid('2012-11-07 18:18:22-0800')")
            # not sure what to check exactly so just checking the query returns

    def float_with_exponent_test(self):
        cursor = self.prepare()

        cursor.execute("""
            CREATE TABLE test (
                k int PRIMARY KEY,
                d double,
                f float
            )
        """)

        for is_upgraded, cursor in self.do_upgrade(cursor):
            debug("Querying {} node".format("upgraded" if is_upgraded else "old"))
            cursor.execute("TRUNCATE test")

            cursor.execute("INSERT INTO test(k, d, f) VALUES (0, 3E+10, 3.4E3)")
            cursor.execute("INSERT INTO test(k, d, f) VALUES (1, 3.E10, -23.44E-3)")
            cursor.execute("INSERT INTO test(k, d, f) VALUES (2, 3, -2)")

    def compact_metadata_test(self):
        """ Test regression from #5189 """
        cursor = self.prepare()

        cursor.execute("""
            CREATE TABLE bar (
                id int primary key,
                i int
            ) WITH COMPACT STORAGE;
        """)

        for is_upgraded, cursor in self.do_upgrade(cursor):
            debug("Querying {} node".format("upgraded" if is_upgraded else "old"))
            cursor.execute("TRUNCATE bar")

            cursor.execute("INSERT INTO bar (id, i) VALUES (1, 2);")
            assert_one(cursor, "SELECT * FROM bar", [1, 2])

    def query_compact_tables_during_upgrade_test(self):
        """
        Check that un-upgraded sstables for compact storage tables
        can be read after an upgrade. Checks for a regression where
        when the coordinator is on < 3.0, a replica at >= 3.0 returns
        0 results for any read request. When the >= 3.0 node is
        the coordinator, the problem does not manifest. Likewise, if
        the data is inserted after the replica is upgraded, or if
        upgradesstables is run after upgrade, the query succeeds, so
        the issue is with reading legacy format sstables in response to
        a legacy format read request
        @jira_ticket CASSANDRA-11087
        """
        cursor = self.prepare()
        cursor.execute("""
            CREATE TABLE t1 (
                a int PRIMARY KEY,
                b int
            ) WITH COMPACT STORAGE;
        """)

        execute_concurrent_with_args(cursor,
                                     cursor.prepare("INSERT INTO t1 (a, b) VALUES (?, ?)"),
                                     [(i, i) for i in xrange(100)])
        self.cluster.flush()

        def check_read_all(cursor):
            read_count = 0
            # first read each row separately - obviously, we should be able to retrieve all 100
            for i in xrange(100):
                res = cursor.execute("SELECT * FROM t1 WHERE a = {a}".format(a=i))
                read_count += len(rows_to_list(res))
            debug("Querying for individual keys retrieved {c} results".format(c=read_count))
            self.assertEqual(read_count, 100)
            # now a range slice, again all 100 rows should be retrievable
            res = rows_to_list(cursor.execute("SELECT * FROM t1"))
            read_count = len(res)
            debug("Range request retrieved {c} rows".format(c=read_count))
            assert_length_equal(res, 100)

        for is_upgraded, cursor in self.do_upgrade(cursor):
            debug("Querying {state} node".format(state="upgraded" if is_upgraded else "old"))
            check_read_all(cursor)

        debug("Querying upgraded node after running upgradesstables")
        node1 = self.cluster.nodelist()[0]
        node1.nodetool("upgradesstables -a")
        check_read_all(self.patient_exclusive_cql_connection(node1, keyspace="ks"))

    def clustering_indexing_test(self):
        cursor = self.prepare()

        cursor.execute("""
            CREATE TABLE posts (
                id1 int,
                id2 int,
                author text,
                time bigint,
                v1 text,
                v2 text,
                PRIMARY KEY ((id1, id2), author, time)
            )
        """)

        cursor.execute("CREATE INDEX ON posts(time)")
        cursor.execute("CREATE INDEX ON posts(id2)")

        for is_upgraded, cursor in self.do_upgrade(cursor):
            debug("Querying {} node".format("upgraded" if is_upgraded else "old"))
            cursor.execute("TRUNCATE posts")

            cursor.execute("INSERT INTO posts(id1, id2, author, time, v1, v2) VALUES(0, 0, 'bob', 0, 'A', 'A')")
            cursor.execute("INSERT INTO posts(id1, id2, author, time, v1, v2) VALUES(0, 0, 'bob', 1, 'B', 'B')")
            cursor.execute("INSERT INTO posts(id1, id2, author, time, v1, v2) VALUES(0, 1, 'bob', 2, 'C', 'C')")
            cursor.execute("INSERT INTO posts(id1, id2, author, time, v1, v2) VALUES(0, 0, 'tom', 0, 'D', 'D')")
            cursor.execute("INSERT INTO posts(id1, id2, author, time, v1, v2) VALUES(0, 1, 'tom', 1, 'E', 'E')")

            query = "SELECT v1 FROM posts WHERE time = 1"
            assert_all(cursor, query, [['B'], ['E']])

            query = "SELECT v1 FROM posts WHERE id2 = 1"
            assert_all(cursor, query, [['C'], ['E']])

            query = "SELECT v1 FROM posts WHERE id1 = 0 AND id2 = 0 AND author = 'bob' AND time = 0"
            assert_one(cursor, query, ['A'])

            # Test for CASSANDRA-8206
            cursor.execute("UPDATE posts SET v2 = null WHERE id1 = 0 AND id2 = 0 AND author = 'bob' AND time = 1")

            query = "SELECT v1 FROM posts WHERE id2 = 0"
            assert_all(cursor, query, [['A'], ['B'], ['D']])

            query = "SELECT v1 FROM posts WHERE time = 1"
            assert_all(cursor, query, [['B'], ['E']])

    def edge_2i_on_complex_pk_test(self):
        cursor = self.prepare()

        cursor.execute("""
            CREATE TABLE indexed (
                pk0 int,
                pk1 int,
                ck0 int,
                ck1 int,
                ck2 int,
                value int,
                PRIMARY KEY ((pk0, pk1), ck0, ck1, ck2)
            )
        """)

        cursor.execute("CREATE INDEX ON indexed(pk0)")
        cursor.execute("CREATE INDEX ON indexed(ck0)")
        cursor.execute("CREATE INDEX ON indexed(ck1)")
        cursor.execute("CREATE INDEX ON indexed(ck2)")

        for is_upgraded, cursor in self.do_upgrade(cursor):
            debug("Querying {} node".format("upgraded" if is_upgraded else "old"))
            cursor.execute("TRUNCATE indexed")

            cursor.execute("INSERT INTO indexed (pk0, pk1, ck0, ck1, ck2, value) VALUES (0, 1, 2, 3, 4, 5)")
            cursor.execute("INSERT INTO indexed (pk0, pk1, ck0, ck1, ck2, value) VALUES (1, 2, 3, 4, 5, 0)")
            cursor.execute("INSERT INTO indexed (pk0, pk1, ck0, ck1, ck2, value) VALUES (2, 3, 4, 5, 0, 1)")
            cursor.execute("INSERT INTO indexed (pk0, pk1, ck0, ck1, ck2, value) VALUES (3, 4, 5, 0, 1, 2)")
            cursor.execute("INSERT INTO indexed (pk0, pk1, ck0, ck1, ck2, value) VALUES (4, 5, 0, 1, 2, 3)")
            cursor.execute("INSERT INTO indexed (pk0, pk1, ck0, ck1, ck2, value) VALUES (5, 0, 1, 2, 3, 4)")

            assert_all(cursor, "SELECT value FROM indexed WHERE pk0 = 2", [[1]])

            assert_all(cursor, "SELECT value FROM indexed WHERE ck0 = 0", [[3]])

            assert_all(cursor, "SELECT value FROM indexed WHERE pk0 = 3 AND pk1 = 4 AND ck1 = 0", [[2]])

            assert_all(cursor, "SELECT value FROM indexed WHERE pk0 = 5 AND pk1 = 0 AND ck0 = 1 AND ck2 = 3 ALLOW FILTERING", [[4]])

    def bug_5240_test(self):
        cursor = self.prepare()

        cursor.execute("""
            CREATE TABLE test(
                interval text,
                seq int,
                id int,
                severity int,
                PRIMARY KEY ((interval, seq), id)
            ) WITH CLUSTERING ORDER BY (id DESC);
        """)

        cursor.execute("CREATE INDEX ON test(severity);")

        for is_upgraded, cursor in self.do_upgrade(cursor):
            debug("Querying {} node".format("upgraded" if is_upgraded else "old"))
            cursor.execute("TRUNCATE test")

            cursor.execute("insert into test(interval, seq, id , severity) values('t',1, 1, 1);")
            cursor.execute("insert into test(interval, seq, id , severity) values('t',1, 2, 1);")
            cursor.execute("insert into test(interval, seq, id , severity) values('t',1, 3, 2);")
            cursor.execute("insert into test(interval, seq, id , severity) values('t',1, 4, 3);")
            cursor.execute("insert into test(interval, seq, id , severity) values('t',2, 1, 3);")
            cursor.execute("insert into test(interval, seq, id , severity) values('t',2, 2, 3);")
            cursor.execute("insert into test(interval, seq, id , severity) values('t',2, 3, 1);")
            cursor.execute("insert into test(interval, seq, id , severity) values('t',2, 4, 2);")

            query = "select * from test where severity = 3 and interval = 't' and seq =1;"
            assert_one(cursor, query, ['t', 1, 4, 3])

    def ticket_5230_test(self):
        cursor = self.prepare()

        cursor.execute("""
            CREATE TABLE foo (
                key text,
                c text,
                v text,
                PRIMARY KEY (key, c)
            )
        """)

        for is_upgraded, cursor in self.do_upgrade(cursor):
            debug("Querying {} node".format("upgraded" if is_upgraded else "old"))
            cursor.execute("TRUNCATE foo")

            cursor.execute("INSERT INTO foo(key, c, v) VALUES ('foo', '1', '1')")
            cursor.execute("INSERT INTO foo(key, c, v) VALUES ('foo', '2', '2')")
            cursor.execute("INSERT INTO foo(key, c, v) VALUES ('foo', '3', '3')")

            query = "SELECT c FROM foo WHERE key = 'foo' AND c IN ('1', '2');"
            assert_all(cursor, query, [['1'], ['2']])

    def conversion_functions_test(self):
        cursor = self.prepare()

        cursor.execute("""
            CREATE TABLE test (
                k int PRIMARY KEY,
                i varint,
                b blob
            )
        """)

        for is_upgraded, cursor in self.do_upgrade(cursor):
            debug("Querying {} node".format("upgraded" if is_upgraded else "old"))
            cursor.execute("TRUNCATE test")

            cursor.execute("INSERT INTO test(k, i, b) VALUES (0, blobAsVarint(bigintAsBlob(3)), textAsBlob('foobar'))")
            query = "SELECT i, blobAsText(b) FROM test WHERE k = 0"
            assert_one(cursor, query, [3, 'foobar'])

    def bug_5376_test(self):
        cursor = self.prepare()

        cursor.execute("""
            CREATE TABLE test (
                key text,
                c bigint,
                v text,
                x set<text>,
                PRIMARY KEY (key, c)
            );
        """)

        for is_upgraded, cursor in self.do_upgrade(cursor):
            debug("Querying {} node".format("upgraded" if is_upgraded else "old"))
            assert_invalid(cursor, "select * from test where key = 'foo' and c in (1,3,4);")

    def function_and_reverse_type_test(self):
        """ Test for #5386 """

        cursor = self.prepare()
        cursor.execute("""
            CREATE TABLE test (
                k int,
                c timeuuid,
                v int,
                PRIMARY KEY (k, c)
            ) WITH CLUSTERING ORDER BY (c DESC)
        """)

        for is_upgraded, cursor in self.do_upgrade(cursor):
            debug("Querying {} node".format("upgraded" if is_upgraded else "old"))
            cursor.execute("INSERT INTO test (k, c, v) VALUES (0, now(), 0);")

    def bug_5404_test(self):
        cursor = self.prepare()

        cursor.execute("CREATE TABLE test (key text PRIMARY KEY)")

        for is_upgraded, cursor in self.do_upgrade(cursor):
            debug("Querying {} node".format("upgraded" if is_upgraded else "old"))
            # We just want to make sure this doesn't NPE server side
            assert_invalid(cursor, "select * from test where token(key) > token(int(3030343330393233)) limit 1;")

    def empty_blob_test(self):
        cursor = self.prepare()

        cursor.execute("CREATE TABLE test (k int PRIMARY KEY, b blob)")

        for is_upgraded, cursor in self.do_upgrade(cursor):
            debug("Querying {} node".format("upgraded" if is_upgraded else "old"))
            cursor.execute("TRUNCATE test")

            cursor.execute("INSERT INTO test (k, b) VALUES (0, 0x)")
            assert_one(cursor, "SELECT * FROM test", [0, ''])

    def rename_test(self):
        cursor = self.prepare(start_rpc=True)

        node = self.cluster.nodelist()[0]
        host, port = node.network_interfaces['thrift']
        client = get_thrift_client(host, port)
        client.transport.open()

        cfdef = CfDef()
        cfdef.keyspace = 'ks'
        cfdef.name = 'test'
        cfdef.column_type = 'Standard'
        cfdef.comparator_type = 'CompositeType(Int32Type, Int32Type, Int32Type)'
        cfdef.key_validation_class = 'UTF8Type'
        cfdef.default_validation_class = 'UTF8Type'

        client.set_keyspace('ks')
        client.system_add_column_family(cfdef)

        time.sleep(1)

        cursor.execute("INSERT INTO ks.test (key, column1, column2, column3, value) VALUES ('foo', 4, 3, 2, 'bar')")

        time.sleep(1)

        cursor.execute("ALTER TABLE test RENAME column1 TO foo1 AND column2 TO foo2 AND column3 TO foo3")

        for is_upgraded, cursor in self.do_upgrade(cursor):
            debug("Querying {} node".format("upgraded" if is_upgraded else "old"))
            assert_one(cursor, "SELECT foo1, foo2, foo3 FROM test", [4, 3, 2])

    def clustering_order_and_functions_test(self):
        cursor = self.prepare()

        cursor.execute("""
            CREATE TABLE test (
                k int,
                t timeuuid,
                PRIMARY KEY (k, t)
            ) WITH CLUSTERING ORDER BY (t DESC)
        """)

        for is_upgraded, cursor in self.do_upgrade(cursor):
            debug("Querying {} node".format("upgraded" if is_upgraded else "old"))
            cursor.execute("TRUNCATE test")

            for i in range(0, 5):
                cursor.execute("INSERT INTO test (k, t) VALUES (%d, now())" % i)

            cursor.execute("SELECT dateOf(t) FROM test")

    def conditional_update_test(self):
        cursor = self.prepare()

        cursor.execute("""
            CREATE TABLE test (
                k int PRIMARY KEY,
                v1 int,
                v2 text,
                v3 int
            )
        """)

        for is_upgraded, cursor in self.do_upgrade(cursor):
            debug("Querying {} node".format("upgraded" if is_upgraded else "old"))
            cursor.execute("TRUNCATE test")

            # Shouldn't apply
            assert_one(cursor, "UPDATE test SET v1 = 3, v2 = 'bar' WHERE k = 0 IF v1 = 4", [False])
            assert_one(cursor, "UPDATE test SET v1 = 3, v2 = 'bar' WHERE k = 0 IF EXISTS", [False])

            # Should apply
            assert_one(cursor, "INSERT INTO test (k, v1, v2) VALUES (0, 2, 'foo') IF NOT EXISTS", [True])

            # Shouldn't apply
            assert_one(cursor, "INSERT INTO test (k, v1, v2) VALUES (0, 5, 'bar') IF NOT EXISTS", [False, 0, 2, 'foo', None])
            assert_one(cursor, "SELECT * FROM test", [0, 2, 'foo', None], cl=ConsistencyLevel.SERIAL)

            # Should not apply
            assert_one(cursor, "UPDATE test SET v1 = 3, v2 = 'bar' WHERE k = 0 IF v1 = 4", [False, 2])
            assert_one(cursor, "SELECT * FROM test", [0, 2, 'foo', None], cl=ConsistencyLevel.SERIAL)

            # Should apply (note: we want v2 before v1 in the statement order to exercise #5786)
            assert_one(cursor, "UPDATE test SET v2 = 'bar', v1 = 3 WHERE k = 0 IF v1 = 2", [True])
            assert_one(cursor, "UPDATE test SET v2 = 'bar', v1 = 3 WHERE k = 0 IF EXISTS", [True])
            assert_one(cursor, "SELECT * FROM test", [0, 3, 'bar', None], cl=ConsistencyLevel.SERIAL)

            # Shouldn't apply, only one condition is ok
            assert_one(cursor, "UPDATE test SET v1 = 5, v2 = 'foobar' WHERE k = 0 IF v1 = 3 AND v2 = 'foo'", [False, 3, 'bar'])
            assert_one(cursor, "SELECT * FROM test", [0, 3, 'bar', None], cl=ConsistencyLevel.SERIAL)

            # Should apply
            assert_one(cursor, "UPDATE test SET v1 = 5, v2 = 'foobar' WHERE k = 0 IF v1 = 3 AND v2 = 'bar'", [True])
            assert_one(cursor, "SELECT * FROM test", [0, 5, 'foobar', None], cl=ConsistencyLevel.SERIAL)

            # Shouldn't apply
            assert_one(cursor, "DELETE v2 FROM test WHERE k = 0 IF v1 = 3", [False, 5])
            assert_one(cursor, "SELECT * FROM test", [0, 5, 'foobar', None], cl=ConsistencyLevel.SERIAL)

            # Shouldn't apply
            assert_one(cursor, "DELETE v2 FROM test WHERE k = 0 IF v1 = null", [False, 5])
            assert_one(cursor, "SELECT * FROM test", [0, 5, 'foobar', None], cl=ConsistencyLevel.SERIAL)

            # Should apply
            assert_one(cursor, "DELETE v2 FROM test WHERE k = 0 IF v1 = 5", [True])
            assert_one(cursor, "SELECT * FROM test", [0, 5, None, None], cl=ConsistencyLevel.SERIAL)

            # Shouln't apply
            assert_one(cursor, "DELETE v1 FROM test WHERE k = 0 IF v3 = 4", [False, None])

            # Should apply
            assert_one(cursor, "DELETE v1 FROM test WHERE k = 0 IF v3 = null", [True])
            assert_one(cursor, "SELECT * FROM test", [0, None, None, None], cl=ConsistencyLevel.SERIAL)

            # Should apply
            assert_one(cursor, "DELETE FROM test WHERE k = 0 IF v1 = null", [True])
            assert_none(cursor, "SELECT * FROM test", cl=ConsistencyLevel.SERIAL)

            # Shouldn't apply
            assert_one(cursor, "UPDATE test SET v1 = 3, v2 = 'bar' WHERE k = 0 IF EXISTS", [False])

            if self.get_node_version(is_upgraded) > "2.1.1":
                # Should apply
                assert_one(cursor, "DELETE FROM test WHERE k = 0 IF v1 IN (null)", [True])

    @since('2.1.1')
    def non_eq_conditional_update_test(self):
        cursor = self.prepare()

        cursor.execute("""
            CREATE TABLE test (
                k int PRIMARY KEY,
                v1 int,
                v2 text,
                v3 int
            )
        """)

        for is_upgraded, cursor in self.do_upgrade(cursor):
            debug("Querying {} node".format("upgraded" if is_upgraded else "old"))
            cursor.execute("TRUNCATE test")

            # non-EQ conditions
            cursor.execute("INSERT INTO test (k, v1, v2) VALUES (0, 2, 'foo')")
            assert_one(cursor, "UPDATE test SET v2 = 'bar' WHERE k = 0 IF v1 < 3", [True])
            assert_one(cursor, "UPDATE test SET v2 = 'bar' WHERE k = 0 IF v1 <= 3", [True])
            assert_one(cursor, "UPDATE test SET v2 = 'bar' WHERE k = 0 IF v1 > 1", [True])
            assert_one(cursor, "UPDATE test SET v2 = 'bar' WHERE k = 0 IF v1 >= 1", [True])
            assert_one(cursor, "UPDATE test SET v2 = 'bar' WHERE k = 0 IF v1 != 1", [True])
            assert_one(cursor, "UPDATE test SET v2 = 'bar' WHERE k = 0 IF v1 != 2", [False, 2])
            assert_one(cursor, "UPDATE test SET v2 = 'bar' WHERE k = 0 IF v1 IN (0, 1, 2)", [True])
            assert_one(cursor, "UPDATE test SET v2 = 'bar' WHERE k = 0 IF v1 IN (142, 276)", [False, 2])
            assert_one(cursor, "UPDATE test SET v2 = 'bar' WHERE k = 0 IF v1 IN ()", [False, 2])

    def conditional_delete_test(self):
        cursor = self.prepare()

        cursor.execute("""
            CREATE TABLE test (
                k int PRIMARY KEY,
                v1 int,
            )
        """)

        # static columns
        cursor.execute("""
            CREATE TABLE test2 (
                k text,
                s text static,
                i int,
                v text,
                PRIMARY KEY (k, i)
            )""")

        for is_upgraded, cursor in self.do_upgrade(cursor):
            debug("Querying {} node".format("upgraded" if is_upgraded else "old"))
            cursor.execute("TRUNCATE test")
            cursor.execute("TRUNCATE test2")

            assert_one(cursor, "DELETE FROM test WHERE k=1 IF EXISTS", [False])

            assert_one(cursor, "INSERT INTO test (k, v1) VALUES (1, 2) IF NOT EXISTS", [True])
            assert_one(cursor, "DELETE FROM test WHERE k=1 IF EXISTS", [True])
            assert_none(cursor, "SELECT * FROM test WHERE k=1", cl=ConsistencyLevel.SERIAL)
            assert_one(cursor, "DELETE FROM test WHERE k=1 IF EXISTS", [False])

            assert_one(cursor, "INSERT INTO test (k, v1) VALUES (2, 2) IF NOT EXISTS USING TTL 1", [True])
            time.sleep(1.5)
            assert_one(cursor, "DELETE FROM test WHERE k=2 IF EXISTS", [False])
            assert_none(cursor, "SELECT * FROM test WHERE k=2", cl=ConsistencyLevel.SERIAL)

            assert_one(cursor, "INSERT INTO test (k, v1) VALUES (3, 2) IF NOT EXISTS", [True])
            assert_one(cursor, "DELETE v1 FROM test WHERE k=3 IF EXISTS", [True])
            assert_one(cursor, "SELECT * FROM test WHERE k=3", [3, None], cl=ConsistencyLevel.SERIAL)
            assert_one(cursor, "DELETE v1 FROM test WHERE k=3 IF EXISTS", [True])
            assert_one(cursor, "DELETE FROM test WHERE k=3 IF EXISTS", [True])

            cursor.execute("INSERT INTO test2 (k, s, i, v) VALUES ('k', 's', 0, 'v') IF NOT EXISTS")
            assert_one(cursor, "DELETE v FROM test2 WHERE k='k' AND i=0 IF EXISTS", [True])
            assert_one(cursor, "DELETE FROM test2 WHERE k='k' AND i=0 IF EXISTS", [True])
            assert_one(cursor, "DELETE v FROM test2 WHERE k='k' AND i=0 IF EXISTS", [False])
            assert_one(cursor, "DELETE FROM test2 WHERE k='k' AND i=0 IF EXISTS", [False])

            # CASSANDRA-6430
            v = self.get_node_version(is_upgraded)
            if v >= "2.1.1" or v < "2.1" and v >= "2.0.11":
                assert_invalid(cursor, "DELETE FROM test2 WHERE k = 'k' IF EXISTS")
                assert_invalid(cursor, "DELETE FROM test2 WHERE k = 'k' IF v = 'foo'")
                assert_invalid(cursor, "DELETE FROM test2 WHERE i = 0 IF EXISTS")
                assert_invalid(cursor, "DELETE FROM test2 WHERE k = 0 AND i > 0 IF EXISTS")
                assert_invalid(cursor, "DELETE FROM test2 WHERE k = 0 AND i > 0 IF v = 'foo'")

    def range_key_ordered_test(self):
        cursor = self.prepare(ordered=True)

        cursor.execute("CREATE TABLE test ( k int PRIMARY KEY)")

        for is_upgraded, cursor in self.do_upgrade(cursor):
            debug("Querying {} node".format("upgraded" if is_upgraded else "old"))
            cursor.execute("TRUNCATE test")

            cursor.execute("INSERT INTO test(k) VALUES (-1)")
            cursor.execute("INSERT INTO test(k) VALUES ( 0)")
            cursor.execute("INSERT INTO test(k) VALUES ( 1)")

            assert_all(cursor, "SELECT * FROM test", [[0], [1], [-1]])
            assert_invalid(cursor, "SELECT * FROM test WHERE k >= -1 AND k < 1;")

    def select_with_alias_test(self):
        cursor = self.prepare()
        cursor.execute('CREATE TABLE users (id int PRIMARY KEY, name text)')

        for is_upgraded, cursor in self.do_upgrade(cursor):
            debug("Querying {} node".format("upgraded" if is_upgraded else "old"))
            cursor.execute("TRUNCATE users")

            for id in range(0, 5):
                cursor.execute("INSERT INTO users (id, name) VALUES ({}, 'name{}') USING TTL 10 AND TIMESTAMP 0".format(id, id))

            # test aliasing count(*)
            res = cursor.execute('SELECT count(*) AS user_count FROM users')
            self.assertEqual('user_count', res[0]._fields[0])
            self.assertEqual(5, res[0].user_count)

            # test aliasing regular value
            res = cursor.execute('SELECT name AS user_name FROM users WHERE id = 0')
            self.assertEqual('user_name', res[0]._fields[0])
            self.assertEqual('name0', res[0].user_name)

            # test aliasing writetime
            res = cursor.execute('SELECT writeTime(name) AS name_writetime FROM users WHERE id = 0')
            self.assertEqual('name_writetime', res[0]._fields[0])
            self.assertEqual(0, res[0].name_writetime)

            # test aliasing ttl
            res = cursor.execute('SELECT ttl(name) AS name_ttl FROM users WHERE id = 0')
            self.assertEqual('name_ttl', res[0]._fields[0])
            self.assertIn(res[0].name_ttl, (9, 10))

            # test aliasing a regular function
            res = cursor.execute('SELECT intAsBlob(id) AS id_blob FROM users WHERE id = 0')
            self.assertEqual('id_blob', res[0]._fields[0])
            self.assertEqual('\x00\x00\x00\x00', res[0].id_blob)

            debug("Current node version is {}".format(self.get_node_version(is_upgraded)))

            if self.get_node_version(is_upgraded) < LooseVersion('3.8'):
                error_msg = "Aliases aren't allowed in the where clause"
            else:
                error_msg = "Undefined column name"

            # test that select throws a meaningful exception for aliases in where clause
            assert_invalid(cursor, 'SELECT id AS user_id, name AS user_name FROM users WHERE user_id = 0', matching=error_msg)

            if self.get_node_version(is_upgraded) < LooseVersion('3.8'):
                error_msg = "Aliases are not allowed in order by clause"

            # test that select throws a meaningful exception for aliases in order by clause
            assert_invalid(cursor, 'SELECT id AS user_id, name AS user_name FROM users WHERE id IN (0) ORDER BY user_name', matching=error_msg)

    def nonpure_function_collection_test(self):
        """ Test for bug #5795 """

        cursor = self.prepare()
        cursor.execute("CREATE TABLE test (k int PRIMARY KEY, v list<timeuuid>)")

        for is_upgraded, cursor in self.do_upgrade(cursor):
            debug("Querying {} node".format("upgraded" if is_upgraded else "old"))
            # we just want to make sure this doesn't throw
            cursor.execute("INSERT INTO test(k, v) VALUES (0, [now()])")

    def empty_in_test(self):
        cursor = self.prepare()
        cursor.execute("CREATE TABLE test (k1 int, k2 int, v int, PRIMARY KEY (k1, k2))")
        # Same test, but for compact
        cursor.execute("CREATE TABLE test_compact (k1 int, k2 int, v int, PRIMARY KEY (k1, k2)) WITH COMPACT STORAGE")

        for is_upgraded, cursor in self.do_upgrade(cursor):
            debug("Querying {} node".format("upgraded" if is_upgraded else "old"))
            cursor.execute("TRUNCATE test")
            cursor.execute("TRUNCATE test_compact")

            def fill(table):
                for i in range(0, 2):
                    for j in range(0, 2):
                        cursor.execute("INSERT INTO %s (k1, k2, v) VALUES (%d, %d, %d)" % (table, i, j, i + j))

            def assert_nothing_changed(table):
                assert_all(cursor, "SELECT * FROM {}".format(table), [[1, 0, 1], [1, 1, 2], [0, 0, 0], [0, 1, 1]])

            # Inserts a few rows to make sure we don't actually query something
            fill("test")

            # Test empty IN () in SELECT
            assert_none(cursor, "SELECT v FROM test WHERE k1 IN ()")
            assert_none(cursor, "SELECT v FROM test WHERE k1 = 0 AND k2 IN ()")

            # Test empty IN () in DELETE
            cursor.execute("DELETE FROM test WHERE k1 IN ()")
            assert_nothing_changed("test")

            # Test empty IN () in UPDATE
            cursor.execute("UPDATE test SET v = 3 WHERE k1 IN () AND k2 = 2")
            assert_nothing_changed("test")

            fill("test_compact")

            assert_none(cursor, "SELECT v FROM test_compact WHERE k1 IN ()")
            assert_none(cursor, "SELECT v FROM test_compact WHERE k1 = 0 AND k2 IN ()")

            # Test empty IN () in DELETE
            cursor.execute("DELETE FROM test_compact WHERE k1 IN ()")
            assert_nothing_changed("test_compact")

            # Test empty IN () in UPDATE
            cursor.execute("UPDATE test_compact SET v = 3 WHERE k1 IN () AND k2 = 2")
            assert_nothing_changed("test_compact")

    def collection_flush_test(self):
        """ Test for 5805 bug """
        cursor = self.prepare()

        cursor.execute("CREATE TABLE test (k int PRIMARY KEY, s set<int>)")

        for is_upgraded, cursor in self.do_upgrade(cursor):
            debug("Querying {} node".format("upgraded" if is_upgraded else "old"))
            cursor.execute("TRUNCATE test")

            cursor.execute("INSERT INTO test(k, s) VALUES (1, {1})")
            self.cluster.flush()
            cursor.execute("INSERT INTO test(k, s) VALUES (1, {2})")
            self.cluster.flush()

            assert_one(cursor, "SELECT * FROM test", [1, set([2])])

    def select_distinct_test(self):
        cursor = self.prepare(ordered=True)

        # Test a regular (CQL3) table.
        cursor.execute('CREATE TABLE regular (pk0 int, pk1 int, ck0 int, val int, PRIMARY KEY((pk0, pk1), ck0))')
        # Test a 'compact storage' table.
        cursor.execute('CREATE TABLE compact (pk0 int, pk1 int, val int, PRIMARY KEY((pk0, pk1))) WITH COMPACT STORAGE')
        # Test a 'wide row' thrift table.
        cursor.execute('CREATE TABLE wide (pk int, name text, val int, PRIMARY KEY(pk, name)) WITH COMPACT STORAGE')

        for is_upgraded, cursor in self.do_upgrade(cursor):
            debug("Querying {} node".format("upgraded" if is_upgraded else "old"))
            cursor.execute("TRUNCATE regular")
            cursor.execute("TRUNCATE compact")
            cursor.execute("TRUNCATE wide")

            for i in xrange(0, 3):
                cursor.execute('INSERT INTO regular (pk0, pk1, ck0, val) VALUES (%d, %d, 0, 0)' % (i, i))
                cursor.execute('INSERT INTO regular (pk0, pk1, ck0, val) VALUES (%d, %d, 1, 1)' % (i, i))

            assert_all(cursor, 'SELECT DISTINCT pk0, pk1 FROM regular LIMIT 1', [[0, 0]])

            assert_all(cursor, 'SELECT DISTINCT pk0, pk1 FROM regular LIMIT 3', [[0, 0], [1, 1], [2, 2]])

            for i in xrange(0, 3):
                cursor.execute('INSERT INTO compact (pk0, pk1, val) VALUES (%d, %d, %d)' % (i, i, i))

            assert_all(cursor, 'SELECT DISTINCT pk0, pk1 FROM compact LIMIT 1', [[0, 0]])

            assert_all(cursor, 'SELECT DISTINCT pk0, pk1 FROM compact LIMIT 3', [[0, 0], [1, 1], [2, 2]])

            for i in xrange(0, 3):
                cursor.execute("INSERT INTO wide (pk, name, val) VALUES (%d, 'name0', 0)" % i)
                cursor.execute("INSERT INTO wide (pk, name, val) VALUES (%d, 'name1', 1)" % i)

            assert_all(cursor, 'SELECT DISTINCT pk FROM wide LIMIT 1', [[0]])

            assert_all(cursor, 'SELECT DISTINCT pk FROM wide LIMIT 3', [[0], [1], [2]])

            # Test selection validation.
            assert_invalid(cursor, 'SELECT DISTINCT pk0 FROM regular', matching="queries must request all the partition key columns")
            assert_invalid(cursor, 'SELECT DISTINCT pk0, pk1, ck0 FROM regular', matching="queries must only request partition key columns")

    def select_distinct_with_deletions_test(self):
        cursor = self.prepare()
        cursor.execute('CREATE TABLE t1 (k int PRIMARY KEY, c int, v int)')

        for is_upgraded, cursor in self.do_upgrade(cursor):
            debug("Querying {} node".format("upgraded" if is_upgraded else "old"))
            cursor.execute("TRUNCATE t1")

            for i in range(10):
                cursor.execute('INSERT INTO t1 (k, c, v) VALUES (%d, %d, %d)' % (i, i, i))

            rows = list(cursor.execute('SELECT DISTINCT k FROM t1'))
            assert_length_equal(rows, 10)

            key_to_delete = rows[3].k

            cursor.execute('DELETE FROM t1 WHERE k=%d' % (key_to_delete,))
            rows = list(cursor.execute('SELECT DISTINCT k FROM t1'))

            assert_length_equal(rows, 9)

            rows = list(cursor.execute('SELECT DISTINCT k FROM t1 LIMIT 5'))
            assert_length_equal(rows, 5)

            cursor.default_fetch_size = 5
            rows = list(cursor.execute('SELECT DISTINCT k FROM t1'))
            assert_length_equal(rows, 9)

    def function_with_null_test(self):
        cursor = self.prepare()

        cursor.execute("""
            CREATE TABLE test (
                k int PRIMARY KEY,
                t timeuuid
            )
        """)

        for is_upgraded, cursor in self.do_upgrade(cursor):
            debug("Querying {} node".format("upgraded" if is_upgraded else "old"))
            cursor.execute("TRUNCATE test")

            cursor.execute("INSERT INTO test(k) VALUES (0)")
            assert_one(cursor, "SELECT dateOf(t) FROM test WHERE k=0", [None])

<<<<<<< HEAD
    @known_failure(failure_source='test',
                   jira_url='https://issues.apache.org/jira/browse/CASSANDRA-12260',
                   flaky=False)
=======
    @freshCluster()
>>>>>>> 4031157a
    def cas_simple_test(self):
        # cursor = self.prepare(nodes=3, rf=3)
        cursor = self.prepare()

        cursor.execute("CREATE TABLE tkns (tkn int, consumed boolean, PRIMARY KEY (tkn));")

        for is_upgraded, cursor in self.do_upgrade(cursor):
            debug("Querying {} node".format("upgraded" if is_upgraded else "old"))
            cursor.execute("TRUNCATE tkns")

            for i in range(1, 10):
                query = SimpleStatement("INSERT INTO tkns (tkn, consumed) VALUES ({},FALSE);".format(i), consistency_level=ConsistencyLevel.QUORUM)
                cursor.execute(query)
                assert_one(cursor, "UPDATE tkns SET consumed = TRUE WHERE tkn = {} IF consumed = FALSE;".format(i), [True], cl=ConsistencyLevel.QUORUM)
                assert_one(cursor, "UPDATE tkns SET consumed = TRUE WHERE tkn = {} IF consumed = FALSE;".format(i), [False, True], cl=ConsistencyLevel.QUORUM)

    def bug_6050_test(self):
        cursor = self.prepare()

        cursor.execute("""
            CREATE TABLE test (
                k int PRIMARY KEY,
                a int,
                b int
            )
        """)

        cursor.execute("CREATE INDEX ON test(a)")

        for is_upgraded, cursor in self.do_upgrade(cursor):
            debug("Querying {} node".format("upgraded" if is_upgraded else "old"))
            assert_invalid(cursor, "SELECT * FROM test WHERE a = 3 AND b IN (1, 3)")

    def bug_6069_test(self):
        cursor = self.prepare()

        cursor.execute("""
            CREATE TABLE test (
                k int PRIMARY KEY,
                s set<int>
            )
        """)

        for is_upgraded, cursor in self.do_upgrade(cursor):
            debug("Querying {} node".format("upgraded" if is_upgraded else "old"))
            cursor.execute("TRUNCATE test")

            assert_one(cursor, "INSERT INTO test(k, s) VALUES (0, {1, 2, 3}) IF NOT EXISTS", [True])
            assert_one(cursor, "SELECT * FROM test", [0, {1, 2, 3}], cl=ConsistencyLevel.SERIAL)

    def bug_6115_test(self):
        cursor = self.prepare()

        cursor.execute("CREATE TABLE test (k int, v int, PRIMARY KEY (k, v))")

        for is_upgraded, cursor in self.do_upgrade(cursor):
            debug("Querying {} node".format("upgraded" if is_upgraded else "old"))
            cursor.execute("TRUNCATE test")

            cursor.execute("INSERT INTO test (k, v) VALUES (0, 1)")
            cursor.execute("BEGIN BATCH DELETE FROM test WHERE k=0 AND v=1; INSERT INTO test (k, v) VALUES (0, 2); APPLY BATCH")

            assert_one(cursor, "SELECT * FROM test", [0, 2])

    def column_name_validation_test(self):
        cursor = self.prepare()

        cursor.execute("""
            CREATE TABLE test (
                k text,
                c int,
                v timeuuid,
                PRIMARY KEY (k, c)
            )
        """)

        for is_upgraded, cursor in self.do_upgrade(cursor):
            debug("Querying {} node".format("upgraded" if is_upgraded else "old"))
            assert_invalid(cursor, "INSERT INTO test(k, c) VALUES ('', 0)")

            # Insert a value that don't fit 'int'
            assert_invalid(cursor, "INSERT INTO test(k, c) VALUES (0, 10000000000)")

            # Insert a non-version 1 uuid
            assert_invalid(cursor, "INSERT INTO test(k, c, v) VALUES (0, 0, 550e8400-e29b-41d4-a716-446655440000)")

    @since('2.1')
    def user_types_test(self):
        cursor = self.prepare()

        userID_1 = uuid4()
        stmt = """
              CREATE TYPE address (
              street text,
              city text,
              zip_code int,
              phones set<text>
              )
           """
        cursor.execute(stmt)

        stmt = """
              CREATE TYPE fullname (
               firstname text,
               lastname text
              )
           """
        cursor.execute(stmt)

        stmt = """
              CREATE TABLE users (
               id uuid PRIMARY KEY,
               name frozen<fullname>,
               addresses map<text, frozen<address>>
              )
           """
        cursor.execute(stmt)

        for is_upgraded, cursor in self.do_upgrade(cursor):
            debug("Querying {} node".format("upgraded" if is_upgraded else "old"))
            cursor.execute("TRUNCATE users")

            stmt = """
                  INSERT INTO users (id, name)
                  VALUES ({id}, {{ firstname: 'Paul', lastname: 'smith'}});
               """.format(id=userID_1)
            cursor.execute(stmt)

            stmt = """
                  SELECT name.firstname FROM users WHERE id = {id}
            """.format(id=userID_1)

            assert_one(cursor, stmt, ['Paul'])
            assert_one(cursor, "SELECT name.firstname FROM users WHERE id = {id}".format(id=userID_1), ['Paul'])

            stmt = """
                  UPDATE users
                  SET addresses = addresses + {{ 'home': {{ street: '...', city: 'SF', zip_code: 94102, phones: {{}} }} }}
                  WHERE id={id};
               """.format(id=userID_1)
            cursor.execute(stmt)

            stmt = """
                  SELECT addresses FROM users WHERE id = {id}
            """.format(id=userID_1)
            # TODO: deserialize the value here and check it's right.

    @since('2.1')
    def more_user_types_test(self):
        """ user type test that does a little more nesting"""

        cursor = self.prepare()

        cursor.execute("""
            CREATE TYPE type1 (
                s set<text>,
                m map<text, text>,
                l list<text>
            )
        """)

        cursor.execute("""
            CREATE TYPE type2 (
                s set<frozen<type1>>,
            )
        """)

        cursor.execute("""
            CREATE TABLE test (id int PRIMARY KEY, val frozen<type2>)
        """)

        for is_upgraded, cursor in self.do_upgrade(cursor):
            debug("Querying {} node".format("upgraded" if is_upgraded else "old"))
            cursor.execute("TRUNCATE test")

            cursor.execute("INSERT INTO test(id, val) VALUES (0, { s : {{ s : {'foo', 'bar'}, m : { 'foo' : 'bar' }, l : ['foo', 'bar']} }})")

            # TODO: check result once we have an easy way to do it. For now we just check it doesn't crash
            cursor.execute("SELECT * FROM test")

    def bug_6327_test(self):
        cursor = self.prepare()

        cursor.execute("""
            CREATE TABLE test (
                k int,
                v int,
                PRIMARY KEY (k, v)
            )
        """)

        cursor.execute("""
            CREATE TABLE test2 (
                k int,
                v int,
                c1 int,
                c2 int,
                PRIMARY KEY (k, v)
            )
        """)

        for is_upgraded, cursor in self.do_upgrade(cursor):
            debug("Querying {} node".format("upgraded" if is_upgraded else "old"))
            cursor.execute("TRUNCATE test")

            cursor.execute("INSERT INTO test (k, v) VALUES (0, 0)")
            self.cluster.flush()
            assert_one(cursor, "SELECT v FROM test WHERE k=0 AND v IN (1, 0)", [0])
            assert_one(cursor, "SELECT v FROM test WHERE v IN (1, 0) ALLOW FILTERING", [0])

            cursor.execute("INSERT INTO test2 (k, v) VALUES (0, 0)")
            self.cluster.flush()
            assert_one(cursor, "SELECT v FROM test2 WHERE k=0 AND v IN (1, 0)", [0])
            assert_one(cursor, "SELECT v FROM test2 WHERE v IN (1, 0) ALLOW FILTERING", [0])

            cursor.execute("DELETE FROM test2 WHERE k = 0")
            cursor.execute("UPDATE test2 SET c2 = 1 WHERE k = 0 AND v = 0")
            assert_one(cursor, "SELECT v FROM test2 WHERE k=0 AND v IN (1, 0)", [0])
            cursor.execute("DELETE c2 FROM test2 WHERE k = 0 AND v = 0")
            assert_none(cursor, "SELECT v FROM test2 WHERE k=0 AND v IN (1, 0)")
            assert_none(cursor, "SELECT v FROM test2 WHERE v IN (1, 0) ALLOW FILTERING")

    def large_count_test(self):
        cursor = self.prepare()

        cursor.execute("""
            CREATE TABLE test (
                k int,
                v int,
                PRIMARY KEY (k)
            )
        """)

        for is_upgraded, cursor in self.do_upgrade(cursor):
            debug("Querying {} node".format("upgraded" if is_upgraded else "old"))
            cursor.execute("TRUNCATE test")

            cursor.default_fetch_size = 10000
            # We know we page at 10K, so test counting just before, at 10K, just after and
            # a bit after that.
            insert_statement = cursor.prepare("INSERT INTO test(k) VALUES (?)")
            execute_concurrent_with_args(cursor, insert_statement, [(i,) for i in range(1, 10000)])

            assert_one(cursor, "SELECT COUNT(*) FROM test", [9999])

            cursor.execute(insert_statement, (10000,))
            assert_one(cursor, "SELECT COUNT(*) FROM test", [10000])

            cursor.execute(insert_statement, (10001,))
            assert_one(cursor, "SELECT COUNT(*) FROM test", [10001])

            execute_concurrent_with_args(cursor, insert_statement, [(i,) for i in range(10002, 15001)])
            assert_one(cursor, "SELECT COUNT(*) FROM test", [15000])

    @since('2.1')
    def collection_indexing_test(self):
        """
        @jira_ticket CASSANDRA-4511
        """
        cursor = self.prepare()

        cursor.execute("""
            CREATE TABLE test (
                k int,
                v int,
                l list<int>,
                s set<text>,
                m map<text, int>,
                PRIMARY KEY (k, v)
            )
        """)

        cursor.execute("CREATE INDEX ON test(l)")
        cursor.execute("CREATE INDEX ON test(s)")
        cursor.execute("CREATE INDEX ON test(m)")

        time.sleep(5.0)

        for is_upgraded, cursor in self.do_upgrade(cursor):
            debug("Querying {} node".format("upgraded" if is_upgraded else "old"))
            cursor.execute("TRUNCATE test")

            cursor.execute("INSERT INTO test (k, v, l, s, m) VALUES (0, 0, [1, 2],    {'a'},      {'a' : 1})")
            cursor.execute("INSERT INTO test (k, v, l, s, m) VALUES (0, 1, [3, 4],    {'b', 'c'}, {'a' : 1, 'b' : 2})")
            cursor.execute("INSERT INTO test (k, v, l, s, m) VALUES (0, 2, [1],       {'a', 'c'}, {'c' : 3})")
            cursor.execute("INSERT INTO test (k, v, l, s, m) VALUES (1, 0, [1, 2, 4], {},         {'b' : 1})")
            cursor.execute("INSERT INTO test (k, v, l, s, m) VALUES (1, 1, [4, 5],    {'d'},      {'a' : 1, 'b' : 3})")

            # lists
            assert_all(cursor, "SELECT k, v FROM test WHERE l CONTAINS 1", [[1, 0], [0, 0], [0, 2]])
            assert_all(cursor, "SELECT k, v FROM test WHERE k = 0 AND l CONTAINS 1", [[0, 0], [0, 2]])
            assert_all(cursor, "SELECT k, v FROM test WHERE l CONTAINS 2", [[1, 0], [0, 0]])
            assert_none(cursor, "SELECT k, v FROM test WHERE l CONTAINS 6")

            # sets
            assert_all(cursor, "SELECT k, v FROM test WHERE s CONTAINS 'a'", [[0, 0], [0, 2]])
            assert_all(cursor, "SELECT k, v FROM test WHERE k = 0 AND s CONTAINS 'a'", [[0, 0], [0, 2]])
            assert_all(cursor, "SELECT k, v FROM test WHERE s CONTAINS 'd'", [[1, 1]])
            assert_none(cursor, "SELECT k, v FROM test  WHERE s CONTAINS 'e'")

            # maps
            assert_all(cursor, "SELECT k, v FROM test WHERE m CONTAINS 1", [[1, 0], [1, 1], [0, 0], [0, 1]])
            assert_all(cursor, "SELECT k, v FROM test WHERE k = 0 AND m CONTAINS 1", [[0, 0], [0, 1]])
            assert_all(cursor, "SELECT k, v FROM test WHERE m CONTAINS 2", [[0, 1]])
            assert_none(cursor, "SELECT k, v FROM test  WHERE m CONTAINS 4")

    @since('2.1')
    def map_keys_indexing_test(self):
        """
        @jira_ticket CASSANDRA-6383
        """
        cursor = self.prepare()

        cursor.execute("""
            CREATE TABLE test (
                k int,
                v int,
                m map<text, int>,
                PRIMARY KEY (k, v)
            )
        """)

        cursor.execute("CREATE INDEX ON test(keys(m))")

        for is_upgraded, cursor in self.do_upgrade(cursor):
            debug("Querying {} node".format("upgraded" if is_upgraded else "old"))
            cursor.execute("TRUNCATE test")

            cursor.execute("INSERT INTO test (k, v, m) VALUES (0, 0, {'a' : 1})")
            cursor.execute("INSERT INTO test (k, v, m) VALUES (0, 1, {'a' : 1, 'b' : 2})")
            cursor.execute("INSERT INTO test (k, v, m) VALUES (0, 2, {'c' : 3})")
            cursor.execute("INSERT INTO test (k, v, m) VALUES (1, 0, {'b' : 1})")
            cursor.execute("INSERT INTO test (k, v, m) VALUES (1, 1, {'a' : 1, 'b' : 3})")

            # maps
            assert_all(cursor, "SELECT k, v FROM test WHERE m CONTAINS KEY 'a'", [[1, 1], [0, 0], [0, 1]])
            assert_all(cursor, "SELECT k, v FROM test WHERE k = 0 AND m CONTAINS KEY 'a'", [[0, 0], [0, 1]])
            assert_all(cursor, "SELECT k, v FROM test WHERE m CONTAINS KEY 'c'", [[0, 2]])
            assert_none(cursor, "SELECT k, v FROM test WHERE m CONTAINS KEY 'd'")

    def nan_infinity_test(self):
        cursor = self.prepare()

        cursor.execute("CREATE TABLE test (f float PRIMARY KEY)")

        for is_upgraded, cursor in self.do_upgrade(cursor):
            debug("Querying {} node".format("upgraded" if is_upgraded else "old"))
            cursor.execute("TRUNCATE test")

            cursor.execute("INSERT INTO test(f) VALUES (NaN)")
            cursor.execute("INSERT INTO test(f) VALUES (-NaN)")
            cursor.execute("INSERT INTO test(f) VALUES (Infinity)")
            cursor.execute("INSERT INTO test(f) VALUES (-Infinity)")

            selected = rows_to_list(cursor.execute("SELECT * FROM test"))

            # selected should be [[nan], [inf], [-inf]],
            # but assert element-wise because NaN != NaN
            assert_length_equal(selected, 3)
            assert_length_equal(selected[0], 1)
            self.assertTrue(math.isnan(selected[0][0]))
            self.assertEqual(selected[1], [float("inf")])
            self.assertEqual(selected[2], [float("-inf")])

    def static_columns_test(self):
        cursor = self.prepare()

        cursor.execute("""
            CREATE TABLE test (
                k int,
                p int,
                s int static,
                v int,
                PRIMARY KEY (k, p)
            )
        """)

        for is_upgraded, cursor in self.do_upgrade(cursor):
            debug("Querying {} node".format("upgraded" if is_upgraded else "old"))
            cursor.execute("TRUNCATE test")

            cursor.execute("INSERT INTO test(k, s) VALUES (0, 42)")

            assert_one(cursor, "SELECT * FROM test", [0, None, 42, None])

            # Check that writetime works (#7081) -- we can't predict the exact value easily so
            # we just check that it's non zero
            row = cursor.execute("SELECT s, writetime(s) FROM test WHERE k=0")
            self.assertTrue(list(row[0])[0] == 42 and list(row[0])[1] > 0)

            cursor.execute("INSERT INTO test(k, p, s, v) VALUES (0, 0, 12, 0)")
            cursor.execute("INSERT INTO test(k, p, s, v) VALUES (0, 1, 24, 1)")

            # Check the static columns in indeed "static"
            assert_all(cursor, "SELECT * FROM test", [[0, 0, 24, 0], [0, 1, 24, 1]])

            # Check we do correctly get the static column value with a SELECT *, even
            # if we're only slicing part of the partition
            assert_one(cursor, "SELECT * FROM test WHERE k=0 AND p=0", [0, 0, 24, 0])
            assert_one(cursor, "SELECT * FROM test WHERE k=0 AND p=0 ORDER BY p DESC", [0, 0, 24, 0])
            assert_one(cursor, "SELECT * FROM test WHERE k=0 AND p=1", [0, 1, 24, 1])
            assert_one(cursor, "SELECT * FROM test WHERE k=0 AND p=1 ORDER BY p DESC", [0, 1, 24, 1])

            # Test for IN on the clustering key (#6769)
            assert_all(cursor, "SELECT * FROM test WHERE k=0 AND p IN (0, 1)", [[0, 0, 24, 0], [0, 1, 24, 1]])

            # Check things still work if we don't select the static column. We also want
            # this to not request the static columns internally at all, though that part
            # require debugging to assert
            assert_one(cursor, "SELECT p, v FROM test WHERE k=0 AND p=1", [1, 1])

            # Check selecting only a static column with distinct only yield one value
            # (as we only query the static columns)
            assert_one(cursor, "SELECT DISTINCT s FROM test WHERE k=0", [24])
            # But without DISTINCT, we still get one result per row
            assert_all(cursor, "SELECT s FROM test WHERE k=0", [[24], [24]])
            # but that querying other columns does correctly yield the full partition
            assert_all(cursor, "SELECT s, v FROM test WHERE k=0", [[24, 0], [24, 1]])
            assert_one(cursor, "SELECT s, v FROM test WHERE k=0 AND p=1", [24, 1])
            assert_one(cursor, "SELECT p, s FROM test WHERE k=0 AND p=1", [1, 24])
            assert_one(cursor, "SELECT k, p, s FROM test WHERE k=0 AND p=1", [0, 1, 24])

            # Check that deleting a row don't implicitely deletes statics
            cursor.execute("DELETE FROM test WHERE k=0 AND p=0")
            assert_all(cursor, "SELECT * FROM test", [[0, 1, 24, 1]])

            # But that explicitely deleting the static column does remove it
            cursor.execute("DELETE s FROM test WHERE k=0")
            assert_all(cursor, "SELECT * FROM test", [[0, 1, None, 1]])

    @since('2.1')
    def static_columns_cas_test(self):
        """"
        @jira_ticket CASSANDRA-6839
        @jira_ticket CASSANDRA-6561
        """

        cursor = self.prepare()

        cursor.execute("""
            CREATE TABLE test (
                id int,
                k text,
                version int static,
                v text,
                PRIMARY KEY (id, k)
            )
        """)

        for is_upgraded, cursor in self.do_upgrade(cursor):
            debug("Querying {} node".format("upgraded" if is_upgraded else "old"))
            cursor.execute("TRUNCATE test")

            # Test that INSERT IF NOT EXISTS concerns only the static column if no clustering nor regular columns
            # is provided, but concerns the CQL3 row targetted by the clustering columns otherwise
            assert_one(cursor, "INSERT INTO test(id, k, v) VALUES (1, 'foo', 'foo') IF NOT EXISTS", [True])
            assert_one(cursor, "INSERT INTO test(id, k, version) VALUES (1, 'foo', 1) IF NOT EXISTS", [False, 1, 'foo', None, 'foo'])
            assert_one(cursor, "INSERT INTO test(id, version) VALUES (1, 1) IF NOT EXISTS", [True])
            assert_one(cursor, "SELECT * FROM test", [1, 'foo', 1, 'foo'], ConsistencyLevel.SERIAL)

            # Dodgy as its not conditional, but this is not allowed with a condition and that's probably fine in practice so go with it
            cursor.execute("DELETE FROM test WHERE id = 1")

            assert_one(cursor, "INSERT INTO test(id, version) VALUES (0, 0) IF NOT EXISTS", [True])

            assert_one(cursor, "UPDATE test SET v='foo', version=1 WHERE id=0 AND k='k1' IF version = 0", [True])
            assert_all(cursor, "SELECT * FROM test", [[0, 'k1', 1, 'foo']], ConsistencyLevel.SERIAL)

            assert_one(cursor, "UPDATE test SET v='bar', version=1 WHERE id=0 AND k='k2' IF version = 0", [False, 1])
            assert_all(cursor, "SELECT * FROM test", [[0, 'k1', 1, 'foo']], ConsistencyLevel.SERIAL)

            assert_one(cursor, "UPDATE test SET v='bar', version=2 WHERE id=0 AND k='k2' IF version = 1", [True])
            assert_all(cursor, "SELECT * FROM test", [[0, 'k1', 2, 'foo'], [0, 'k2', 2, 'bar']], ConsistencyLevel.SERIAL)

            # Testing batches
            assert_one(cursor,
                       """
                         BEGIN BATCH
                           UPDATE test SET v='foobar' WHERE id=0 AND k='k1';
                           UPDATE test SET v='barfoo' WHERE id=0 AND k='k2';
                           UPDATE test SET version=3 WHERE id=0 IF version=1;
                         APPLY BATCH
                       """, [False, 0, None, 2])

            assert_one(cursor,
                       """
                         BEGIN BATCH
                           UPDATE test SET v='foobar' WHERE id=0 AND k='k1';
                           UPDATE test SET v='barfoo' WHERE id=0 AND k='k2';
                           UPDATE test SET version=3 WHERE id=0 IF version=2;
                         APPLY BATCH
                       """, [True])
            assert_all(cursor, "SELECT * FROM test", [[0, 'k1', 3, 'foobar'], [0, 'k2', 3, 'barfoo']], ConsistencyLevel.SERIAL)

            assert_all(cursor,
                       """
                         BEGIN BATCH
                           UPDATE test SET version=4 WHERE id=0 IF version=3;
                           UPDATE test SET v='row1' WHERE id=0 AND k='k1' IF v='foo';
                           UPDATE test SET v='row2' WHERE id=0 AND k='k2' IF v='bar';
                         APPLY BATCH
                       """, [[False, 0, 'k1', 3, 'foobar'], [False, 0, 'k2', 3, 'barfoo']])

            assert_one(cursor,
                       """
                         BEGIN BATCH
                           UPDATE test SET version=4 WHERE id=0 IF version=3;
                           UPDATE test SET v='row1' WHERE id=0 AND k='k1' IF v='foobar';
                           UPDATE test SET v='row2' WHERE id=0 AND k='k2' IF v='barfoo';
                         APPLY BATCH
                       """, [True])

            assert_invalid(cursor,
                           """
                             BEGIN BATCH
                               UPDATE test SET version=5 WHERE id=0 IF version=4;
                               UPDATE test SET v='row1' WHERE id=0 AND k='k1';
                               UPDATE test SET v='row2' WHERE id=1 AND k='k2';
                             APPLY BATCH
                           """)

            assert_one(cursor,
                       """
                         BEGIN BATCH
                           INSERT INTO TEST (id, k, v) VALUES(1, 'k1', 'val1') IF NOT EXISTS;
                           INSERT INTO TEST (id, k, v) VALUES(1, 'k2', 'val2') IF NOT EXISTS;
                         APPLY BATCH
                       """, [True])
            assert_all(cursor, "SELECT * FROM test WHERE id=1", [[1, 'k1', None, 'val1'], [1, 'k2', None, 'val2']], ConsistencyLevel.SERIAL)

            assert_one(cursor,
                       """
                         BEGIN BATCH
                           INSERT INTO TEST (id, k, v) VALUES(1, 'k2', 'val2') IF NOT EXISTS;
                           INSERT INTO TEST (id, k, v) VALUES(1, 'k3', 'val3') IF NOT EXISTS;
                         APPLY BATCH
                       """, [False, 1, 'k2', None, 'val2'])

            assert_one(cursor,
                       """
                         BEGIN BATCH
                           UPDATE test SET v='newVal' WHERE id=1 AND k='k2' IF v='val0';
                           INSERT INTO TEST (id, k, v) VALUES(1, 'k3', 'val3') IF NOT EXISTS;
                         APPLY BATCH
                       """, [False, 1, 'k2', None, 'val2'])
            assert_all(cursor, "SELECT * FROM test WHERE id=1", [[1, 'k1', None, 'val1'], [1, 'k2', None, 'val2']], ConsistencyLevel.SERIAL)

            assert_one(cursor,
                       """
                         BEGIN BATCH
                           UPDATE test SET v='newVal' WHERE id=1 AND k='k2' IF v='val2';
                           INSERT INTO TEST (id, k, v, version) VALUES(1, 'k3', 'val3', 1) IF NOT EXISTS;
                         APPLY BATCH
                       """, [True])
            assert_all(cursor, "SELECT * FROM test WHERE id=1", [[1, 'k1', 1, 'val1'], [1, 'k2', 1, 'newVal'], [1, 'k3', 1, 'val3']], ConsistencyLevel.SERIAL)

            assert_one(cursor,
                       """
                         BEGIN BATCH
                           UPDATE test SET v='newVal1' WHERE id=1 AND k='k2' IF v='val2';
                           UPDATE test SET v='newVal2' WHERE id=1 AND k='k2' IF v='val3';
                         APPLY BATCH
                       """, [False, 1, 'k2', 'newVal'])

    def static_columns_with_2i_test(self):
        cursor = self.prepare()

        cursor.execute("""
            CREATE TABLE test (
                k int,
                p int,
                s int static,
                v int,
                PRIMARY KEY (k, p)
            )
        """)

        cursor.execute("CREATE INDEX ON test(v)")

        for is_upgraded, cursor in self.do_upgrade(cursor):
            debug("Querying {} node".format("upgraded" if is_upgraded else "old"))
            cursor.execute("TRUNCATE test")

            cursor.execute("INSERT INTO test(k, p, s, v) VALUES (0, 0, 42, 1)")
            cursor.execute("INSERT INTO test(k, p, v) VALUES (0, 1, 1)")
            cursor.execute("INSERT INTO test(k, p, v) VALUES (0, 2, 2)")

            assert_all(cursor, "SELECT * FROM test WHERE v = 1", [[0, 0, 42, 1], [0, 1, 42, 1]])
            assert_all(cursor, "SELECT p, s FROM test WHERE v = 1", [[0, 42], [1, 42]])
            assert_all(cursor, "SELECT p FROM test WHERE v = 1", [[0], [1]])
            # We don't support that
            assert_invalid(cursor, "SELECT s FROM test WHERE v = 1")

    @since('2.1')
    def static_columns_with_distinct_test(self):
        cursor = self.prepare()

        cursor.execute("""
            CREATE TABLE test (
                k int,
                p int,
                s int static,
                PRIMARY KEY (k, p)
            )
        """)

        # additional testing for CASSANRA-8087
        cursor.execute("""
            CREATE TABLE test2 (
                k int,
                c1 int,
                c2 int,
                s1 int static,
                s2 int static,
                PRIMARY KEY (k, c1, c2)
            )
        """)

        for is_upgraded, cursor in self.do_upgrade(cursor):
            debug("Querying {} node".format("upgraded" if is_upgraded else "old"))
            cursor.execute("TRUNCATE test")
            cursor.execute("TRUNCATE test2")

            cursor.execute("INSERT INTO test (k, p) VALUES (1, 1)")
            cursor.execute("INSERT INTO test (k, p) VALUES (1, 2)")

            assert_all(cursor, "SELECT k, s FROM test", [[1, None], [1, None]])
            assert_one(cursor, "SELECT DISTINCT k, s FROM test", [1, None])
            assert_one(cursor, "SELECT DISTINCT s FROM test WHERE k=1", [None])
            assert_none(cursor, "SELECT DISTINCT s FROM test WHERE k=2")

            cursor.execute("INSERT INTO test (k, p, s) VALUES (2, 1, 3)")
            cursor.execute("INSERT INTO test (k, p) VALUES (2, 2)")

            assert_all(cursor, "SELECT k, s FROM test", [[1, None], [1, None], [2, 3], [2, 3]])
            assert_all(cursor, "SELECT DISTINCT k, s FROM test", [[1, None], [2, 3]])
            assert_one(cursor, "SELECT DISTINCT s FROM test WHERE k=1", [None])
            assert_one(cursor, "SELECT DISTINCT s FROM test WHERE k=2", [3])

            assert_invalid(cursor, "SELECT DISTINCT s FROM test")

            # paging to test for CASSANDRA-8108
            cursor.execute("TRUNCATE test")
            for i in range(10):
                for j in range(10):
                    cursor.execute("INSERT INTO test (k, p, s) VALUES (%s, %s, %s)", (i, j, i))

            cursor.default_fetch_size = 7
            rows = list(cursor.execute("SELECT DISTINCT k, s FROM test"))
            self.assertEqual(range(10), sorted([r[0] for r in rows]))
            self.assertEqual(range(10), sorted([r[1] for r in rows]))

            keys = ",".join(map(str, range(10)))

            rows = list(cursor.execute("SELECT DISTINCT k, s FROM test WHERE k IN ({})".format(keys)))
            self.assertEqual(range(10), [r[0] for r in rows])
            self.assertEqual(range(10), [r[1] for r in rows])

            # additional testing for CASSANRA-8087
            for i in range(10):
                for j in range(5):
                    for k in range(5):
                        cursor.execute("INSERT INTO test2 (k, c1, c2, s1, s2) VALUES ({}, {}, {}, {}, {})".format(i, j, k, i, i + 1))

            for fetch_size in (None, 2, 5, 7, 10, 24, 25, 26, 1000):
                cursor.default_fetch_size = fetch_size
                rows = list(cursor.execute("SELECT DISTINCT k, s1 FROM test2"))
                self.assertEqual(range(10), sorted([r[0] for r in rows]))
                self.assertEqual(range(10), sorted([r[1] for r in rows]))

                rows = list(cursor.execute("SELECT DISTINCT k, s2 FROM test2"))
                self.assertEqual(range(10), sorted([r[0] for r in rows]))
                self.assertEqual(range(1, 11), sorted([r[1] for r in rows]))

                rows = list(cursor.execute("SELECT DISTINCT k, s1 FROM test2 LIMIT 10"))
                self.assertEqual(range(10), sorted([r[0] for r in rows]))
                self.assertEqual(range(10), sorted([r[1] for r in rows]))

                keys = ",".join(map(str, range(10)))
                rows = list(cursor.execute("SELECT DISTINCT k, s1 FROM test2 WHERE k IN (%s)" % (keys,)))
                self.assertEqual(range(10), [r[0] for r in rows])
                self.assertEqual(range(10), [r[1] for r in rows])

                keys = ",".join(map(str, range(10)))
                rows = list(cursor.execute("SELECT DISTINCT k, s2 FROM test2 WHERE k IN (%s)" % (keys,)))
                self.assertEqual(range(10), [r[0] for r in rows])
                self.assertEqual(range(1, 11), [r[1] for r in rows])

                keys = ",".join(map(str, range(10)))
                rows = list(cursor.execute("SELECT DISTINCT k, s1 FROM test2 WHERE k IN (%s) LIMIT 10" % (keys,)))
                self.assertEqual(range(10), sorted([r[0] for r in rows]))
                self.assertEqual(range(10), sorted([r[1] for r in rows]))

    def select_count_paging_test(self):
        """ Test for the #6579 'select count' paging bug """

        cursor = self.prepare()
        cursor.execute("create table test(field1 text, field2 timeuuid, field3 boolean, primary key(field1, field2));")
        cursor.execute("create index test_index on test(field3);")

        for is_upgraded, cursor in self.do_upgrade(cursor):
            debug("Querying {} node".format("upgraded" if is_upgraded else "old"))
            cursor.execute("TRUNCATE test")

            cursor.execute("insert into test(field1, field2, field3) values ('hola', now(), false);")
            cursor.execute("insert into test(field1, field2, field3) values ('hola', now(), false);")

            # the result depends on which node we're connected to, see CASSANDRA-8216
            if self.get_node_version(is_upgraded) >= '2.2':
                # the coordinator is the upgraded 2.2+ node
                assert_one(cursor, "select count(*) from test where field3 = false limit 1;", [2])
            else:
                # the coordinator is the not-upgraded 2.1 node
                assert_one(cursor, "select count(*) from test where field3 = false limit 1;", [1])

    def cas_and_ttl_test(self):
        cursor = self.prepare()
        cursor.execute("CREATE TABLE test (k int PRIMARY KEY, v int, lock boolean)")

        for is_upgraded, cursor in self.do_upgrade(cursor):
            debug("Querying {} node".format("upgraded" if is_upgraded else "old"))
            cursor.execute("TRUNCATE test")

            cursor.execute("INSERT INTO test (k, v, lock) VALUES (0, 0, false)")
            cursor.execute("UPDATE test USING TTL 1 SET lock=true WHERE k=0")
            time.sleep(2)
            assert_one(cursor, "UPDATE test SET v = 1 WHERE k = 0 IF lock = null", [True])

    def tuple_notation_test(self):
        """
        Test the syntax introduced in CASSANDRA-4851

        @jira_ticket CASSANDRA-4851
        """
        cursor = self.prepare()

        cursor.execute("CREATE TABLE test (k int, v1 int, v2 int, v3 int, PRIMARY KEY (k, v1, v2, v3))")

        for is_upgraded, cursor in self.do_upgrade(cursor):
            debug("Querying {} node".format("upgraded" if is_upgraded else "old"))
            cursor.execute("TRUNCATE test")

            for i in range(0, 2):
                for j in range(0, 2):
                    for k in range(0, 2):
                        cursor.execute("INSERT INTO test(k, v1, v2, v3) VALUES (0, %d, %d, %d)" % (i, j, k))

            assert_all(cursor, "SELECT v1, v2, v3 FROM test WHERE k = 0", [[0, 0, 0],
                                                                           [0, 0, 1],
                                                                           [0, 1, 0],
                                                                           [0, 1, 1],
                                                                           [1, 0, 0],
                                                                           [1, 0, 1],
                                                                           [1, 1, 0],
                                                                           [1, 1, 1]])

            assert_all(cursor, "SELECT v1, v2, v3 FROM test WHERE k = 0 AND (v1, v2, v3) >= (1, 0, 1)", [[1, 0, 1], [1, 1, 0], [1, 1, 1]])
            assert_all(cursor, "SELECT v1, v2, v3 FROM test WHERE k = 0 AND (v1, v2) >= (1, 1)", [[1, 1, 0], [1, 1, 1]])
            assert_all(cursor, "SELECT v1, v2, v3 FROM test WHERE k = 0 AND (v1, v2) > (0, 1) AND (v1, v2, v3) <= (1, 1, 0)", [[1, 0, 0], [1, 0, 1], [1, 1, 0]])

            assert_invalid(cursor, "SELECT v1, v2, v3 FROM test WHERE k = 0 AND (v1, v3) > (1, 0)")

    @since('2.0', max_version='2.2.X')
    def test_v2_protocol_IN_with_tuples(self):
        """
        @jira_ticket CASSANDRA-8062
        """
        for version in self.get_node_versions():
            if version >= '3.0':
                raise SkipTest('version {} not compatible with protocol version 2'.format(version))

        cursor = self.prepare(protocol_version=2)
        cursor.execute("CREATE TABLE test (k int, c1 int, c2 text, PRIMARY KEY (k, c1, c2))")

        for is_upgraded, cursor in self.do_upgrade(cursor):
            debug("Querying {} node".format("upgraded" if is_upgraded else "old"))

            cursor.execute("TRUNCATE test")

            cursor.execute("INSERT INTO test (k, c1, c2) VALUES (0, 0, 'a')")
            cursor.execute("INSERT INTO test (k, c1, c2) VALUES (0, 0, 'b')")
            cursor.execute("INSERT INTO test (k, c1, c2) VALUES (0, 0, 'c')")

            p = cursor.prepare("SELECT * FROM test WHERE k=? AND (c1, c2) IN ?")
            rows = list(cursor.execute(p, (0, [(0, 'b'), (0, 'c')])))
            self.assertEqual(2, len(rows))
            assert_length_equal(rows, 2)
            self.assertEqual((0, 0, 'b'), rows[0])
            self.assertEqual((0, 0, 'c'), rows[1])

    def in_with_desc_order_test(self):
        cursor = self.prepare()

        cursor.execute("CREATE TABLE test (k int, c1 int, c2 int, PRIMARY KEY (k, c1, c2))")

        for is_upgraded, cursor in self.do_upgrade(cursor):
            debug("Querying {} node".format("upgraded" if is_upgraded else "old"))
            cursor.execute("TRUNCATE test")

            cursor.execute("INSERT INTO test(k, c1, c2) VALUES (0, 0, 0)")
            cursor.execute("INSERT INTO test(k, c1, c2) VALUES (0, 0, 1)")
            cursor.execute("INSERT INTO test(k, c1, c2) VALUES (0, 0, 2)")

            assert_all(cursor, "SELECT * FROM test WHERE k=0 AND c1 = 0 AND c2 IN (0, 2)", [[0, 0, 0], [0, 0, 2]])
            assert_all(cursor, "SELECT * FROM test WHERE k=0 AND c1 = 0 AND c2 IN (2, 0)", [[0, 0, 0], [0, 0, 2]])
            assert_all(cursor, "SELECT * FROM test WHERE k=0 AND c1 = 0 AND c2 IN (2, 0) ORDER BY c1 ASC", [[0, 0, 0], [0, 0, 2]])
            assert_all(cursor, "SELECT * FROM test WHERE k=0 AND c1 = 0 AND c2 IN (2, 0) ORDER BY c1 DESC", [[0, 0, 2], [0, 0, 0]])
            assert_all(cursor, "SELECT * FROM test WHERE k=0 AND c1 = 0 AND c2 IN (0, 2) ORDER BY c1 ASC", [[0, 0, 0], [0, 0, 2]])
            assert_all(cursor, "SELECT * FROM test WHERE k=0 AND c1 = 0 AND c2 IN (0, 2) ORDER BY c1 DESC", [[0, 0, 2], [0, 0, 0]])

    @since('2.1')
    def in_order_by_without_selecting_test(self):
        """
        Test that columns don't need to be selected for ORDER BY when there is a IN
        @jira_ticket CASSANDRA-4911
        """

        cursor = self.prepare()
        cursor.execute("CREATE TABLE test (k int, c1 int, c2 int, v int, PRIMARY KEY (k, c1, c2))")

        for is_upgraded, cursor in self.do_upgrade(cursor):
            debug("Querying {} node".format("upgraded" if is_upgraded else "old"))
            cursor.execute("TRUNCATE test")
            cursor.default_fetch_size = None

            cursor.execute("INSERT INTO test(k, c1, c2, v) VALUES (0, 0, 0, 0)")
            cursor.execute("INSERT INTO test(k, c1, c2, v) VALUES (0, 0, 1, 1)")
            cursor.execute("INSERT INTO test(k, c1, c2, v) VALUES (0, 0, 2, 2)")
            cursor.execute("INSERT INTO test(k, c1, c2, v) VALUES (1, 1, 0, 3)")
            cursor.execute("INSERT INTO test(k, c1, c2, v) VALUES (1, 1, 1, 4)")
            cursor.execute("INSERT INTO test(k, c1, c2, v) VALUES (1, 1, 2, 5)")

            assert_all(cursor, "SELECT * FROM test WHERE k=0 AND c1 = 0 AND c2 IN (2, 0)", [[0, 0, 0, 0], [0, 0, 2, 2]])
            assert_all(cursor, "SELECT * FROM test WHERE k=0 AND c1 = 0 AND c2 IN (2, 0) ORDER BY c1 ASC, c2 ASC", [[0, 0, 0, 0], [0, 0, 2, 2]])

            # check that we don't need to select the column on which we order
            assert_all(cursor, "SELECT v FROM test WHERE k=0 AND c1 = 0 AND c2 IN (2, 0)", [[0], [2]])
            assert_all(cursor, "SELECT v FROM test WHERE k=0 AND c1 = 0 AND c2 IN (2, 0) ORDER BY c1 ASC", [[0], [2]])
            assert_all(cursor, "SELECT v FROM test WHERE k=0 AND c1 = 0 AND c2 IN (2, 0) ORDER BY c1 DESC", [[2], [0]])

            if self.get_node_version(is_upgraded) >= '2.1.17':
                # the coordinator is the upgraded 2.2+ node or a node with CASSSANDRA-12420
                assert_all(cursor, "SELECT v FROM test WHERE k IN (1, 0)", [[0], [1], [2], [3], [4], [5]])
            else:
                # the coordinator is the non-upgraded 2.1 node
                assert_all(cursor, "SELECT v FROM test WHERE k IN (1, 0)", [[3], [4], [5], [0], [1], [2]])
            assert_all(cursor, "SELECT v FROM test WHERE k IN (1, 0) ORDER BY c1 ASC", [[0], [1], [2], [3], [4], [5]])

            # we should also be able to use functions in the select clause (additional test for CASSANDRA-8286)
            results = list(cursor.execute("SELECT writetime(v) FROM test WHERE k IN (1, 0) ORDER BY c1 ASC"))
            # since we don't know the write times, just assert that the order matches the order we expect
            self.assertEqual(results, list(sorted(results)))

    def cas_and_compact_test(self):
        """ Test for CAS with compact storage table, and #6813 in particular """
        cursor = self.prepare()

        cursor.execute("""
            CREATE TABLE lock (
                partition text,
                key text,
                owner text,
                PRIMARY KEY (partition, key)
            ) WITH COMPACT STORAGE
        """)

        for is_upgraded, cursor in self.do_upgrade(cursor):
            debug("Querying {} node".format("upgraded" if is_upgraded else "old"))
            cursor.execute("TRUNCATE lock")

            cursor.execute("INSERT INTO lock(partition, key, owner) VALUES ('a', 'b', null)")
            assert_one(cursor, "UPDATE lock SET owner='z' WHERE partition='a' AND key='b' IF owner=null", [True])

            assert_one(cursor, "UPDATE lock SET owner='b' WHERE partition='a' AND key='b' IF owner='a'", [False, 'z'])
            assert_one(cursor, "UPDATE lock SET owner='b' WHERE partition='a' AND key='b' IF owner='z'", [True])

            assert_one(cursor, "INSERT INTO lock(partition, key, owner) VALUES ('a', 'c', 'x') IF NOT EXISTS", [True])

    @since('2.1.1')
    def whole_list_conditional_test(self):
        cursor = self.prepare()

        cursor.execute("""
            CREATE TABLE tlist (
                k int PRIMARY KEY,
                l list<text>
            )""")

        cursor.execute("""
            CREATE TABLE frozentlist (
                k int PRIMARY KEY,
                l frozen<list<text>>
            )""")

        for is_upgraded, cursor in self.do_upgrade(cursor):
            debug("Querying {} node".format("upgraded" if is_upgraded else "old"))
            cursor.execute("TRUNCATE tlist")
            cursor.execute("TRUNCATE frozentlist")

            for frozen in (False, True):

                table = "frozentlist" if frozen else "tlist"
                cursor.execute("INSERT INTO {}(k, l) VALUES (0, ['foo', 'bar', 'foobar'])".format(table))

                def check_applies(condition):
                    assert_one(cursor, "UPDATE {} SET l = ['foo', 'bar', 'foobar'] WHERE k=0 IF {}".format(table, condition), [True], cl=self.CL)
                    assert_one(cursor, "SELECT * FROM {}".format(table), [0, ['foo', 'bar', 'foobar']])  # read back at default cl.one

                check_applies("l = ['foo', 'bar', 'foobar']")
                check_applies("l != ['baz']")
                check_applies("l > ['a']")
                check_applies("l >= ['a']")
                check_applies("l < ['z']")
                check_applies("l <= ['z']")
                check_applies("l IN (null, ['foo', 'bar', 'foobar'], ['a'])")

                # multiple conditions
                check_applies("l > ['aaa', 'bbb'] AND l > ['aaa']")
                check_applies("l != null AND l IN (['foo', 'bar', 'foobar'])")

                def check_does_not_apply(condition):
                    assert_one(cursor, "UPDATE {} SET l = ['foo', 'bar', 'foobar'] WHERE k=0 IF {}".format(table, condition),
                               [False, ['foo', 'bar', 'foobar']], cl=self.CL)
                    assert_one(cursor, "SELECT * FROM {}".format((table)), [0, ['foo', 'bar', 'foobar']])  # read back at default cl.one

                # should not apply
                check_does_not_apply("l = ['baz']")
                check_does_not_apply("l != ['foo', 'bar', 'foobar']")
                check_does_not_apply("l > ['z']")
                check_does_not_apply("l >= ['z']")
                check_does_not_apply("l < ['a']")
                check_does_not_apply("l <= ['a']")
                check_does_not_apply("l IN (['a'], null)")
                check_does_not_apply("l IN ()")

                # multiple conditions
                check_does_not_apply("l IN () AND l IN (['foo', 'bar', 'foobar'])")
                check_does_not_apply("l > ['zzz'] AND l < ['zzz']")

                def check_invalid(condition, expected=InvalidRequest):
                    assert_invalid(cursor, "UPDATE {} SET l = ['foo', 'bar', 'foobar'] WHERE k=0 IF {}".format(table, condition), expected=expected)
                    assert_one(cursor, "SELECT * FROM {}".format(table), [0, ['foo', 'bar', 'foobar']], cl=self.CL)

                check_invalid("l = [null]")
                check_invalid("l < null")
                check_invalid("l <= null")
                check_invalid("l > null")
                check_invalid("l >= null")
                check_invalid("l IN null", expected=SyntaxException)
                check_invalid("l IN 367", expected=SyntaxException)
                check_invalid("l CONTAINS KEY 123", expected=SyntaxException)

                # not supported yet
                check_invalid("m CONTAINS 'bar'", expected=SyntaxException)

    @since('2.1')
    def list_item_conditional_test(self):
        # Lists
        cursor = self.prepare()

        cursor.execute("""
            CREATE TABLE tlist (
                k int PRIMARY KEY,
                l list<text>
            )""")

        cursor.execute("""
            CREATE TABLE frozentlist (
                k int PRIMARY KEY,
                l frozen<list<text>>
            )""")

        for is_upgraded, cursor in self.do_upgrade(cursor):
            debug("Querying {} node".format("upgraded" if is_upgraded else "old"))
            cursor.execute("TRUNCATE tlist")
            cursor.execute("TRUNCATE frozentlist")

            for frozen in (False, True):

                table = "frozentlist" if frozen else "tlist"

                assert_one(cursor, "INSERT INTO %s(k, l) VALUES (0, ['foo', 'bar', 'foobar']) IF NOT EXISTS" % (table,), [True])

                assert_invalid(cursor, "DELETE FROM %s WHERE k=0 IF l[null] = 'foobar'" % (table,))
                assert_invalid(cursor, "DELETE FROM %s WHERE k=0 IF l[-2] = 'foobar'" % (table,))
                assert_one(cursor, "DELETE FROM %s WHERE k=0 IF l[1] = null" % (table,), [False, ['foo', 'bar', 'foobar']])
                assert_one(cursor, "DELETE FROM %s WHERE k=0 IF l[1] = 'foobar'" % (table,), [False, ['foo', 'bar', 'foobar']])
                assert_one(cursor, "SELECT * FROM %s" % (table,), [0, ['foo', 'bar', 'foobar']], cl=ConsistencyLevel.SERIAL)

                assert_one(cursor, "DELETE FROM %s WHERE k=0 IF l[1] = 'bar'" % (table,), [True])
                assert_none(cursor, "SELECT * FROM %s" % (table,), cl=ConsistencyLevel.SERIAL)

    @since('2.1.1')
    def expanded_list_item_conditional_test(self):
        # expanded functionality from CASSANDRA-6839

        cursor = self.prepare()

        cursor.execute("""
            CREATE TABLE tlist (
                k int PRIMARY KEY,
                l list<text>
            )""")

        cursor.execute("""
            CREATE TABLE frozentlist (
                k int PRIMARY KEY,
                l frozen<list<text>>
            )""")

        for is_upgraded, cursor in self.do_upgrade(cursor):
            debug("Querying {} node".format("upgraded" if is_upgraded else "old"))
            cursor.execute("TRUNCATE tlist")
            cursor.execute("TRUNCATE frozentlist")

            for frozen in (False, True):

                table = "frozentlist" if frozen else "tlist"

                cursor.execute("INSERT INTO %s(k, l) VALUES (0, ['foo', 'bar', 'foobar'])" % (table,))

                def check_applies(condition):
                    assert_one(cursor, "UPDATE %s SET l = ['foo', 'bar', 'foobar'] WHERE k=0 IF %s" % (table, condition), [True])
                    assert_one(cursor, "SELECT * FROM %s" % (table,), [0, ['foo', 'bar', 'foobar']])

                check_applies("l[1] < 'zzz'")
                check_applies("l[1] <= 'bar'")
                check_applies("l[1] > 'aaa'")
                check_applies("l[1] >= 'bar'")
                check_applies("l[1] != 'xxx'")
                check_applies("l[1] != null")
                check_applies("l[1] IN (null, 'xxx', 'bar')")
                check_applies("l[1] > 'aaa' AND l[1] < 'zzz'")

                # check beyond end of list
                check_applies("l[3] = null")
                check_applies("l[3] IN (null, 'xxx', 'bar')")

                def check_does_not_apply(condition):
                    assert_one(cursor, "UPDATE %s SET l = ['foo', 'bar', 'foobar'] WHERE k=0 IF %s" % (table, condition), [False, ['foo', 'bar', 'foobar']])
                    assert_one(cursor, "SELECT * FROM %s" % (table,), [0, ['foo', 'bar', 'foobar']])

                check_does_not_apply("l[1] < 'aaa'")
                check_does_not_apply("l[1] <= 'aaa'")
                check_does_not_apply("l[1] > 'zzz'")
                check_does_not_apply("l[1] >= 'zzz'")
                check_does_not_apply("l[1] != 'bar'")
                check_does_not_apply("l[1] IN (null, 'xxx')")
                check_does_not_apply("l[1] IN ()")
                check_does_not_apply("l[1] != null AND l[1] IN ()")

                # check beyond end of list
                check_does_not_apply("l[3] != null")
                check_does_not_apply("l[3] = 'xxx'")

                def check_invalid(condition, expected=InvalidRequest):
                    assert_invalid(cursor, "UPDATE %s SET l = ['foo', 'bar', 'foobar'] WHERE k=0 IF %s" % (table, condition), expected=expected)
                    assert_one(cursor, "SELECT * FROM %s" % (table,), [0, ['foo', 'bar', 'foobar']])

                check_invalid("l[1] < null")
                check_invalid("l[1] <= null")
                check_invalid("l[1] > null")
                check_invalid("l[1] >= null")
                check_invalid("l[1] IN null", expected=SyntaxException)
                check_invalid("l[1] IN 367", expected=SyntaxException)
                check_invalid("l[1] IN (1, 2, 3)")
                check_invalid("l[1] CONTAINS 367", expected=SyntaxException)
                check_invalid("l[1] CONTAINS KEY 367", expected=SyntaxException)
                check_invalid("l[null] = null")

    @since('2.1.1')
    def whole_set_conditional_test(self):
        cursor = self.prepare()

        cursor.execute("""
            CREATE TABLE tset (
                k int PRIMARY KEY,
                s set<text>
            )""")

        cursor.execute("""
            CREATE TABLE frozentset (
                k int PRIMARY KEY,
                s frozen<set<text>>
            )""")

        for is_upgraded, cursor in self.do_upgrade(cursor):
            debug("Querying {} node".format("upgraded" if is_upgraded else "old"))
            cursor.execute("TRUNCATE tset")
            cursor.execute("TRUNCATE frozentset")

            for frozen in (False, True):

                table = "frozentset" if frozen else "tset"
                assert_one(cursor, "INSERT INTO %s(k, s) VALUES (0, {'bar', 'foo'}) IF NOT EXISTS" % (table,), [True])

                def check_applies(condition):
                    assert_one(cursor, "UPDATE %s SET s = {'bar', 'foo'} WHERE k=0 IF %s" % (table, condition), [True])
                    assert_one(cursor, "SELECT * FROM %s" % (table,), [0, set(['bar', 'foo'])], cl=ConsistencyLevel.SERIAL)

                check_applies("s = {'bar', 'foo'}")
                check_applies("s = {'foo', 'bar'}")
                check_applies("s != {'baz'}")
                check_applies("s > {'a'}")
                check_applies("s >= {'a'}")
                check_applies("s < {'z'}")
                check_applies("s <= {'z'}")
                check_applies("s IN (null, {'bar', 'foo'}, {'a'})")

                # multiple conditions
                check_applies("s > {'a'} AND s < {'z'}")
                check_applies("s IN (null, {'bar', 'foo'}, {'a'}) AND s IN ({'a'}, {'bar', 'foo'}, null)")

                def check_does_not_apply(condition):
                    assert_one(cursor, "UPDATE %s SET s = {'bar', 'foo'} WHERE k=0 IF %s" % (table, condition),
                               [False, {'bar', 'foo'}])
                    assert_one(cursor, "SELECT * FROM %s" % (table,), [0, {'bar', 'foo'}], cl=ConsistencyLevel.SERIAL)

                # should not apply
                check_does_not_apply("s = {'baz'}")
                check_does_not_apply("s != {'bar', 'foo'}")
                check_does_not_apply("s > {'z'}")
                check_does_not_apply("s >= {'z'}")
                check_does_not_apply("s < {'a'}")
                check_does_not_apply("s <= {'a'}")
                check_does_not_apply("s IN ({'a'}, null)")
                check_does_not_apply("s IN ()")
                check_does_not_apply("s != null AND s IN ()")

                def check_invalid(condition, expected=InvalidRequest):
                    assert_invalid(cursor, "UPDATE %s SET s = {'bar', 'foo'} WHERE k=0 IF %s" % (table, condition), expected=expected)
                    assert_one(cursor, "SELECT * FROM %s" % (table,), [0, {'bar', 'foo'}], cl=ConsistencyLevel.SERIAL)

                check_invalid("s = {null}")
                check_invalid("s < null")
                check_invalid("s <= null")
                check_invalid("s > null")
                check_invalid("s >= null")
                check_invalid("s IN null", expected=SyntaxException)
                check_invalid("s IN 367", expected=SyntaxException)
                check_invalid("s CONTAINS KEY 123", expected=SyntaxException)

                # element access is not allow for sets
                check_invalid("s['foo'] = 'foobar'")

                # not supported yet
                check_invalid("m CONTAINS 'bar'", expected=SyntaxException)

    @since('2.1.1')
    def whole_map_conditional_test(self):
        cursor = self.prepare()

        cursor.execute("""
            CREATE TABLE tmap (
                k int PRIMARY KEY,
                m map<text, text>
            )""")

        cursor.execute("""
            CREATE TABLE frozentmap (
                k int PRIMARY KEY,
                m frozen<map<text, text>>
            )""")

        for is_upgraded, cursor in self.do_upgrade(cursor):
            debug("Querying {} node".format("upgraded" if is_upgraded else "old"))
            cursor.execute("TRUNCATE tmap")
            cursor.execute("TRUNCATE frozentmap")

            for frozen in (False, True):
                debug("Testing {} maps".format("frozen" if frozen else "normal"))

                table = "frozentmap" if frozen else "tmap"
                cursor.execute("INSERT INTO %s(k, m) VALUES (0, {'foo' : 'bar'})" % (table,))

                def check_applies(condition):
                    assert_one(cursor, "UPDATE %s SET m = {'foo': 'bar'} WHERE k=0 IF %s" % (table, condition), [True])
                    assert_one(cursor, "SELECT * FROM %s" % (table,), [0, {'foo': 'bar'}], cl=ConsistencyLevel.SERIAL)

                check_applies("m = {'foo': 'bar'}")
                check_applies("m > {'a': 'a'}")
                check_applies("m >= {'a': 'a'}")
                check_applies("m < {'z': 'z'}")
                check_applies("m <= {'z': 'z'}")
                check_applies("m != {'a': 'a'}")
                check_applies("m IN (null, {'a': 'a'}, {'foo': 'bar'})")

                # multiple conditions
                check_applies("m > {'a': 'a'} AND m < {'z': 'z'}")
                check_applies("m != null AND m IN (null, {'a': 'a'}, {'foo': 'bar'})")

                def check_does_not_apply(condition):
                    assert_one(cursor, "UPDATE %s SET m = {'foo': 'bar'} WHERE k=0 IF %s" % (table, condition), [False, {'foo': 'bar'}])
                    assert_one(cursor, "SELECT * FROM %s" % (table,), [0, {'foo': 'bar'}], cl=ConsistencyLevel.SERIAL)

                # should not apply
                check_does_not_apply("m = {'a': 'a'}")
                check_does_not_apply("m > {'z': 'z'}")
                check_does_not_apply("m >= {'z': 'z'}")
                check_does_not_apply("m < {'a': 'a'}")
                check_does_not_apply("m <= {'a': 'a'}")
                check_does_not_apply("m != {'foo': 'bar'}")
                check_does_not_apply("m IN ({'a': 'a'}, null)")
                check_does_not_apply("m IN ()")
                check_does_not_apply("m = null AND m != null")

                def check_invalid(condition, expected=InvalidRequest):
                    assert_invalid(cursor, "UPDATE %s SET m = {'foo': 'bar'} WHERE k=0 IF %s" % (table, condition), expected=expected)
                    assert_one(cursor, "SELECT * FROM %s" % (table,), [0, {'foo': 'bar'}], cl=ConsistencyLevel.SERIAL)

                check_invalid("m = {null: null}")
                check_invalid("m = {'a': null}")
                check_invalid("m = {null: 'a'}")
                check_invalid("m < null")
                check_invalid("m IN null", expected=SyntaxException)

                # not supported yet
                check_invalid("m CONTAINS 'bar'", expected=SyntaxException)
                check_invalid("m CONTAINS KEY 'foo'", expected=SyntaxException)
                check_invalid("m CONTAINS null", expected=SyntaxException)
                check_invalid("m CONTAINS KEY null", expected=SyntaxException)

    @since('2.1')
    def map_item_conditional_test(self):
        cursor = self.prepare()

        cursor.execute("""
            CREATE TABLE tmap (
                k int PRIMARY KEY,
                m map<text, text>
            )""")

        cursor.execute("""
            CREATE TABLE frozentmap (
                k int PRIMARY KEY,
                m frozen<map<text, text>>
            )""")

        for is_upgraded, cursor in self.do_upgrade(cursor):
            debug("Querying {} node".format("upgraded" if is_upgraded else "old"))
            cursor.execute("TRUNCATE tmap")
            cursor.execute("TRUNCATE frozentmap")

            for frozen in (False, True):

                table = "frozentmap" if frozen else "tmap"
                assert_one(cursor, "INSERT INTO %s(k, m) VALUES (0, {'foo' : 'bar'}) IF NOT EXISTS" % (table,), [True])
                assert_invalid(cursor, "DELETE FROM %s WHERE k=0 IF m[null] = 'foo'" % (table,))
                assert_one(cursor, "DELETE FROM %s WHERE k=0 IF m['foo'] = 'foo'" % (table,), [False, {'foo': 'bar'}])
                assert_one(cursor, "DELETE FROM %s WHERE k=0 IF m['foo'] = null" % (table,), [False, {'foo': 'bar'}])
                assert_one(cursor, "SELECT * FROM %s" % (table,), [0, {'foo': 'bar'}], cl=ConsistencyLevel.SERIAL)

                assert_one(cursor, "DELETE FROM %s WHERE k=0 IF m['foo'] = 'bar'" % (table,), [True])
                assert_none(cursor, "SELECT * FROM %s" % (table,), cl=ConsistencyLevel.SERIAL)

                if self.get_node_version(is_upgraded) > "2.1.1":
                    cursor.execute("INSERT INTO %s(k, m) VALUES (1, null)" % (table,))
                    if frozen:
                        assert_invalid(cursor, "UPDATE %s set m['foo'] = 'bar', m['bar'] = 'foo' WHERE k = 1 IF m['foo'] IN ('blah', null)" % (table,))
                    else:
                        assert_one(cursor, "UPDATE %s set m['foo'] = 'bar', m['bar'] = 'foo' WHERE k = 1 IF m['foo'] IN ('blah', null)" % (table,), [True])

    @since('2.1.1')
    def expanded_map_item_conditional_test(self):
        # expanded functionality from CASSANDRA-6839
        cursor = self.prepare()

        cursor.execute("""
            CREATE TABLE tmap (
                k int PRIMARY KEY,
                m map<text, text>
            )""")

        cursor.execute("""
            CREATE TABLE frozentmap (
                k int PRIMARY KEY,
                m frozen<map<text, text>>
            )""")

        for is_upgraded, cursor in self.do_upgrade(cursor):
            debug("Querying {} node".format("upgraded" if is_upgraded else "old"))
            cursor.execute("TRUNCATE tmap")
            cursor.execute("TRUNCATE frozentmap")

            for frozen in (False, True):
                debug("Testing {} maps".format("frozen" if frozen else "normal"))

                table = "frozentmap" if frozen else "tmap"
                cursor.execute("INSERT INTO %s (k, m) VALUES (0, {'foo' : 'bar'})" % table)

                def check_applies(condition):
                    assert_one(cursor, "UPDATE %s SET m = {'foo': 'bar'} WHERE k=0 IF %s" % (table, condition), [True])
                    assert_one(cursor, "SELECT * FROM {}".format(table), [0, {'foo': 'bar'}], cl=ConsistencyLevel.SERIAL)

                check_applies("m['xxx'] = null")
                check_applies("m['foo'] < 'zzz'")
                check_applies("m['foo'] <= 'bar'")
                check_applies("m['foo'] > 'aaa'")
                check_applies("m['foo'] >= 'bar'")
                check_applies("m['foo'] != 'xxx'")
                check_applies("m['foo'] != null")
                check_applies("m['foo'] IN (null, 'xxx', 'bar')")
                check_applies("m['xxx'] IN (null, 'xxx', 'bar')")  # m['xxx'] is not set

                # multiple conditions
                check_applies("m['foo'] < 'zzz' AND m['foo'] > 'aaa'")

                def check_does_not_apply(condition):
                    assert_one(cursor, "UPDATE %s SET m = {'foo': 'bar'} WHERE k=0 IF %s" % (table, condition), [False, {'foo': 'bar'}])
                    assert_one(cursor, "SELECT * FROM {}".format(table), [0, {'foo': 'bar'}], cl=ConsistencyLevel.SERIAL)

                check_does_not_apply("m['foo'] < 'aaa'")
                check_does_not_apply("m['foo'] <= 'aaa'")
                check_does_not_apply("m['foo'] > 'zzz'")
                check_does_not_apply("m['foo'] >= 'zzz'")
                check_does_not_apply("m['foo'] != 'bar'")
                check_does_not_apply("m['xxx'] != null")  # m['xxx'] is not set
                check_does_not_apply("m['foo'] IN (null, 'xxx')")
                check_does_not_apply("m['foo'] IN ()")
                check_does_not_apply("m['foo'] != null AND m['foo'] = null")

                def check_invalid(condition, expected=InvalidRequest):
                    assert_invalid(cursor, "UPDATE %s SET m = {'foo': 'bar'} WHERE k=0 IF %s" % (table, condition), expected=expected)
                    assert_one(cursor, "SELECT * FROM {}".format(table), [0, {'foo': 'bar'}])

                check_invalid("m['foo'] < null")
                check_invalid("m['foo'] <= null")
                check_invalid("m['foo'] > null")
                check_invalid("m['foo'] >= null")
                check_invalid("m['foo'] IN null", expected=SyntaxException)
                check_invalid("m['foo'] IN 367", expected=SyntaxException)
                check_invalid("m['foo'] IN (1, 2, 3)")
                check_invalid("m['foo'] CONTAINS 367", expected=SyntaxException)
                check_invalid("m['foo'] CONTAINS KEY 367", expected=SyntaxException)
                check_invalid("m[null] = null")

    @since("2.1.1")
    def cas_and_list_index_test(self):
        """ Test for 7499 test """
        cursor = self.prepare()

        cursor.execute("""
            CREATE TABLE test (
                k int PRIMARY KEY,
                v text,
                l list<text>
            )
        """)

        for is_upgraded, cursor in self.do_upgrade(cursor):
            debug("Querying {} node".format("upgraded" if is_upgraded else "old"))
            cursor.execute("TRUNCATE test")

            cursor.execute("INSERT INTO test(k, v, l) VALUES(0, 'foobar', ['foi', 'bar'])")

            assert_one(cursor, "UPDATE test SET l[0] = 'foo' WHERE k = 0 IF v = 'barfoo'", [False, 'foobar'])
            assert_one(cursor, "UPDATE test SET l[0] = 'foo' WHERE k = 0 IF v = 'foobar'", [True])

            # since we write at all, and LWT update (serial), we need to read back at serial (or higher)
            assert_one(cursor, "SELECT * FROM test", [0, ['foo', 'bar'], 'foobar'], cl=ConsistencyLevel.SERIAL)

    @since("2.0")
    def static_with_limit_test(self):
        """ Test LIMIT when static columns are present (#6956) """
        cursor = self.prepare()

        cursor.execute("""
            CREATE TABLE test (
                k int,
                s int static,
                v int,
                PRIMARY KEY (k, v)
            )
        """)

        for is_upgraded, cursor in self.do_upgrade(cursor):
            debug("Querying {} node".format("upgraded" if is_upgraded else "old"))
            cursor.execute("TRUNCATE test")

            cursor.execute("INSERT INTO test(k, s) VALUES(0, 42)")
            for i in range(0, 4):
                cursor.execute("INSERT INTO test(k, v) VALUES(0, {})".format(i))

            assert_one(cursor, "SELECT * FROM test WHERE k = 0 LIMIT 1", [0, 0, 42])
            assert_all(cursor, "SELECT * FROM test WHERE k = 0 LIMIT 2", [[0, 0, 42], [0, 1, 42]])
            assert_all(cursor, "SELECT * FROM test WHERE k = 0 LIMIT 3", [[0, 0, 42], [0, 1, 42], [0, 2, 42]])

    @since("2.0")
    def static_with_empty_clustering_test(self):
        """ Test for bug of #7455 """
        cursor = self.prepare()

        cursor.execute("""
            CREATE TABLE test(
                pkey text,
                ckey text,
                value text,
                static_value text static,
                PRIMARY KEY(pkey, ckey)
            )
        """)

        for is_upgraded, cursor in self.do_upgrade(cursor):
            debug("Querying {} node".format("upgraded" if is_upgraded else "old"))
            cursor.execute("TRUNCATE test")

            cursor.execute("INSERT INTO test(pkey, static_value) VALUES ('partition1', 'static value')")
            cursor.execute("INSERT INTO test(pkey, ckey, value) VALUES('partition1', '', 'value')")

            assert_one(cursor, "SELECT * FROM test", ['partition1', '', 'static value', 'value'])

    @since("1.2")
    def limit_compact_table_test(self):
        """ Check for #7052 bug """
        cursor = self.prepare()

        cursor.execute("""
            CREATE TABLE test (
                k int,
                v int,
                PRIMARY KEY (k, v)
            ) WITH COMPACT STORAGE
        """)

        for is_upgraded, cursor in self.do_upgrade(cursor):
            debug("Querying {} node".format("upgraded" if is_upgraded else "old"))
            cursor.execute("TRUNCATE test")

            for i in range(0, 4):
                for j in range(0, 4):
                    cursor.execute("INSERT INTO test(k, v) VALUES (%d, %d)" % (i, j))

            assert_all(cursor, "SELECT v FROM test WHERE k=0 AND v > 0 AND v <= 4 LIMIT 2", [[1], [2]])
            assert_all(cursor, "SELECT v FROM test WHERE k=0 AND v > -1 AND v <= 4 LIMIT 2", [[0], [1]])

            assert_all(cursor, "SELECT * FROM test WHERE k IN (0, 1, 2) AND v > 0 AND v <= 4 LIMIT 2", [[0, 1], [0, 2]])
            assert_all(cursor, "SELECT * FROM test WHERE k IN (0, 1, 2) AND v > -1 AND v <= 4 LIMIT 2", [[0, 0], [0, 1]])
            assert_all(cursor, "SELECT * FROM test WHERE k IN (0, 1, 2) AND v > 0 AND v <= 4 LIMIT 6", [[0, 1], [0, 2], [0, 3], [1, 1], [1, 2], [1, 3]])

            # This doesn't work -- see #7059
            # assert_all(cursor, "SELECT * FROM test WHERE v > 1 AND v <= 3 LIMIT 6 ALLOW FILTERING", [[1, 2], [1, 3], [0, 2], [0, 3], [2, 2], [2, 3]])

    def key_index_with_reverse_clustering_test(self):
        """ Test for #6950 bug """
        cursor = self.prepare()

        cursor.execute("""
            CREATE TABLE test (
                k1 int,
                k2 int,
                v int,
                PRIMARY KEY ((k1, k2), v)
            ) WITH CLUSTERING ORDER BY (v DESC)
        """)

        cursor.execute("CREATE INDEX ON test(k2)")

        for is_upgraded, cursor in self.do_upgrade(cursor):
            debug("Querying {} node".format("upgraded" if is_upgraded else "old"))
            cursor.execute("TRUNCATE test")

            cursor.execute("INSERT INTO test(k1, k2, v) VALUES (0, 0, 1)")
            cursor.execute("INSERT INTO test(k1, k2, v) VALUES (0, 1, 2)")
            cursor.execute("INSERT INTO test(k1, k2, v) VALUES (0, 0, 3)")
            cursor.execute("INSERT INTO test(k1, k2, v) VALUES (1, 0, 4)")
            cursor.execute("INSERT INTO test(k1, k2, v) VALUES (1, 1, 5)")
            cursor.execute("INSERT INTO test(k1, k2, v) VALUES (2, 0, 7)")
            cursor.execute("INSERT INTO test(k1, k2, v) VALUES (2, 1, 8)")
            cursor.execute("INSERT INTO test(k1, k2, v) VALUES (3, 0, 1)")

            assert_all(cursor, "SELECT * FROM test WHERE k2 = 0 AND v >= 2 ALLOW FILTERING", [[2, 0, 7], [0, 0, 3], [1, 0, 4]])

    @since('2.1')
    def invalid_custom_timestamp_test(self):
        """
        @jira_ticket CASSANDRA-7067
        """
        cursor = self.prepare()

        # Conditional updates
        cursor.execute("CREATE TABLE test (k int, v int, PRIMARY KEY (k, v))")
        # Counters
        cursor.execute("CREATE TABLE counters (k int PRIMARY KEY, c counter)")

        for is_upgraded, cursor in self.do_upgrade(cursor):
            debug("Querying {} node".format("upgraded" if is_upgraded else "old"))
            cursor.execute("TRUNCATE test")
            cursor.execute("TRUNCATE counters")

            cursor.execute("BEGIN BATCH INSERT INTO test(k, v) VALUES(0, 0) IF NOT EXISTS; INSERT INTO test(k, v) VALUES(0, 1) IF NOT EXISTS; APPLY BATCH")
            assert_invalid(cursor, "BEGIN BATCH INSERT INTO test(k, v) VALUES(0, 2) IF NOT EXISTS USING TIMESTAMP 1; INSERT INTO test(k, v) VALUES(0, 3) IF NOT EXISTS; APPLY BATCH")
            assert_invalid(cursor, "BEGIN BATCH USING TIMESTAMP 1 INSERT INTO test(k, v) VALUES(0, 4) IF NOT EXISTS; INSERT INTO test(k, v) VALUES(0, 1) IF NOT EXISTS; APPLY BATCH")

            cursor.execute("INSERT INTO test(k, v) VALUES(1, 0) IF NOT EXISTS")
            assert_invalid(cursor, "INSERT INTO test(k, v) VALUES(1, 1) IF NOT EXISTS USING TIMESTAMP 5")

            # counters
            cursor.execute("UPDATE counters SET c = c + 1 WHERE k = 0")
            assert_invalid(cursor, "UPDATE counters USING TIMESTAMP 10 SET c = c + 1 WHERE k = 0")

            cursor.execute("BEGIN COUNTER BATCH UPDATE counters SET c = c + 1 WHERE k = 0; UPDATE counters SET c = c + 1 WHERE k = 0; APPLY BATCH")
            assert_invalid(cursor, "BEGIN COUNTER BATCH UPDATE counters USING TIMESTAMP 3 SET c = c + 1 WHERE k = 0; UPDATE counters SET c = c + 1 WHERE k = 0; APPLY BATCH")
            assert_invalid(cursor, "BEGIN COUNTER BATCH USING TIMESTAMP 3 UPDATE counters SET c = c + 1 WHERE k = 0; UPDATE counters SET c = c + 1 WHERE k = 0; APPLY BATCH")

    def clustering_order_in_test(self):
        """Test for #7105 bug"""
        cursor = self.prepare()

        cursor.execute("""
            CREATE TABLE test (
                a int,
                b int,
                c int,
                PRIMARY KEY ((a, b), c)
            ) with clustering order by (c desc)
        """)

        for is_upgraded, cursor in self.do_upgrade(cursor):
            debug("Querying {} node".format("upgraded" if is_upgraded else "old"))
            cursor.execute("TRUNCATE test")

            cursor.execute("INSERT INTO test (a, b, c) VALUES (1, 2, 3)")
            cursor.execute("INSERT INTO test (a, b, c) VALUES (4, 5, 6)")

            assert_one(cursor, "SELECT * FROM test WHERE a=1 AND b=2 AND c IN (3)", [1, 2, 3])
            assert_one(cursor, "SELECT * FROM test WHERE a=1 AND b=2 AND c IN (3, 4)", [1, 2, 3])

    def bug7105_test(self):
        """Test for #7105 bug"""
        cursor = self.prepare()

        cursor.execute("""
            CREATE TABLE test (
                a int,
                b int,
                c int,
                d int,
                PRIMARY KEY (a, b)
            )
        """)

        for is_upgraded, cursor in self.do_upgrade(cursor):
            debug("Querying {} node".format("upgraded" if is_upgraded else "old"))
            cursor.execute("TRUNCATE test")

            cursor.execute("INSERT INTO test (a, b, c, d) VALUES (1, 2, 3, 3)")
            cursor.execute("INSERT INTO test (a, b, c, d) VALUES (1, 4, 6, 5)")

            assert_one(cursor, "SELECT * FROM test WHERE a=1 AND b=2 ORDER BY b DESC", [1, 2, 3, 3])

    def bug_6612_test(self):
        cursor = self.prepare()

        cursor.execute("""
            CREATE TABLE session_data (
                username text,
                session_id text,
                app_name text,
                account text,
                last_access timestamp,
                created_on timestamp,
                PRIMARY KEY (username, session_id, app_name, account)
            );
        """)

        # cursor.execute("create index sessionIndex ON session_data (session_id)")
        cursor.execute("create index sessionAppName ON session_data (app_name)")
        cursor.execute("create index lastAccessIndex ON session_data (last_access)")

        for is_upgraded, cursor in self.do_upgrade(cursor):
            debug("Querying {} node".format("upgraded" if is_upgraded else "old"))
            cursor.execute("TRUNCATE session_data")

            assert_one(cursor, "select count(*) from session_data where app_name='foo' and account='bar' and last_access > 4 allow filtering", [0])

            cursor.execute("insert into session_data (username, session_id, app_name, account, last_access, created_on) values ('toto', 'foo', 'foo', 'bar', 12, 13)")

            assert_one(cursor, "select count(*) from session_data where app_name='foo' and account='bar' and last_access > 4 allow filtering", [1])

    def blobAs_functions_test(self):
        cursor = self.prepare()

        cursor.execute("""
            CREATE TABLE test (
                k int PRIMARY KEY,
                v int
            );
        """)

        for is_upgraded, cursor in self.do_upgrade(cursor):
            debug("Querying {} node".format("upgraded" if is_upgraded else "old"))
            # A blob that is not 4 bytes should be rejected
            assert_invalid(cursor, "INSERT INTO test(k, v) VALUES (0, blobAsInt(0x01))")

    def invalid_string_literals_test(self):
        """ Test for CASSANDRA-8101 """
        cursor = self.prepare()
        cursor.execute("create table invalid_string_literals (k int primary key, a ascii, b text)")

        for is_upgraded, cursor in self.do_upgrade(cursor):
            debug("Querying {} node".format("upgraded" if is_upgraded else "old"))
            cursor.execute("TRUNCATE invalid_string_literals")

            assert_invalid(cursor, u"insert into ks.invalid_string_literals (k, a) VALUES (0, '\u038E\u0394\u03B4\u03E0')")

            # since the protocol requires strings to be valid UTF-8, the error response to this is a ProtocolError
            try:
                cursor.execute("insert into ks.invalid_string_literals (k, c) VALUES (0, '\xc2\x01')")
                self.fail("Expected error")
            except ProtocolException as e:
                self.assertTrue("Cannot decode string as UTF8" in str(e))

    def negative_timestamp_test(self):
        cursor = self.prepare()

        cursor.execute("CREATE TABLE test (k int PRIMARY KEY, v int)")

        for is_upgraded, cursor in self.do_upgrade(cursor):
            debug("Querying {} node".format("upgraded" if is_upgraded else "old"))
            cursor.execute("TRUNCATE test")

            cursor.execute("INSERT INTO test (k, v) VALUES (1, 1) USING TIMESTAMP -42")

            assert_one(cursor, "SELECT writetime(v) FROM TEST WHERE k = 1", [-42])

    @since('2.2')
    @skip('awaiting CASSANDRA-7396')
    def select_map_key_single_row_test(self):
        cursor = self.prepare()

        cursor.execute("CREATE TABLE test (k int PRIMARY KEY, v map<int, text>)")

        for is_upgraded, cursor in self.do_upgrade(cursor):
            debug("Querying {} node".format("upgraded" if is_upgraded else "old"))
            cursor.execute("TRUNCATE test")

            cursor.execute("INSERT INTO test (k, v) VALUES ( 0, {1:'a', 2:'b', 3:'c', 4:'d'})")

            assert_one(cursor, "SELECT v[1] FROM test WHERE k = 0", ['a'])
            assert_one(cursor, "SELECT v[5] FROM test WHERE k = 0", [])
            assert_one(cursor, "SELECT v[1] FROM test WHERE k = 1", [])

            assert_one(cursor, "SELECT v[1..3] FROM test WHERE k = 0", ['a', 'b', 'c'])
            assert_one(cursor, "SELECT v[3..5] FROM test WHERE k = 0", ['c', 'd'])
            assert_invalid(cursor, "SELECT v[3..1] FROM test WHERE k = 0")

            assert_one(cursor, "SELECT v[..2] FROM test WHERE k = 0", ['a', 'b'])
            assert_one(cursor, "SELECT v[3..] FROM test WHERE k = 0", ['c', 'd'])
            assert_one(cursor, "SELECT v[0..] FROM test WHERE k = 0", ['a', 'b', 'c', 'd'])
            assert_one(cursor, "SELECT v[..5] FROM test WHERE k = 0", ['a', 'b', 'c', 'd'])

            assert_one(cursor, "SELECT sizeof(v) FROM test where k = 0", [4])

    @since('2.2')
    @skip('awaiting CASSANDRA-7396')
    def select_set_key_single_row_test(self):
        cursor = self.prepare()

        cursor.execute("CREATE TABLE test (k int PRIMARY KEY, v set<text>)")

        for is_upgraded, cursor in self.do_upgrade(cursor):
            debug("Querying {} node".format("upgraded" if is_upgraded else "old"))
            cursor.execute("TRUNCATE test")

            cursor.execute("INSERT INTO test (k, v) VALUES ( 0, {'e', 'a', 'd', 'b'})")

            assert_one(cursor, "SELECT v FROM test WHERE k = 0", [sortedset(['a', 'b', 'd', 'e'])])
            assert_one(cursor, "SELECT v['a'] FROM test WHERE k = 0", [True])
            assert_one(cursor, "SELECT v['c'] FROM test WHERE k = 0", [False])
            assert_one(cursor, "SELECT v['a'] FROM test WHERE k = 1", [])

            assert_one(cursor, "SELECT v['b'..'d'] FROM test WHERE k = 0", ['b', 'd'])
            assert_one(cursor, "SELECT v['b'..'e'] FROM test WHERE k = 0", ['b', 'd', 'e'])
            assert_one(cursor, "SELECT v['a'..'d'] FROM test WHERE k = 0", ['a', 'b', 'd'])
            assert_one(cursor, "SELECT v['b'..'f'] FROM test WHERE k = 0", ['b', 'd', 'e'])
            assert_invalid(cursor, "SELECT v['d'..'a'] FROM test WHERE k = 0")

            assert_one(cursor, "SELECT v['d'..] FROM test WHERE k = 0", ['d', 'e'])
            assert_one(cursor, "SELECT v[..'d'] FROM test WHERE k = 0", ['a', 'b', 'd'])
            assert_one(cursor, "SELECT v['f'..] FROM test WHERE k = 0", [])
            assert_one(cursor, "SELECT v[..'f'] FROM test WHERE k = 0", ['a', 'b', 'd', 'e'])

            assert_one(cursor, "SELECT sizeof(v) FROM test where k = 0", [4])

    @since('2.2')
    @skip('awaiting CASSANDRA-7396')
    def select_list_key_single_row_test(self):
        cursor = self.prepare()

        cursor.execute("CREATE TABLE test (k int PRIMARY KEY, v list<text>)")

        for is_upgraded, cursor in self.do_upgrade(cursor):
            debug("Querying {} node".format("upgraded" if is_upgraded else "old"))
            cursor.execute("TRUNCATE test")

            cursor.execute("INSERT INTO test (k, v) VALUES ( 0, ['e', 'a', 'd', 'b'])")

            assert_one(cursor, "SELECT v FROM test WHERE k = 0", [['e', 'a', 'd', 'b']])
            assert_one(cursor, "SELECT v[0] FROM test WHERE k = 0", ['e'])
            assert_one(cursor, "SELECT v[3] FROM test WHERE k = 0", ['b'])
            assert_one(cursor, "SELECT v[0] FROM test WHERE k = 1", [])

            assert_invalid(cursor, "SELECT v[-1] FROM test WHERE k = 0")
            assert_invalid(cursor, "SELECT v[5] FROM test WHERE k = 0")

            assert_one(cursor, "SELECT v[1..3] FROM test WHERE k = 0", ['a', 'd', 'b'])
            assert_one(cursor, "SELECT v[0..2] FROM test WHERE k = 0", ['e', 'a', 'd'])
            assert_invalid(cursor, "SELECT v[0..4] FROM test WHERE k = 0")
            assert_invalid(cursor, "SELECT v[2..0] FROM test WHERE k = 0")

            assert_one(cursor, "SELECT sizeof(v) FROM test where k = 0", [4])

    @since('2.2')
    @skip('awaiting CASSANDRA-7396')
    def select_map_key_multi_row_test(self):
        cursor = self.prepare()

        cursor.execute("CREATE TABLE test (k int PRIMARY KEY, v map<int, text>)")

        for is_upgraded, cursor in self.do_upgrade(cursor):
            debug("Querying {} node".format("upgraded" if is_upgraded else "old"))
            cursor.execute("TRUNCATE test")

            cursor.execute("INSERT INTO test (k, v) VALUES ( 0, {1:'a', 2:'b', 3:'c', 4:'d'})")
            cursor.execute("INSERT INTO test (k, v) VALUES ( 1, {1:'a', 2:'b', 5:'e', 6:'f'})")

            assert_all(cursor, "SELECT v[1] FROM test", [['a'], ['a']])
            assert_all(cursor, "SELECT v[5] FROM test", [[], ['e']])
            assert_all(cursor, "SELECT v[4] FROM test", [['d'], []])

            assert_all(cursor, "SELECT v[1..3] FROM test", [['a', 'b', 'c'], ['a', 'b', 'e']])
            assert_all(cursor, "SELECT v[3..5] FROM test", [['c', 'd'], ['e']])
            assert_invalid(cursor, "SELECT v[3..1] FROM test")

            assert_all(cursor, "SELECT v[..2] FROM test", [['a', 'b'], ['a', 'b']])
            assert_all(cursor, "SELECT v[3..] FROM test", [['c', 'd'], ['e', 'f']])
            assert_all(cursor, "SELECT v[0..] FROM test", [['a', 'b', 'c', 'd'], ['a', 'b', 'e', 'f']])
            assert_all(cursor, "SELECT v[..5] FROM test", [['a', 'b', 'c', 'd'], ['a', 'b', 'e']])

            assert_all(cursor, "SELECT sizeof(v) FROM test", [[4], [4]])

    @since('2.2')
    @skip('awaiting CASSANDRA-7396')
    def select_set_key_multi_row_test(self):
        cursor = self.prepare()

        cursor.execute("CREATE TABLE test (k int PRIMARY KEY, v set<text>)")

        for is_upgraded, cursor in self.do_upgrade(cursor):
            debug("Querying {} node".format("upgraded" if is_upgraded else "old"))
            cursor.execute("TRUNCATE test")

            cursor.execute("INSERT INTO test (k, v) VALUES ( 0, {'e', 'a', 'd', 'b'})")
            cursor.execute("INSERT INTO test (k, v) VALUES ( 1, {'c', 'f', 'd', 'b'})")

            assert_all(cursor, "SELECT v FROM test", [[sortedset(['b', 'c', 'd', 'f'])], [sortedset(['a', 'b', 'd', 'e'])]])
            assert_all(cursor, "SELECT v['a'] FROM test", [[True], [False]])
            assert_all(cursor, "SELECT v['c'] FROM test", [[False], [True]])

            assert_all(cursor, "SELECT v['b'..'d'] FROM test", [['b', 'd'], ['b', 'c', 'd']])
            assert_all(cursor, "SELECT v['b'..'e'] FROM test", [['b', 'd', 'e'], ['b', 'c', 'd']])
            assert_all(cursor, "SELECT v['a'..'d'] FROM test", [['a', 'b', 'd'], ['b', 'c', 'd']])
            assert_all(cursor, "SELECT v['b'..'f'] FROM test", [['b', 'd', 'e'], ['b', 'c', 'd', 'f']])
            assert_invalid(cursor, "SELECT v['d'..'a'] FROM test")

            assert_all(cursor, "SELECT v['d'..] FROM test", [['d', 'e'], ['d', 'f']])
            assert_all(cursor, "SELECT v[..'d'] FROM test", [['a', 'b', 'd'], ['b', 'c', 'd']])
            assert_all(cursor, "SELECT v['f'..] FROM test", [[], ['f']])
            assert_all(cursor, "SELECT v[..'f'] FROM test", [['a', 'b', 'd', 'e'], ['b', 'c', 'd', 'f']])

            assert_all(cursor, "SELECT sizeof(v) FROM test", [[4], [4]])

    @since('2.2')
    @skip('awaiting CASSANDRA-7396')
    def select_list_key_multi_row_test(self):
        cursor = self.prepare()

        cursor.execute("CREATE TABLE test (k int PRIMARY KEY, v list<text>)")

        for is_upgraded, cursor in self.do_upgrade(cursor):
            debug("Querying {} node".format("upgraded" if is_upgraded else "old"))
            cursor.execute("TRUNCATE test")

            cursor.execute("INSERT INTO test (k, v) VALUES ( 0, ['e', 'a', 'd', 'b'])")
            cursor.execute("INSERT INTO test (k, v) VALUES ( 1, ['c', 'f', 'd', 'b'])")

            assert_all(cursor, "SELECT v FROM test", [[['c', 'f', 'd', 'b']], [['e', 'a', 'd', 'b']]])
            assert_all(cursor, "SELECT v[0] FROM test", [['e'], ['c']])
            assert_all(cursor, "SELECT v[3] FROM test", [['b'], ['b']])
            assert_invalid(cursor, "SELECT v[-1] FROM test")
            assert_invalid(cursor, "SELECT v[5] FROM test")

            assert_all(cursor, "SELECT v[1..3] FROM test", [['a', 'd', 'b'], ['f', 'd', 'b']])
            assert_all(cursor, "SELECT v[0..2] FROM test", [['e', 'a', 'd'], ['c', 'f', 'd']])
            assert_invalid(cursor, "SELECT v[0..4] FROM test")
            assert_invalid(cursor, "SELECT v[2..0] FROM test")

            assert_all(cursor, "SELECT sizeof(v) FROM test", [[4], [4]])

    def bug_8558_test(self):
        cursor = self.prepare()
        node1 = self.cluster.nodelist()[0]

        cursor.execute("CREATE  KEYSPACE space1 WITH replication = {'class': 'SimpleStrategy', 'replication_factor': 1}")
        cursor.execute("CREATE  TABLE space1.table1(a int, b int, c text,primary key(a,b))")

        for is_upgraded, cursor in self.do_upgrade(cursor):
            debug("Querying {} node".format("upgraded" if is_upgraded else "old"))
            cursor.execute("TRUNCATE space1.table1")

            cursor.execute("INSERT INTO space1.table1(a,b,c) VALUES(1,1,'1')")
            node1.nodetool('flush')
            cursor.execute("DELETE FROM space1.table1 where a=1 and b=1")
            node1.nodetool('flush')

            assert_none(cursor, "select * from space1.table1 where a=1 and b=1")

    def bug_5732_test(self):
        cursor = self.prepare(use_cache=True)

        cursor.execute("""
            CREATE TABLE test (
                k int PRIMARY KEY,
                v int,
            )
        """)

        if self.node_version_above('2.1'):
            cursor.execute("ALTER TABLE test WITH caching = {'keys': 'ALL', 'rows_per_partition': 'ALL'}")
        else:
            cursor.execute("ALTER TABLE test WITH CACHING='ALL'")
        cursor.execute("INSERT INTO test (k,v) VALUES (0,0)")
        cursor.execute("INSERT INTO test (k,v) VALUES (1,1)")
        cursor.execute("CREATE INDEX testindex on test(v)")

        # wait for the index to be fully built
        check_for_index_sessions = tuple(self.patient_exclusive_cql_connection(node) for node in self.cluster.nodelist())
        index_query = (
            """SELECT * FROM system_schema.indexes WHERE keyspace_name = 'ks' AND table_name = 'test' AND index_name = 'testindex'"""
            if self.node_version_above('3.0') else
            """SELECT * FROM system."IndexInfo" WHERE table_name = 'ks' AND index_name = 'test.testindex'"""
        )
        start = time.time()
        while True:
            results = [list(session.execute(index_query)) for session in check_for_index_sessions]
            debug(results)
            if all(results):
                break

            if time.time() - start > 10.0:
                failure_info_query = (
                    'SELECT * FROM system_schema.indexes'
                    if self.node_version_above('3.0') else
                    'SELECT * FROM system."IndexInfo"'
                )
                raise Exception("Failed to build secondary index within ten seconds: %s" % (list(cursor.execute(failure_info_query))))
            time.sleep(0.1)

        assert_all(cursor, "SELECT k FROM test WHERE v = 0", [[0]])

        self.cluster.stop()
        time.sleep(0.5)
        self.cluster.start()
        time.sleep(0.5)

        for is_upgraded, cursor in self.do_upgrade(cursor):
            debug("Querying {} node".format("upgraded" if is_upgraded else "old"))
            assert_all(cursor, "SELECT k FROM ks.test WHERE v = 0", [[0]])

    def bug_10652_test(self):
        cursor = self.prepare()

        cursor.execute("CREATE KEYSPACE foo WITH replication = {'class': 'SimpleStrategy', 'replication_factor': 1}")
        cursor.execute("CREATE TABLE foo.bar (k int PRIMARY KEY, v int)")

        for is_upgraded, cursor in self.do_upgrade(cursor):
            debug("Querying {} node".format("upgraded" if is_upgraded else "old"))

            future = cursor.execute_async("INSERT INTO foo.bar(k, v) VALUES (0, 0)", trace=True)
            future.result()
            future.get_query_trace(max_wait=120)

            self.cluster.flush()

            assert_one(cursor, "SELECT * FROM foo.bar", [0, 0])


topology_specs = [
    {'NODES': 3,
     'RF': 3,
     'CL': ConsistencyLevel.ALL},
    {'NODES': 2,
     'RF': 1},
]
specs = [dict(s, UPGRADE_PATH=p, __test__=True)
         for s, p in itertools.product(topology_specs, build_upgrade_pairs())]

for spec in specs:
    suffix = 'Nodes{num_nodes}RF{rf}_{pathname}'.format(num_nodes=spec['NODES'],
                                                        rf=spec['RF'],
                                                        pathname=spec['UPGRADE_PATH'].name)
    gen_class_name = TestCQL.__name__ + suffix
    assert_not_in(gen_class_name, globals())

    upgrade_applies_to_env = RUN_STATIC_UPGRADE_MATRIX or spec['UPGRADE_PATH'].upgrade_meta.matches_current_env_version_family
    globals()[gen_class_name] = skipUnless(upgrade_applies_to_env, 'test not applicable to env.')(type(gen_class_name, (TestCQL,), spec))<|MERGE_RESOLUTION|>--- conflicted
+++ resolved
@@ -3329,13 +3329,6 @@
             cursor.execute("INSERT INTO test(k) VALUES (0)")
             assert_one(cursor, "SELECT dateOf(t) FROM test WHERE k=0", [None])
 
-<<<<<<< HEAD
-    @known_failure(failure_source='test',
-                   jira_url='https://issues.apache.org/jira/browse/CASSANDRA-12260',
-                   flaky=False)
-=======
-    @freshCluster()
->>>>>>> 4031157a
     def cas_simple_test(self):
         # cursor = self.prepare(nodes=3, rf=3)
         cursor = self.prepare()
