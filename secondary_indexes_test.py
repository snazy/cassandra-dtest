import os
import random
import re
import time
import uuid
from unittest import skipIf

from cassandra import InvalidRequest
from cassandra.concurrent import (execute_concurrent,
                                  execute_concurrent_with_args)
from cassandra.protocol import ConfigurationException
from cassandra.query import BatchStatement, SimpleStatement

<<<<<<< HEAD
from dtest import (CASSANDRA_VERSION_FROM_BUILD, DISABLE_VNODES,
                   OFFHEAP_MEMTABLES, Tester, debug, wait_for_any_log)
from tools.assertions import (assert_bootstrap_state, assert_invalid,
                              assert_one, assert_row_count)
from tools.data import (block_until_index_is_built, create_cf, create_ks,
                        rows_to_list)
from tools.decorators import known_failure, since
=======
from dtest import (DISABLE_VNODES, OFFHEAP_MEMTABLES, DtestTimeoutError,
                   Tester, debug, CASSANDRA_VERSION_FROM_BUILD, create_ks, create_cf)
from tools.assertions import assert_bootstrap_state, assert_invalid, assert_one, assert_row_count
from tools.data import index_is_built, rows_to_list
from tools.decorators import since
>>>>>>> 4031157a
from tools.misc import new_node


class TestSecondaryIndexes(Tester):

    def bug3367_test(self):
        """
        @jira_ticket CASSANDRA-3367
        """
        cluster = self.cluster
        cluster.populate(1).start()
        [node1] = cluster.nodelist()

        session = self.patient_cql_connection(node1)
        create_ks(session, 'ks', 1)

        columns = {"password": "varchar", "gender": "varchar", "session_token": "varchar", "state": "varchar", "birth_year": "bigint"}
        create_cf(session, 'users', columns=columns)

        # insert data
        session.execute("INSERT INTO users (KEY, password, gender, state, birth_year) VALUES ('user1', 'ch@ngem3a', 'f', 'TX', 1968);")
        session.execute("INSERT INTO users (KEY, password, gender, state, birth_year) VALUES ('user2', 'ch@ngem3b', 'm', 'CA', 1971);")

        # create index
        session.execute("CREATE INDEX gender_key ON users (gender);")
        session.execute("CREATE INDEX state_key ON users (state);")
        session.execute("CREATE INDEX birth_year_key ON users (birth_year);")

        # insert data
        session.execute("INSERT INTO users (KEY, password, gender, state, birth_year) VALUES ('user3', 'ch@ngem3c', 'f', 'FL', 1978);")
        session.execute("INSERT INTO users (KEY, password, gender, state, birth_year) VALUES ('user4', 'ch@ngem3d', 'm', 'TX', 1974);")

        assert_row_count(session, "users", 4)

        assert_row_count(session, "users", 2, "state='TX'")

        assert_row_count(session, "users", 1, "state='CA'")

    def test_low_cardinality_indexes(self):
        """
        Checks that low-cardinality secondary index subqueries are executed
        concurrently
        """
        cluster = self.cluster
        cluster.populate(3).start()
        node1, node2, node3 = cluster.nodelist()

        session = self.patient_cql_connection(node1)
        session.max_trace_wait = 120
        session.execute("CREATE KEYSPACE ks WITH REPLICATION = {'class': 'SimpleStrategy', 'replication_factor': '1'};")
        session.execute("CREATE TABLE ks.cf (a text PRIMARY KEY, b text);")
        session.execute("CREATE INDEX b_index ON ks.cf (b);")
        num_rows = 100
        for i in range(num_rows):
            indexed_value = i % (num_rows / 3)
            # use the same indexed value three times
            session.execute("INSERT INTO ks.cf (a, b) VALUES ('%d', '%d');" % (i, indexed_value))

        cluster.flush()

        def check_trace_events(trace):
            # we should see multiple requests get enqueued prior to index scan
            # execution happening

            # Look for messages like:
            #         Submitting range requests on 769    ranges with a concurrency of 769    (0.0070312 rows per range expected)
            regex = r"Submitting range requests on [0-9]+ ranges with a concurrency of (\d+) \(([0-9.]+) rows per range expected\)"

            for event in trace.events:
                desc = event.description
                match = re.match(regex, desc)
                if match:
                    concurrency = int(match.group(1))
                    expected_per_range = float(match.group(2))
                    self.assertTrue(concurrency > 1, "Expected more than 1 concurrent range request, got %d" % concurrency)
                    self.assertTrue(expected_per_range > 0)
                    break
            else:
                self.fail("Didn't find matching trace event")

        query = SimpleStatement("SELECT * FROM ks.cf WHERE b='1';")
        result = session.execute(query, trace=True)
        self.assertEqual(3, len(list(result)))
        check_trace_events(result.get_query_trace())

        query = SimpleStatement("SELECT * FROM ks.cf WHERE b='1' LIMIT 100;")
        result = session.execute(query, trace=True)
        self.assertEqual(3, len(list(result)))
        check_trace_events(result.get_query_trace())

        query = SimpleStatement("SELECT * FROM ks.cf WHERE b='1' LIMIT 3;")
        result = session.execute(query, trace=True)
        self.assertEqual(3, len(list(result)))
        check_trace_events(result.get_query_trace())

        for limit in (1, 2):
            result = list(session.execute("SELECT * FROM ks.cf WHERE b='1' LIMIT %d;" % (limit,)))
            self.assertEqual(limit, len(result))

    def test_6924_dropping_ks(self):
        """
        @jira_ticket CASSANDRA-6924
        @jira_ticket CASSANDRA-11729

        Data inserted immediately after dropping and recreating a
        keyspace with an indexed column familiy is not included
        in the index.

        This test can be flaky due to concurrency issues during
        schema updates. See CASSANDRA-11729 for an explanation.
        """
        # Reproducing requires at least 3 nodes:
        cluster = self.cluster
        cluster.populate(3).start()
        node1, node2, node3 = cluster.nodelist()
        session = self.patient_cql_connection(node1)

        # We have to wait up to RING_DELAY + 1 seconds for the MV Builder task
        # to complete, to prevent schema concurrency issues with the drop
        # keyspace calls that come later. See CASSANDRA-11729.
        if self.cluster.version() > '3.0':
            wait_for_any_log(self.cluster.nodelist(), 'Completed submission of build tasks for any materialized views',
                             timeout=35, filename='debug.log')

        # This only occurs when dropping and recreating with
        # the same name, so loop through this test a few times:
        for i in range(10):
            debug("round %s" % i)
            try:
                session.execute("DROP KEYSPACE ks")
            except ConfigurationException:
                pass

            create_ks(session, 'ks', 1)
            session.execute("CREATE TABLE ks.cf (key text PRIMARY KEY, col1 text);")
            session.execute("CREATE INDEX on ks.cf (col1);")

            block_until_index_is_built(node1, session, 'ks', 'cf', 'cf_col1_idx')

            for r in range(10):
                stmt = "INSERT INTO ks.cf (key, col1) VALUES ('%s','asdf');" % r
                session.execute(stmt)

            self.wait_for_schema_agreement(session)

            rows = session.execute("select count(*) from ks.cf WHERE col1='asdf'")
            count = rows[0][0]
            self.assertEqual(count, 10)

    def test_6924_dropping_cf(self):
        """
        @jira_ticket CASSANDRA-6924

        Data inserted immediately after dropping and recreating an
        indexed column family is not included in the index.
        """
        # Reproducing requires at least 3 nodes:
        cluster = self.cluster
        cluster.populate(3).start()
        node1, node2, node3 = cluster.nodelist()
        session = self.patient_cql_connection(node1)

        create_ks(session, 'ks', 1)

        # This only occurs when dropping and recreating with
        # the same name, so loop through this test a few times:
        for i in range(10):
            debug("round %s" % i)
            try:
                session.execute("DROP COLUMNFAMILY ks.cf")
            except InvalidRequest:
                pass

            session.execute("CREATE TABLE ks.cf (key text PRIMARY KEY, col1 text);")
            session.execute("CREATE INDEX on ks.cf (col1);")

            block_until_index_is_built(node1, session, 'ks', 'cf', 'cf_col1_idx')

            for r in range(10):
                stmt = "INSERT INTO ks.cf (key, col1) VALUES ('%s','asdf');" % r
                session.execute(stmt)

            self.wait_for_schema_agreement(session)

            rows = session.execute("select count(*) from ks.cf WHERE col1='asdf'")
            count = rows[0][0]
            self.assertEqual(count, 10)

    def test_8280_validate_indexed_values(self):
        """
        @jira_ticket CASSANDRA-8280

        Reject inserts & updates where values of any indexed
        column is > 64k
        """
        cluster = self.cluster
        cluster.populate(1).start()
        node1 = cluster.nodelist()[0]
        session = self.patient_cql_connection(node1)

        create_ks(session, 'ks', 1)

        self.insert_row_with_oversize_value("CREATE TABLE %s(a int, b int, c text, PRIMARY KEY (a))",
                                            "CREATE INDEX ON %s(c)",
                                            "INSERT INTO %s (a, b, c) VALUES (0, 0, ?)",
                                            session)

        self.insert_row_with_oversize_value("CREATE TABLE %s(a int, b text, c int, PRIMARY KEY (a, b))",
                                            "CREATE INDEX ON %s(b)",
                                            "INSERT INTO %s (a, b, c) VALUES (0, ?, 0)",
                                            session)

        self.insert_row_with_oversize_value("CREATE TABLE %s(a text, b int, c int, PRIMARY KEY ((a, b)))",
                                            "CREATE INDEX ON %s(a)",
                                            "INSERT INTO %s (a, b, c) VALUES (?, 0, 0)",
                                            session)

        self.insert_row_with_oversize_value("CREATE TABLE %s(a int, b text, PRIMARY KEY (a)) WITH COMPACT STORAGE",
                                            "CREATE INDEX ON %s(b)",
                                            "INSERT INTO %s (a, b) VALUES (0, ?)",
                                            session)

    def insert_row_with_oversize_value(self, create_table_cql, create_index_cql, insert_cql, session):
        """ Validate two variations of the supplied insert statement, first
        as it is and then again transformed into a conditional statement
        """
        table_name = "table_" + str(int(round(time.time() * 1000)))
        session.execute(create_table_cql % table_name)
        session.execute(create_index_cql % table_name)
        value = "X" * 65536
        self._assert_invalid_request(session, insert_cql % table_name, value)
        self._assert_invalid_request(session, (insert_cql % table_name) + ' IF NOT EXISTS', value)

    def _assert_invalid_request(self, session, insert_cql, value):
        """ Perform two executions of the supplied statement, as a
        single statement and again as part of a batch
        """
        prepared = session.prepare(insert_cql)
        self._execute_and_fail(lambda: session.execute(prepared, [value]), insert_cql)
        batch = BatchStatement()
        batch.add(prepared, [value])
        self._execute_and_fail(lambda: session.execute(batch), insert_cql)

    def _execute_and_fail(self, operation, cql_string):
        try:
            operation()
            self.fail("Expecting query {} to be invalid".format(cql_string))
        except AssertionError as e:
            raise e
        except InvalidRequest:
            pass

    def wait_for_schema_agreement(self, session):
        rows = list(session.execute("SELECT schema_version FROM system.local"))
        local_version = rows[0]

        all_match = True
        rows = list(session.execute("SELECT schema_version FROM system.peers"))
        for peer_version in rows:
            if peer_version != local_version:
                all_match = False
                break

        if all_match:
            return
        else:
            time.sleep(1)
            self.wait_for_schema_agreement(session)

    @since('3.0')
    def test_manual_rebuild_index(self):
        """
        asserts that new sstables are written when rebuild_index is called from nodetool
        """
        cluster = self.cluster
        cluster.populate(1).start()
        node1, = cluster.nodelist()
        session = self.patient_cql_connection(node1)

        node1.stress(['write', 'n=50K', 'no-warmup'])
        session.execute("use keyspace1;")
        lookup_value = session.execute('select "C0" from standard1 limit 1')[0].C0
        session.execute('CREATE INDEX ix_c0 ON standard1("C0");')

        block_until_index_is_built(node1, session, 'keyspace1', 'standard1', 'ix_c0')

        stmt = session.prepare('select * from standard1 where "C0" = ?')
        self.assertEqual(1, len(list(session.execute(stmt, [lookup_value]))))
        before_files = []
        index_sstables_dirs = []
        for data_dir in node1.data_directories():
            data_dir = os.path.join(data_dir, 'keyspace1')
            base_tbl_dir = os.path.join(data_dir, [s for s in os.listdir(data_dir) if s.startswith("standard1")][0])
            index_sstables_dir = os.path.join(base_tbl_dir, '.ix_c0')
            before_files.extend(os.listdir(index_sstables_dir))
            index_sstables_dirs.append(index_sstables_dir)

        node1.nodetool("rebuild_index keyspace1 standard1 ix_c0")
        block_until_index_is_built(node1, session, 'keyspace1', 'standard1', 'ix_c0')

        after_files = []
        for index_sstables_dir in index_sstables_dirs:
            after_files.extend(os.listdir(index_sstables_dir))
        self.assertNotEqual(set(before_files), set(after_files))
        self.assertEqual(1, len(list(session.execute(stmt, [lookup_value]))))

        # verify that only the expected row is present in the build indexes table
        self.assertEqual(1, len(list(session.execute("""SELECT * FROM system."IndexInfo";"""))))

    def test_multi_index_filtering_query(self):
        """
        asserts that having multiple indexes that cover all predicates still requires ALLOW FILTERING to also be present
        """
        cluster = self.cluster
        cluster.populate(1).start()
        node1, = cluster.nodelist()
        session = self.patient_cql_connection(node1)
        session.execute("CREATE KEYSPACE ks WITH REPLICATION = {'class': 'SimpleStrategy', 'replication_factor': '1'};")
        session.execute("USE ks;")
        session.execute("CREATE TABLE tbl (id uuid primary key, c0 text, c1 text, c2 text);")
        session.execute("CREATE INDEX ix_tbl_c0 ON tbl(c0);")
        session.execute("CREATE INDEX ix_tbl_c1 ON tbl(c1);")
        session.execute("INSERT INTO tbl (id, c0, c1, c2) values (uuid(), 'a', 'b', 'c');")
        session.execute("INSERT INTO tbl (id, c0, c1, c2) values (uuid(), 'a', 'b', 'c');")
        session.execute("INSERT INTO tbl (id, c0, c1, c2) values (uuid(), 'q', 'b', 'c');")
        session.execute("INSERT INTO tbl (id, c0, c1, c2) values (uuid(), 'a', 'e', 'f');")
        session.execute("INSERT INTO tbl (id, c0, c1, c2) values (uuid(), 'a', 'e', 'f');")

        rows = list(session.execute("SELECT * FROM tbl WHERE c0 = 'a';"))
        self.assertEqual(4, len(rows))

        stmt = "SELECT * FROM tbl WHERE c0 = 'a' AND c1 = 'b';"
        assert_invalid(session, stmt, "Cannot execute this query as it might involve data filtering and thus may have "
                                      "unpredictable performance. If you want to execute this query despite the "
                                      "performance unpredictability, use ALLOW FILTERING")

        rows = list(session.execute("SELECT * FROM tbl WHERE c0 = 'a' AND c1 = 'b' ALLOW FILTERING;"))
        self.assertEqual(2, len(rows))

    @since('3.0')
    def test_only_coordinator_chooses_index_for_query(self):
        """
        Checks that the index to use is selected (once) on the coordinator and
        included in the serialized command sent to the replicas.
        @jira_ticket CASSANDRA-10215
        """
        cluster = self.cluster
        cluster.populate(3).start()
        node1, node2, node3 = cluster.nodelist()
        session = self.patient_exclusive_cql_connection(node3)
        session.max_trace_wait = 120
        session.execute("CREATE KEYSPACE ks WITH REPLICATION = {'class': 'SimpleStrategy', 'replication_factor': '1'};")
        session.execute("CREATE TABLE ks.cf (a text PRIMARY KEY, b text);")
        session.execute("CREATE INDEX b_index ON ks.cf (b);")
        num_rows = 100
        for i in range(num_rows):
            indexed_value = i % (num_rows / 3)
            # use the same indexed value three times
            session.execute("INSERT INTO ks.cf (a, b) VALUES ('{a}', '{b}');"
                            .format(a=i, b=indexed_value))

        cluster.flush()

        def check_trace_events(trace, regex, expected_matches, on_failure):
            """
            Check for the presence of certain trace events. expected_matches should be a list of
            tuple(source, min_count, max_count) indicating that of all the trace events for the
            the source, the supplied regex should match at least min_count trace messages & at
            most max_count messages. E.g. [(127.0.0.1, 1, 10), (127.0.0.2, 0, 0)]
            indicates that the regex should match at least 1, but no more than 10 events emitted
            by node1, and that no messages emitted by node2 should match.
            """
            match_counts = {}
            for event_source, min_matches, max_matches in expected_matches:
                match_counts[event_source] = 0

            for event in trace.events:
                desc = event.description
                match = re.match(regex, desc)
                if match:
                    if event.source in match_counts:
                        match_counts[event.source] += 1
            for event_source, min_matches, max_matches in expected_matches:
                if match_counts[event_source] < min_matches or match_counts[event_source] > max_matches:
                    on_failure(trace, regex, expected_matches, match_counts, event_source, min_matches, max_matches)

        def halt_on_failure(trace, regex, expected_matches, match_counts, event_source, min_expected, max_expected):
            self.fail("Expected to find between {min} and {max} trace events matching {pattern} from {source}, "
                      "but actually found {actual}. (Full counts: {all})"
                      .format(min=min_expected, max=max_expected, pattern=regex, source=event_source,
                              actual=match_counts[event_source], all=match_counts))

        def retry_on_failure(trace, regex, expected_matches, match_counts, event_source, min_expected, max_expected):
            debug("Trace event inspection did not match expected, sleeping before re-fetching trace events. "
                  "Expected: {expected} Actual: {actual}".format(expected=expected_matches, actual=match_counts))
            time.sleep(2)
            trace.populate(max_wait=2.0)
            check_trace_events(trace, regex, expected_matches, halt_on_failure)

        query = SimpleStatement("SELECT * FROM ks.cf WHERE b='1';")
        result = session.execute(query, trace=True)
        self.assertEqual(3, len(list(result)))

        trace = result.get_query_trace()

        # we have forced node3 to act as the coordinator for
        # all requests by using an exclusive connection, so
        # only node3 should select the index to use
        check_trace_events(trace,
                           "Index mean cardinalities are b_index:[0-9]*. Scanning with b_index.",
                           [("127.0.0.1", 0, 0), ("127.0.0.2", 0, 0), ("127.0.0.3", 1, 1)],
                           retry_on_failure)
        # check that the index is used on each node, really we only care that the matching
        # message appears on every node, so the max count is not important
        check_trace_events(trace,
                           "Executing read on ks.cf using index b_index",
                           [("127.0.0.1", 1, 200), ("127.0.0.2", 1, 200), ("127.0.0.3", 1, 200)],
                           retry_on_failure)

    @skipIf(DISABLE_VNODES, "Test should only run with vnodes")
    def test_query_indexes_with_vnodes(self):
        """
        Verifies correct query behaviour in the presence of vnodes
        @jira_ticket CASSANDRA-11104
        """
        cluster = self.cluster
        cluster.populate(2).start()
        node1, node2 = cluster.nodelist()
        session = self.patient_cql_connection(node1)
        session.execute("CREATE KEYSPACE ks WITH REPLICATION = {'class': 'SimpleStrategy', 'replication_factor': '1'};")
        session.execute("CREATE TABLE ks.compact_table (a int PRIMARY KEY, b int) WITH COMPACT STORAGE;")
        session.execute("CREATE INDEX keys_index ON ks.compact_table (b);")
        session.execute("CREATE TABLE ks.regular_table (a int PRIMARY KEY, b int)")
        session.execute("CREATE INDEX composites_index on ks.regular_table (b)")

        for node in cluster.nodelist():
            block_until_index_is_built(node, session, 'ks', 'regular_table', 'composites_index')

        insert_args = [(i, i % 2) for i in xrange(100)]
        execute_concurrent_with_args(session,
                                     session.prepare("INSERT INTO ks.compact_table (a, b) VALUES (?, ?)"),
                                     insert_args)
        execute_concurrent_with_args(session,
                                     session.prepare("INSERT INTO ks.regular_table (a, b) VALUES (?, ?)"),
                                     insert_args)

        res = session.execute("SELECT * FROM ks.compact_table WHERE b = 0")
        self.assertEqual(len(rows_to_list(res)), 50)
        res = session.execute("SELECT * FROM ks.regular_table WHERE b = 0")
        self.assertEqual(len(rows_to_list(res)), 50)


class TestSecondaryIndexesOnCollections(Tester):

    def test_tuple_indexes(self):
        """
        Checks that secondary indexes on tuples work for querying
        """
        cluster = self.cluster
        cluster.populate(1).start()
        [node1] = cluster.nodelist()
        session = self.patient_cql_connection(node1)
        create_ks(session, 'tuple_index_test', 1)
        session.execute("use tuple_index_test")
        session.execute("""
            CREATE TABLE simple_with_tuple (
                id uuid primary key,
                normal_col int,
                single_tuple tuple<int>,
                double_tuple tuple<int, int>,
                triple_tuple tuple<int, int, int>,
                nested_one tuple<int, tuple<int, int>>
            )""")
        cmds = [("""insert into simple_with_tuple
                        (id, normal_col, single_tuple, double_tuple, triple_tuple, nested_one)
                    values
                        (uuid(), {0}, ({0}), ({0},{0}), ({0},{0},{0}), ({0},({0},{0})))""".format(n), ())
                for n in range(50)]

        results = execute_concurrent(session, cmds * 5, raise_on_first_error=True, concurrency=200)

        for (success, result) in results:
            self.assertTrue(success, "didn't get success on insert: {0}".format(result))

        session.execute("CREATE INDEX idx_single_tuple ON simple_with_tuple(single_tuple);")
        session.execute("CREATE INDEX idx_double_tuple ON simple_with_tuple(double_tuple);")
        session.execute("CREATE INDEX idx_triple_tuple ON simple_with_tuple(triple_tuple);")
        session.execute("CREATE INDEX idx_nested_tuple ON simple_with_tuple(nested_one);")
        time.sleep(10)

        # check if indexes work on existing data
        for n in range(50):
            self.assertEqual(5, len(list(session.execute("select * from simple_with_tuple where single_tuple = ({0});".format(n)))))
            self.assertEqual(0, len(list(session.execute("select * from simple_with_tuple where single_tuple = (-1);".format(n)))))
            self.assertEqual(5, len(list(session.execute("select * from simple_with_tuple where double_tuple = ({0},{0});".format(n)))))
            self.assertEqual(0, len(list(session.execute("select * from simple_with_tuple where double_tuple = ({0},-1);".format(n)))))
            self.assertEqual(5, len(list(session.execute("select * from simple_with_tuple where triple_tuple = ({0},{0},{0});".format(n)))))
            self.assertEqual(0, len(list(session.execute("select * from simple_with_tuple where triple_tuple = ({0},{0},-1);".format(n)))))
            self.assertEqual(5, len(list(session.execute("select * from simple_with_tuple where nested_one = ({0},({0},{0}));".format(n)))))
            self.assertEqual(0, len(list(session.execute("select * from simple_with_tuple where nested_one = ({0},({0},-1));".format(n)))))

        # check if indexes work on new data inserted after index creation
        results = execute_concurrent(session, cmds * 3, raise_on_first_error=True, concurrency=200)
        for (success, result) in results:
            self.assertTrue(success, "didn't get success on insert: {0}".format(result))
        time.sleep(5)
        for n in range(50):
            self.assertEqual(8, len(list(session.execute("select * from simple_with_tuple where single_tuple = ({0});".format(n)))))
            self.assertEqual(8, len(list(session.execute("select * from simple_with_tuple where double_tuple = ({0},{0});".format(n)))))
            self.assertEqual(8, len(list(session.execute("select * from simple_with_tuple where triple_tuple = ({0},{0},{0});".format(n)))))
            self.assertEqual(8, len(list(session.execute("select * from simple_with_tuple where nested_one = ({0},({0},{0}));".format(n)))))

        # check if indexes work on mutated data
        for n in range(5):
            rows = session.execute("select * from simple_with_tuple where single_tuple = ({0});".format(n))
            for row in rows:
                session.execute("update simple_with_tuple set single_tuple = (-999) where id = {0}".format(row.id))

            rows = session.execute("select * from simple_with_tuple where double_tuple = ({0},{0});".format(n))
            for row in rows:
                session.execute("update simple_with_tuple set double_tuple = (-999,-999) where id = {0}".format(row.id))

            rows = session.execute("select * from simple_with_tuple where triple_tuple = ({0},{0},{0});".format(n))
            for row in rows:
                session.execute("update simple_with_tuple set triple_tuple = (-999,-999,-999) where id = {0}".format(row.id))

            rows = session.execute("select * from simple_with_tuple where nested_one = ({0},({0},{0}));".format(n))
            for row in rows:
                session.execute("update simple_with_tuple set nested_one = (-999,(-999,-999)) where id = {0}".format(row.id))

        for n in range(5):
            self.assertEqual(0, len(list(session.execute("select * from simple_with_tuple where single_tuple = ({0});".format(n)))))
            self.assertEqual(0, len(list(session.execute("select * from simple_with_tuple where double_tuple = ({0},{0});".format(n)))))
            self.assertEqual(0, len(list(session.execute("select * from simple_with_tuple where triple_tuple = ({0},{0},{0});".format(n)))))
            self.assertEqual(0, len(list(session.execute("select * from simple_with_tuple where nested_one = ({0},({0},{0}));".format(n)))))

        self.assertEqual(40, len(list(session.execute("select * from simple_with_tuple where single_tuple = (-999);"))))
        self.assertEqual(40, len(list(session.execute("select * from simple_with_tuple where double_tuple = (-999,-999);"))))
        self.assertEqual(40, len(list(session.execute("select * from simple_with_tuple where triple_tuple = (-999,-999,-999);"))))
        self.assertEqual(40, len(list(session.execute("select * from simple_with_tuple where nested_one = (-999,(-999,-999));"))))

    def test_list_indexes(self):
        """
        Checks that secondary indexes on lists work for querying.
        """
        cluster = self.cluster
        cluster.populate(1).start()
        [node1] = cluster.nodelist()
        session = self.patient_cql_connection(node1)
        create_ks(session, 'list_index_search', 1)

        stmt = ("CREATE TABLE list_index_search.users ("
                "user_id uuid PRIMARY KEY,"
                "email text,"
                "uuids list<uuid>"
                ");")
        session.execute(stmt)

        # add index and query again (even though there are no rows in the table yet)
        stmt = "CREATE INDEX user_uuids on list_index_search.users (uuids);"
        session.execute(stmt)

        stmt = ("SELECT * from list_index_search.users where uuids contains {some_uuid}").format(some_uuid=uuid.uuid4())
        row = list(session.execute(stmt))
        self.assertEqual(0, len(row))

        # add a row which doesn't specify data for the indexed column, and query again
        user1_uuid = uuid.uuid4()
        stmt = ("INSERT INTO list_index_search.users (user_id, email)"
                "values ({user_id}, 'test@example.com')"
                ).format(user_id=user1_uuid)
        session.execute(stmt)

        stmt = ("SELECT * from list_index_search.users where uuids contains {some_uuid}").format(some_uuid=uuid.uuid4())
        row = list(session.execute(stmt))
        self.assertEqual(0, len(row))

        _id = uuid.uuid4()
        # alter the row to add a single item to the indexed list
        stmt = ("UPDATE list_index_search.users set uuids = [{id}] where user_id = {user_id}"
                ).format(id=_id, user_id=user1_uuid)
        session.execute(stmt)

        stmt = ("SELECT * from list_index_search.users where uuids contains {some_uuid}").format(some_uuid=_id)
        row = list(session.execute(stmt))
        self.assertEqual(1, len(row))

        # add a bunch of user records and query them back
        shared_uuid = uuid.uuid4()  # this uuid will be on all records

        log = []

        for i in range(50000):
            user_uuid = uuid.uuid4()
            unshared_uuid = uuid.uuid4()

            # give each record a unique email address using the int index
            stmt = ("INSERT INTO list_index_search.users (user_id, email, uuids)"
                    "values ({user_uuid}, '{prefix}@example.com', [{s_uuid}, {u_uuid}])"
                    ).format(user_uuid=user_uuid, prefix=i, s_uuid=shared_uuid, u_uuid=unshared_uuid)
            session.execute(stmt)

            log.append(
                {'user_id': user_uuid,
                 'email': str(i) + '@example.com',
                 'unshared_uuid': unshared_uuid}
            )

        # confirm there is now 50k rows with the 'shared' uuid above in the secondary index
        stmt = ("SELECT * from list_index_search.users where uuids contains {shared_uuid}").format(shared_uuid=shared_uuid)
        rows = list(session.execute(stmt))
        result = [row for row in rows]
        self.assertEqual(50000, len(result))

        # shuffle the log in-place, and double-check a slice of records by querying the secondary index
        random.shuffle(log)

        for log_entry in log[:1000]:
            stmt = ("SELECT user_id, email, uuids FROM list_index_search.users where uuids contains {unshared_uuid}"
                    ).format(unshared_uuid=log_entry['unshared_uuid'])
            rows = list(session.execute(stmt))

            self.assertEqual(1, len(rows))

            db_user_id, db_email, db_uuids = rows[0]

            self.assertEqual(db_user_id, log_entry['user_id'])
            self.assertEqual(db_email, log_entry['email'])
            self.assertEqual(str(db_uuids[0]), str(shared_uuid))
            self.assertEqual(str(db_uuids[1]), str(log_entry['unshared_uuid']))

    def test_set_indexes(self):
        """
        Checks that secondary indexes on sets work for querying.
        """
        cluster = self.cluster
        cluster.populate(1).start()
        [node1] = cluster.nodelist()
        session = self.patient_cql_connection(node1)
        create_ks(session, 'set_index_search', 1)

        stmt = ("CREATE TABLE set_index_search.users ("
                "user_id uuid PRIMARY KEY,"
                "email text,"
                "uuids set<uuid>);")
        session.execute(stmt)

        # add index and query again (even though there are no rows in the table yet)
        stmt = "CREATE INDEX user_uuids on set_index_search.users (uuids);"
        session.execute(stmt)

        stmt = ("SELECT * from set_index_search.users where uuids contains {some_uuid}").format(some_uuid=uuid.uuid4())
        row = list(session.execute(stmt))
        self.assertEqual(0, len(row))

        # add a row which doesn't specify data for the indexed column, and query again
        user1_uuid = uuid.uuid4()
        stmt = ("INSERT INTO set_index_search.users (user_id, email) values ({user_id}, 'test@example.com')"
                ).format(user_id=user1_uuid)
        session.execute(stmt)

        stmt = ("SELECT * from set_index_search.users where uuids contains {some_uuid}").format(some_uuid=uuid.uuid4())
        row = list(session.execute(stmt))
        self.assertEqual(0, len(row))

        _id = uuid.uuid4()
        # alter the row to add a single item to the indexed set
        stmt = ("UPDATE set_index_search.users set uuids = {{{id}}} where user_id = {user_id}").format(id=_id, user_id=user1_uuid)
        session.execute(stmt)

        stmt = ("SELECT * from set_index_search.users where uuids contains {some_uuid}").format(some_uuid=_id)
        row = list(session.execute(stmt))
        self.assertEqual(1, len(row))

        # add a bunch of user records and query them back
        shared_uuid = uuid.uuid4()  # this uuid will be on all records

        log = []

        for i in range(50000):
            user_uuid = uuid.uuid4()
            unshared_uuid = uuid.uuid4()

            # give each record a unique email address using the int index
            stmt = ("INSERT INTO set_index_search.users (user_id, email, uuids)"
                    "values ({user_uuid}, '{prefix}@example.com', {{{s_uuid}, {u_uuid}}})"
                    ).format(user_uuid=user_uuid, prefix=i, s_uuid=shared_uuid, u_uuid=unshared_uuid)
            session.execute(stmt)

            log.append(
                {'user_id': user_uuid,
                 'email': str(i) + '@example.com',
                 'unshared_uuid': unshared_uuid}
            )

        # confirm there is now 50k rows with the 'shared' uuid above in the secondary index
        stmt = ("SELECT * from set_index_search.users where uuids contains {shared_uuid}").format(shared_uuid=shared_uuid)
        rows = session.execute(stmt)
        result = [row for row in rows]
        self.assertEqual(50000, len(result))

        # shuffle the log in-place, and double-check a slice of records by querying the secondary index
        random.shuffle(log)

        for log_entry in log[:1000]:
            stmt = ("SELECT user_id, email, uuids FROM set_index_search.users where uuids contains {unshared_uuid}"
                    ).format(unshared_uuid=log_entry['unshared_uuid'])
            rows = list(session.execute(stmt))

            self.assertEqual(1, len(rows))

            db_user_id, db_email, db_uuids = rows[0]

            self.assertEqual(db_user_id, log_entry['user_id'])
            self.assertEqual(db_email, log_entry['email'])
            self.assertTrue(shared_uuid in db_uuids)
            self.assertTrue(log_entry['unshared_uuid'] in db_uuids)

    @since('3.0')
    def test_multiple_indexes_on_single_map_column(self):
        """
        verifying functionality of multiple unique secondary indexes on a single column
        @jira_ticket CASSANDRA-7771
        @since 3.0
        """
        cluster = self.cluster
        cluster.populate(1).start()
        [node1] = cluster.nodelist()
        session = self.patient_cql_connection(node1)
        create_ks(session, 'map_double_index', 1)
        session.execute("""
                CREATE TABLE map_tbl (
                    id uuid primary key,
                    amap map<text, int>
                )
            """)
        session.execute("CREATE INDEX map_keys ON map_tbl(keys(amap))")
        session.execute("CREATE INDEX map_values ON map_tbl(amap)")
        session.execute("CREATE INDEX map_entries ON map_tbl(entries(amap))")

        # multiple indexes on a single column are allowed but identical duplicate indexes are not
        assert_invalid(session,
                       "CREATE INDEX map_values_2 ON map_tbl(amap)",
                       'Index map_values_2 is a duplicate of existing index map_values')

        session.execute("INSERT INTO map_tbl (id, amap) values (uuid(), {'foo': 1, 'bar': 2});")
        session.execute("INSERT INTO map_tbl (id, amap) values (uuid(), {'faz': 1, 'baz': 2});")

        value_search = list(session.execute("SELECT * FROM map_tbl WHERE amap CONTAINS 1"))
        self.assertEqual(2, len(value_search), "incorrect number of rows when querying on map values")

        key_search = list(session.execute("SELECT * FROM map_tbl WHERE amap CONTAINS KEY 'foo'"))
        self.assertEqual(1, len(key_search), "incorrect number of rows when querying on map keys")

        entries_search = list(session.execute("SELECT * FROM map_tbl WHERE amap['foo'] = 1"))
        self.assertEqual(1, len(entries_search), "incorrect number of rows when querying on map entries")

        session.cluster.refresh_schema_metadata()
        table_meta = session.cluster.metadata.keyspaces["map_double_index"].tables["map_tbl"]
        self.assertEqual(3, len(table_meta.indexes))
        self.assertItemsEqual(['map_keys', 'map_values', 'map_entries'], table_meta.indexes)
        self.assertEqual(3, len(session.cluster.metadata.keyspaces["map_double_index"].indexes))

        self.assertTrue('map_keys' in table_meta.export_as_string())
        self.assertTrue('map_values' in table_meta.export_as_string())
        self.assertTrue('map_entries' in table_meta.export_as_string())

        session.execute("DROP TABLE map_tbl")
        session.cluster.refresh_schema_metadata()
        self.assertEqual(0, len(session.cluster.metadata.keyspaces["map_double_index"].indexes))

    @skipIf(OFFHEAP_MEMTABLES, 'Hangs with offheap memtables')
    def test_map_indexes(self):
        """
        Checks that secondary indexes on maps work for querying on both keys and values
        """
        cluster = self.cluster
        cluster.populate(1).start()
        [node1] = cluster.nodelist()
        session = self.patient_cql_connection(node1)
        create_ks(session, 'map_index_search', 1)

        stmt = ("CREATE TABLE map_index_search.users ("
                "user_id uuid PRIMARY KEY,"
                "email text,"
                "uuids map<uuid, uuid>);")
        session.execute(stmt)

        # add index on keys and query again (even though there are no rows in the table yet)
        stmt = "CREATE INDEX user_uuids on map_index_search.users (KEYS(uuids));"
        session.execute(stmt)

        stmt = "SELECT * from map_index_search.users where uuids contains key {some_uuid}".format(some_uuid=uuid.uuid4())
        rows = list(session.execute(stmt))
        self.assertEqual(0, len(rows))

        # add a row which doesn't specify data for the indexed column, and query again
        user1_uuid = uuid.uuid4()
        stmt = ("INSERT INTO map_index_search.users (user_id, email)"
                "values ({user_id}, 'test@example.com')"
                ).format(user_id=user1_uuid)
        session.execute(stmt)

        stmt = ("SELECT * from map_index_search.users where uuids contains key {some_uuid}").format(some_uuid=uuid.uuid4())
        rows = list(session.execute(stmt))
        self.assertEqual(0, len(rows))

        _id = uuid.uuid4()

        # alter the row to add a single item to the indexed map
        stmt = ("UPDATE map_index_search.users set uuids = {{{id}:{user_id}}} where user_id = {user_id}"
                ).format(id=_id, user_id=user1_uuid)
        session.execute(stmt)

        stmt = ("SELECT * from map_index_search.users where uuids contains key {some_uuid}").format(some_uuid=_id)
        rows = list(session.execute(stmt))
        self.assertEqual(1, len(rows))

        # add a bunch of user records and query them back
        shared_uuid = uuid.uuid4()  # this uuid will be on all records

        log = []
        for i in range(50000):
            user_uuid = uuid.uuid4()
            unshared_uuid1 = uuid.uuid4()
            unshared_uuid2 = uuid.uuid4()

            # give each record a unique email address using the int index, add unique ids for keys and values
            stmt = ("INSERT INTO map_index_search.users (user_id, email, uuids)"
                    "values ({user_uuid}, '{prefix}@example.com', {{{u_uuid1}:{u_uuid2}, {s_uuid}:{s_uuid}}})"
                    ).format(user_uuid=user_uuid, prefix=i, s_uuid=shared_uuid, u_uuid1=unshared_uuid1, u_uuid2=unshared_uuid2)
            session.execute(stmt)

            log.append(
                {'user_id': user_uuid,
                 'email': str(i) + '@example.com',
                 'unshared_uuid1': unshared_uuid1,
                 'unshared_uuid2': unshared_uuid2}
            )

        # confirm there is now 50k rows with the 'shared' uuid above in the secondary index
        stmt = ("SELECT * from map_index_search.users where uuids contains key {shared_uuid}"
                ).format(shared_uuid=shared_uuid)
        rows = session.execute(stmt)
        result = [row for row in rows]
        self.assertEqual(50000, len(result))

        # shuffle the log in-place, and double-check a slice of records by querying the secondary index on keys
        random.shuffle(log)

        for log_entry in log[:1000]:
            stmt = ("SELECT user_id, email, uuids FROM map_index_search.users where uuids contains key {unshared_uuid1}"
                    ).format(unshared_uuid1=log_entry['unshared_uuid1'])
            row = session.execute(stmt)

            result = list(row)
            rows = self.assertEqual(1, len(result))

            db_user_id, db_email, db_uuids = result[0]

            self.assertEqual(db_user_id, log_entry['user_id'])
            self.assertEqual(db_email, log_entry['email'])

            self.assertTrue(shared_uuid in db_uuids)
            self.assertTrue(log_entry['unshared_uuid1'] in db_uuids)

        # attempt to add an index on map values as well (should fail pre 3.0)
        stmt = "CREATE INDEX user_uuids_values on map_index_search.users (uuids);"
        if self.cluster.version() < '3.0':
            if self.cluster.version() >= '2.2':
                matching = "Cannot create index on values\(uuids\): an index on keys\(uuids\) already exists and indexing a map on more than one dimension at the same time is not currently supported"
            else:
                matching = "Cannot create index on uuids values, an index on uuids keys already exists and indexing a map on both keys and values at the same time is not currently supported"
            assert_invalid(session, stmt, matching)
        else:
            session.execute(stmt)

        if self.cluster.version() < '3.0':
            # since cannot have index on map keys and values remove current index on keys
            stmt = "DROP INDEX user_uuids;"
            session.execute(stmt)

            # add index on values (will index rows added prior)
            stmt = "CREATE INDEX user_uuids_values on map_index_search.users (uuids);"
            session.execute(stmt)

        block_until_index_is_built(node1, session, 'map_index_search', 'users', 'user_uuids_values')

        # shuffle the log in-place, and double-check a slice of records by querying the secondary index
        random.shuffle(log)

        time.sleep(10)

        # since we already inserted unique ids for values as well, check that appropriate records are found
        for log_entry in log[:1000]:
            stmt = ("SELECT user_id, email, uuids FROM map_index_search.users where uuids contains {unshared_uuid2}"
                    ).format(unshared_uuid2=log_entry['unshared_uuid2'])

            rows = list(session.execute(stmt))
            self.assertEqual(1, len(rows), rows)

            db_user_id, db_email, db_uuids = rows[0]
            self.assertEqual(db_user_id, log_entry['user_id'])
            self.assertEqual(db_email, log_entry['email'])

            self.assertTrue(shared_uuid in db_uuids)
            self.assertTrue(log_entry['unshared_uuid2'] in db_uuids.values())


class TestUpgradeSecondaryIndexes(Tester):

    @since('2.1', max_version='2.1.x')
    def test_read_old_sstables_after_upgrade(self):
        """ from 2.1 the location of sstables changed (CASSANDRA-5202), but existing sstables continue
        to be read from the old location. Verify that this works for index sstables as well as regular
        data column families (CASSANDRA-9116)
        """
        cluster = self.cluster

        # Forcing cluster version on purpose
        cluster.set_install_dir(version="2.0.12")
        if "memtable_allocation_type" in cluster._config_options:
            cluster._config_options.__delitem__("memtable_allocation_type")
        cluster.populate(1).start()

        [node1] = cluster.nodelist()
        session = self.patient_cql_connection(node1)
        create_ks(session, 'index_upgrade', 1)
        session.execute("CREATE TABLE index_upgrade.table1 (k int PRIMARY KEY, v int)")
        session.execute("CREATE INDEX ON index_upgrade.table1(v)")
        session.execute("INSERT INTO index_upgrade.table1 (k,v) VALUES (0,0)")

        query = "SELECT * FROM index_upgrade.table1 WHERE v=0"
        assert_one(session, query, [0, 0])

        # Upgrade to the 2.1.x version
        node1.drain()
        node1.watch_log_for("DRAINED")
        node1.stop(wait_other_notice=False)
        debug("Upgrading to current version")
        self.set_node_to_current_version(node1)
        node1.start(wait_other_notice=True)

        [node1] = cluster.nodelist()
        session = self.patient_cql_connection(node1)
        debug(cluster.cassandra_version())
        assert_one(session, query, [0, 0])

    def upgrade_to_version(self, tag, nodes=None):
        debug('Upgrading to ' + tag)
        if nodes is None:
            nodes = self.cluster.nodelist()

        for node in nodes:
            debug('Shutting down node: ' + node.name)
            node.drain()
            node.watch_log_for("DRAINED")
            node.stop(wait_other_notice=False)

        # Update Cassandra Directory
        for node in nodes:
            node.set_install_dir(version=tag)
            debug("Set new cassandra dir for %s: %s" % (node.name, node.get_install_dir()))
        self.cluster.set_install_dir(version=tag)

        # Restart nodes on new version
        for node in nodes:
            debug('Starting %s on new version (%s)' % (node.name, tag))
            # Setup log4j / logback again (necessary moving from 2.0 -> 2.1):
            node.set_log_level("INFO")
            node.start(wait_other_notice=True)
            # node.nodetool('upgradesstables -a')


@skipIf(CASSANDRA_VERSION_FROM_BUILD == '3.9', "Test doesn't run on 3.9")
@since('3.10')
class TestPreJoinCallback(Tester):

    def __init__(self, *args, **kwargs):
        # Ignore these log patterns:
        self.ignore_log_patterns = [
            # ignore all streaming errors during bootstrap
            r'Exception encountered during startup',
            r'Streaming error occurred',
            r'\[Stream.*\] Streaming error occurred',
            r'\[Stream.*\] Remote peer 127.0.0.\d failed stream session',
            r'Error while waiting on bootstrap to complete. Bootstrap will have to be restarted.'
        ]
        Tester.__init__(self, *args, **kwargs)

    def _base_test(self, joinFn):
        cluster = self.cluster
        tokens = cluster.balanced_tokens(2)
        cluster.set_configuration_options(values={'num_tokens': 1})

        # Create a single node cluster
        cluster.populate(1)
        node1 = cluster.nodelist()[0]
        node1.set_configuration_options(values={'initial_token': tokens[0]})
        cluster.start()

        # Create a table with 2i
        session = self.patient_cql_connection(node1)
        create_ks(session, 'ks', 1)
        create_cf(session, 'cf', columns={'c1': 'text', 'c2': 'text'})
        session.execute("CREATE INDEX c2_idx ON cf (c2);")

        keys = 10000
        insert_statement = session.prepare("INSERT INTO ks.cf (key, c1, c2) VALUES (?, 'value1', 'value2')")
        execute_concurrent_with_args(session, insert_statement, [['k%d' % k] for k in range(keys)])

        # Run the join function to test
        joinFn(cluster, tokens[1])

    def bootstrap_test(self):
        def bootstrap(cluster, token):
            node2 = new_node(cluster)
            node2.set_configuration_options(values={'initial_token': token})
            node2.start(wait_for_binary_proto=True)
            self.assertTrue(node2.grep_log('Executing pre-join post-bootstrap tasks'))

        self._base_test(bootstrap)

    def resume_test(self):
        def resume(cluster, token):
            node1 = cluster.nodes['node1']
            # set up byteman on node1 to inject a failure when streaming to node2
            node1.stop(wait=True)
            node1.byteman_port = '8100'
            node1.import_config_files()
            node1.start(wait_for_binary_proto=True)
            node1.byteman_submit(['./byteman/inject_failure_streaming_to_node2.btm'])

            node2 = new_node(cluster)
            node2.set_configuration_options(values={'initial_token': token, 'streaming_socket_timeout_in_ms': 1000})
            node2.start(wait_other_notice=False, wait_for_binary_proto=True)
            assert_bootstrap_state(self, node2, 'IN_PROGRESS')

            node2.nodetool("bootstrap resume")
            assert_bootstrap_state(self, node2, 'COMPLETED')
            self.assertTrue(node2.grep_log('Executing pre-join post-bootstrap tasks'))

        self._base_test(resume)

    def manual_join_test(self):
        def manual_join(cluster, token):
            node2 = new_node(cluster)
            node2.set_configuration_options(values={'initial_token': token})
            node2.start(join_ring=False, wait_for_binary_proto=True, wait_other_notice=240)
            self.assertTrue(node2.grep_log('Not joining ring as requested'))
            self.assertFalse(node2.grep_log('Executing pre-join'))

            node2.nodetool("join")
            self.assertTrue(node2.grep_log('Executing pre-join post-bootstrap tasks'))

        self._base_test(manual_join)

    def write_survey_test(self):
        def write_survey_and_join(cluster, token):
            node2 = new_node(cluster)
            node2.set_configuration_options(values={'initial_token': token})
            node2.start(jvm_args=["-Dcassandra.write_survey=true"], wait_for_binary_proto=True)
            self.assertTrue(node2.grep_log('Startup complete, but write survey mode is active, not becoming an active ring member.'))
            self.assertFalse(node2.grep_log('Executing pre-join'))

            node2.nodetool("join")
            self.assertTrue(node2.grep_log('Leaving write survey mode and joining ring at operator request'))
            self.assertTrue(node2.grep_log('Executing pre-join post-bootstrap tasks'))

        self._base_test(write_survey_and_join)<|MERGE_RESOLUTION|>--- conflicted
+++ resolved
@@ -11,21 +11,13 @@
 from cassandra.protocol import ConfigurationException
 from cassandra.query import BatchStatement, SimpleStatement
 
-<<<<<<< HEAD
 from dtest import (CASSANDRA_VERSION_FROM_BUILD, DISABLE_VNODES,
                    OFFHEAP_MEMTABLES, Tester, debug, wait_for_any_log)
 from tools.assertions import (assert_bootstrap_state, assert_invalid,
                               assert_one, assert_row_count)
 from tools.data import (block_until_index_is_built, create_cf, create_ks,
                         rows_to_list)
-from tools.decorators import known_failure, since
-=======
-from dtest import (DISABLE_VNODES, OFFHEAP_MEMTABLES, DtestTimeoutError,
-                   Tester, debug, CASSANDRA_VERSION_FROM_BUILD, create_ks, create_cf)
-from tools.assertions import assert_bootstrap_state, assert_invalid, assert_one, assert_row_count
-from tools.data import index_is_built, rows_to_list
 from tools.decorators import since
->>>>>>> 4031157a
 from tools.misc import new_node
 
 
