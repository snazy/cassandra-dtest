--- conflicted
+++ resolved
@@ -35,12 +35,7 @@
             cluster.set_configuration_options(values={'num_tokens': 256})
         # apparently we have legitimate errors in the log when bootstrapping (see bootstrap_test.py)
         self.allow_log_errors = True
-<<<<<<< HEAD
-        cluster.set_configuration_options(values={'allocate_tokens_for_keyspace': 'keyspace1'})
         cluster.populate(4).start()
-=======
-        cluster.populate(4).start(wait_for_binary_proto=True)
->>>>>>> 9ab09570
         node1 = cluster.nodes['node1']
 
         node1.stress(['write', 'n=50k', 'no-warmup', '-rate', 'threads=100', '-schema', 'replication(factor=3)', 'compaction(strategy=SizeTieredCompactionStrategy,enabled=false)'])
@@ -53,12 +48,7 @@
         cluster = self.cluster
         if not DISABLE_VNODES:
             cluster.set_configuration_options(values={'num_tokens': 256})
-<<<<<<< HEAD
-        cluster.set_configuration_options(values={'allocate_tokens_for_keyspace': 'keyspace1'})
         cluster.populate(4).start()
-=======
-        cluster.populate(4).start(wait_for_binary_proto=True)
->>>>>>> 9ab09570
         node1 = cluster.nodes['node1']
         node4 = cluster.nodes['node4']
         node1.stress(['write', 'n=50k', 'no-warmup', '-rate', 'threads=100', '-schema', 'replication(factor=2)', 'compaction(strategy=SizeTieredCompactionStrategy,enabled=false)'])
@@ -105,12 +95,7 @@
         cluster = self.cluster
         if not DISABLE_VNODES:
             cluster.set_configuration_options(values={'num_tokens': 256})
-<<<<<<< HEAD
-        cluster.set_configuration_options(values={'allocate_tokens_for_keyspace': 'keyspace1'})
         cluster.populate(3).start()
-=======
-        cluster.populate(3).start(wait_for_binary_proto=True)
->>>>>>> 9ab09570
         node1 = cluster.nodes['node1']
         node1.stress(['write', 'n=1', 'no-warmup', '-rate', 'threads=100', '-schema', 'replication(factor=1)'])
         cluster.flush()
