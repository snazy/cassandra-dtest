import json
import os
import random
import re
import subprocess

from ccmlib import common
from ccmlib.node import ToolError

<<<<<<< HEAD
from dtest import Tester, debug
from tools.data import create_ks
from tools.decorators import known_failure, since
=======
from dtest import Tester, debug, create_ks
from tools.decorators import since
>>>>>>> 4031157a


class TestOfflineTools(Tester):

    # In 2.0, we will get this error log message due to jamm not being
    # in the classpath
    ignore_log_patterns = ["Unable to initialize MemoryMeter"]

    def sstablelevelreset_test(self):
        """
        Insert data and call sstablelevelreset on a series of
        tables. Confirm level is reset to 0 using its output.
        Test a variety of possible errors and ensure response is resonable.
        @since 2.1.5
        @jira_ticket CASSANDRA-7614
        """
        cluster = self.cluster
        cluster.populate(1).start()
        node1 = cluster.nodelist()[0]

        # test by trying to run on nonexistent keyspace
        cluster.stop(gently=False)
        try:
            node1.run_sstablelevelreset("keyspace1", "standard1")
        except ToolError as e:
            self.assertIn("ColumnFamily not found: keyspace1/standard1", e.message)
            # this should return exit code 1
            self.assertEqual(e.exit_status, 1, "Expected sstablelevelreset to have a return code of 1, but instead return code was {}".format(e.exit_status))

        # now test by generating keyspace but not flushing sstables
        cluster.start()
        node1.stress(['write', 'n=100', 'no-warmup', '-schema', 'replication(factor=1)',
                      '-rate', 'threads=8'])
        cluster.stop(gently=False)

        output, error, rc = node1.run_sstablelevelreset("keyspace1", "standard1")
        self._check_stderr_error(error)
        self.assertIn("Found no sstables, did you give the correct keyspace", output)
        self.assertEqual(rc, 0, msg=str(rc))

        # test by writing small amount of data and flushing (all sstables should be level 0)
        cluster.start()
        session = self.patient_cql_connection(node1)
        session.execute("ALTER TABLE keyspace1.standard1 with compaction={'class': 'LeveledCompactionStrategy', 'sstable_size_in_mb':1};")
        node1.stress(['write', 'n=1K', 'no-warmup', '-schema', 'replication(factor=1)',
                      '-rate', 'threads=8'])
        node1.flush()
        cluster.stop(gently=False)

        output, error, rc = node1.run_sstablelevelreset("keyspace1", "standard1")
        self._check_stderr_error(error)
        self.assertIn("since it is already on level 0", output)
        self.assertEqual(rc, 0, msg=str(rc))

        # test by loading large amount data so we have multiple levels and checking all levels are 0 at end
        cluster.start()
        node1.stress(['write', 'n=50K', 'no-warmup', '-schema', 'replication(factor=1)',
                      '-rate', 'threads=8'])
        cluster.flush()
        self.wait_for_compactions(node1)
        cluster.stop()

        initial_levels = self.get_levels(node1.run_sstablemetadata(keyspace="keyspace1", column_families=["standard1"]))
        _, error, rc = node1.run_sstablelevelreset("keyspace1", "standard1")
        final_levels = self.get_levels(node1.run_sstablemetadata(keyspace="keyspace1", column_families=["standard1"]))
        self._check_stderr_error(error)
        self.assertEqual(rc, 0, msg=str(rc))

        debug(initial_levels)
        debug(final_levels)

        # let's make sure there was at least L1 beforing resetting levels
        self.assertTrue(max(initial_levels) > 0)

        # let's check all sstables are on L0 after sstablelevelreset
        self.assertTrue(max(final_levels) == 0)

    def get_levels(self, data):
        (out, err, rc) = data
        return map(int, re.findall("SSTable Level: ([0-9])", out))

    def wait_for_compactions(self, node):
        pattern = re.compile("pending tasks: 0")
        while True:
            output, err, _ = node.nodetool("compactionstats")
            if pattern.search(output):
                break

    def sstableofflinerelevel_test(self):
        """
        Generate sstables of varying levels.
        Reset sstables to L0 with sstablelevelreset
        Run sstableofflinerelevel and ensure tables are promoted correctly
        Also test a variety of bad inputs including nonexistent keyspace and sstables
        @since 2.1.5
        @jira_ticket CASSANRDA-8031
        """
        cluster = self.cluster
        cluster.set_configuration_options(values={'compaction_throughput_mb_per_sec': 0})
        cluster.populate(1).start()
        node1 = cluster.nodelist()[0]

        # NOTE - As of now this does not return when it encounters Exception and causes test to hang, temporarily commented out
        # test by trying to run on nonexistent keyspace
        # cluster.stop(gently=False)
        # output, error, rc = node1.run_sstableofflinerelevel("keyspace1", "standard1", output=True)
        # self.assertTrue("java.lang.IllegalArgumentException: Unknown keyspace/columnFamily keyspace1.standard1" in error)
        # # this should return exit code 1
        # self.assertEqual(rc, 1, msg=str(rc))
        # cluster.start()

        # now test by generating keyspace but not flushing sstables

        node1.stress(['write', 'n=1', 'no-warmup',
                      '-schema', 'replication(factor=1)',
                      '-col', 'n=FIXED(10)', 'SIZE=FIXED(1024)',
                      '-rate', 'threads=8'])

        cluster.stop(gently=False)
        try:
            output, error, _ = node1.run_sstableofflinerelevel("keyspace1", "standard1")
        except ToolError as e:
            self.assertIn("No sstables to relevel for keyspace1.standard1", e.stdout)
            self.assertEqual(e.exit_status, 1, msg=str(e.exit_status))

        # test by flushing (sstable should be level 0)
        cluster.start()
        session = self.patient_cql_connection(node1)
        debug("Altering compaction strategy to LCS")
        session.execute("ALTER TABLE keyspace1.standard1 with compaction={'class': 'LeveledCompactionStrategy', 'sstable_size_in_mb':1};")

        node1.stress(['write', 'n=1K', 'no-warmup',
                      '-schema', 'replication(factor=1)',
                      '-col', 'n=FIXED(10)', 'SIZE=FIXED(1024)',
                      '-rate', 'threads=8'])

        node1.flush()
        cluster.stop()

        output, _, rc = node1.run_sstableofflinerelevel("keyspace1", "standard1")
        self.assertIn("L0=1", output)
        self.assertEqual(rc, 0, msg=str(rc))

        cluster.start()
        # test by loading large amount data so we have multiple sstables
        # must write enough to create more than just L1 sstables
        keys = 8 * cluster.data_dir_count
        node1.stress(['write', 'n={0}K'.format(keys), 'no-warmup',
                      '-schema', 'replication(factor=1)',
                      '-col', 'n=FIXED(10)', 'SIZE=FIXED(1024)',
                      '-rate', 'threads=8'])

        node1.flush()
        debug("Waiting for compactions to finish")
        self.wait_for_compactions(node1)
        debug("Stopping node")
        cluster.stop()
        debug("Done stopping node")

        # Let's reset all sstables to L0
        debug("Getting initial levels")
        initial_levels = list(self.get_levels(node1.run_sstablemetadata(keyspace="keyspace1", column_families=["standard1"])))
        self.assertNotEqual([], initial_levels)
        debug('initial_levels:')
        debug(initial_levels)
        debug("Running sstablelevelreset")
        node1.run_sstablelevelreset("keyspace1", "standard1")
        debug("Getting final levels")
        final_levels = list(self.get_levels(node1.run_sstablemetadata(keyspace="keyspace1", column_families=["standard1"])))
        self.assertNotEqual([], final_levels)
        debug('final levels:')
        debug(final_levels)

        # let's make sure there was at least 3 levels (L0, L1 and L2)
        self.assertGreater(max(initial_levels), 1)
        # let's check all sstables are on L0 after sstablelevelreset
        self.assertEqual(max(final_levels), 0)

        # time to relevel sstables
        debug("Getting initial levels")
        initial_levels = self.get_levels(node1.run_sstablemetadata(keyspace="keyspace1", column_families=["standard1"]))
        debug("Running sstableofflinerelevel")
        output, error, _ = node1.run_sstableofflinerelevel("keyspace1", "standard1")
        debug("Getting final levels")
        final_levels = self.get_levels(node1.run_sstablemetadata(keyspace="keyspace1", column_families=["standard1"]))

        debug(output)
        debug(error)

        debug(initial_levels)
        debug(final_levels)

        # let's check sstables were promoted after releveling
        self.assertGreater(max(final_levels), 1)

    @since('2.2')
    def sstableverify_test(self):
        """
        Generate sstables and test offline verification works correctly
        Test on bad input: nonexistent keyspace and sstables
        Test on potential situations: deleted sstables, corrupted sstables
        """

        cluster = self.cluster
        cluster.populate(3).start()
        node1, node2, node3 = cluster.nodelist()

        # test on nonexistent keyspace
        try:
            (out, err, rc) = node1.run_sstableverify("keyspace1", "standard1")
        except ToolError as e:
            self.assertIn("Unknown keyspace/table keyspace1.standard1", e.message)
            self.assertEqual(e.exit_status, 1, msg=str(e.exit_status))

        # test on nonexistent sstables:
        node1.stress(['write', 'n=100', 'no-warmup', '-schema', 'replication(factor=3)',
                      '-rate', 'threads=8'])
        (out, err, rc) = node1.run_sstableverify("keyspace1", "standard1")
        self.assertEqual(rc, 0, msg=str(rc))

        # Generate multiple sstables and test works properly in the simple case
        node1.stress(['write', 'n=100K', 'no-warmup', '-schema', 'replication(factor=3)',
                      '-rate', 'threads=8'])
        node1.flush()
        node1.stress(['write', 'n=100K', 'no-warmup', '-schema', 'replication(factor=3)',
                      '-rate', 'threads=8'])
        node1.flush()
        cluster.stop()

        (out, error, rc) = node1.run_sstableverify("keyspace1", "standard1")

        self.assertEqual(rc, 0, msg=str(rc))

        # STDOUT of the sstableverify command consists of multiple lines which may contain
        # Java-normalized paths. To later compare these with Python-normalized paths, we
        # map over each line of out and replace Java-normalized paths with Python equivalents.
        outlines = map(lambda line: re.sub("(?<=path=').*(?=')",
                                           lambda match: os.path.normcase(match.group(0)),
                                           line),
                       out.splitlines())

        # check output is correct for each sstable
        sstables = self._get_final_sstables(node1, "keyspace1", "standard1")

        for sstable in sstables:
            verified = False
            hashcomputed = False
            for line in outlines:
                if sstable in line:
                    if "Verifying BigTableReader" in line:
                        verified = True
                    elif "Checking computed hash of BigTableReader" in line:
                        hashcomputed = True
                    else:
                        debug(line)

            debug(verified)
            debug(hashcomputed)
            debug(sstable)
            self.assertTrue(verified and hashcomputed)

        # now try intentionally corrupting an sstable to see if hash computed is different and error recognized
        sstable1 = sstables[1]
        with open(sstable1, 'r') as f:
            sstabledata = bytearray(f.read())
        with open(sstable1, 'w') as out:
            position = random.randrange(0, len(sstabledata))
            sstabledata[position] = (sstabledata[position] + 1) % 256
            out.write(sstabledata)

        # use verbose to get some coverage on it
        try:
            (out, error, rc) = node1.run_sstableverify("keyspace1", "standard1", options=['-v'])
        except ToolError as e:
            # Process sstableverify output to normalize paths in string to Python casing as above
            error = re.sub("(?<=Corrupted: ).*", lambda match: os.path.normcase(match.group(0)), e.message)

            self.assertIn("Corrupted: " + sstable1, error)
            self.assertEqual(e.exit_status, 1, msg=str(e.exit_status))

    def sstableexpiredblockers_test(self):
        cluster = self.cluster
        cluster.populate(1).start()
        [node1] = cluster.nodelist()
        session = self.patient_cql_connection(node1)
        create_ks(session, 'ks', 1)
        session.execute("create table ks.cf (key int PRIMARY KEY, val int) with gc_grace_seconds=0")
        # create a blocker:
        session.execute("insert into ks.cf (key, val) values (1,1)")
        node1.flush()
        session.execute("delete from ks.cf where key = 2")
        node1.flush()
        session.execute("delete from ks.cf where key = 3")
        node1.flush()
        out, error, _ = node1.run_sstableexpiredblockers(keyspace="ks", column_family="cf")
        self.assertIn("blocks 2 expired sstables from getting dropped", out)

    def sstableupgrade_test(self):
        """
        Test that sstableupgrade functions properly offline on a same-version Cassandra sstable, a
        stdout message of "Found 0 sstables that need upgrading." should be returned.
        """
        # Set up original node version to test for upgrade
        cluster = self.cluster
        testversion = cluster.version()
        original_install_dir = cluster.get_install_dir()
        debug('Original install dir: {}'.format(original_install_dir))

        # Set up last major version to upgrade from, assuming 2.1 branch is the oldest tested version
        if testversion < '2.2':
            # Upgrading from 2.0->2.1 fails due to the jamm 0.2.5->0.3.0 jar update.
            #   ** This will happen again next time jamm version is upgraded.
            # CCM doesn't handle this upgrade correctly and results in an error when flushing 2.1:
            #   Error opening zip file or JAR manifest missing : /home/mshuler/git/cassandra/lib/jamm-0.2.5.jar
            # The 2.1 installed jamm version is 0.3.0, but bin/cassandra.in.sh used by nodetool still has 0.2.5
            # (when this is fixed in CCM issue #463, install version='git:cassandra-2.0' as below)
            self.skipTest('Skipping 2.1 test due to jamm.jar version upgrade problem in CCM node configuration.')
        elif testversion < '3.0':
            debug('Test version: {} - installing git:cassandra-2.1'.format(testversion))
            cluster.set_install_dir(version='git:cassandra-2.1')
        # As of 3.5, sstable format 'ma' from 3.0 is still the latest - install 2.2 to upgrade from
        else:
            debug('Test version: {} - installing git:cassandra-2.2'.format(testversion))
            cluster.set_install_dir(version='git:cassandra-2.2')

        # Start up last major version, write out an sstable to upgrade, and stop node
        cluster.populate(1).start()
        [node1] = cluster.nodelist()
        # Check that node1 is actually what we expect
        debug('Downgraded install dir: {}'.format(node1.get_install_dir()))
        session = self.patient_cql_connection(node1)
        create_ks(session, 'ks', 1)
        session.execute('create table ks.cf (key int PRIMARY KEY, val int) with gc_grace_seconds=0')
        session.execute('insert into ks.cf (key, val) values (1,1)')
        node1.flush()
        cluster.stop()
        debug('Beginning ks.cf sstable: {}'.format(node1.get_sstables(keyspace='ks', column_family='cf')))

        # Upgrade Cassandra to original testversion and run sstableupgrade
        cluster.set_install_dir(original_install_dir)
        # Check that node1 is actually upgraded
        debug('Upgraded to original install dir: {}'.format(node1.get_install_dir()))
        # Perform a node start/stop so system tables get internally updated, otherwise we may get "Unknown keyspace/table ks.cf"
        cluster.start()
        node1.flush()
        cluster.stop()
        (out, error, rc) = node1.run_sstableupgrade(keyspace='ks', column_family='cf')
        debug(out)
        debug(error)
        debug('Upgraded ks.cf sstable: {}'.format(node1.get_sstables(keyspace='ks', column_family='cf')))
        self.assertIn('Found 1 sstables that need upgrading.', out)

        # Check that sstableupgrade finds no upgrade needed on current version.
        (out, error, rc) = node1.run_sstableupgrade(keyspace='ks', column_family='cf')
        debug(out)
        debug(error)
        self.assertIn('Found 0 sstables that need upgrading.', out)

    @since('3.0')
    def sstabledump_test(self):
        """
        Test that sstabledump functions properly offline to output the contents of a table.
        """
        cluster = self.cluster
        cluster.populate(1).start()
        [node1] = cluster.nodelist()
        session = self.patient_cql_connection(node1)
        create_ks(session, 'ks', 1)
        session.execute('create table ks.cf (key int PRIMARY KEY, val int) with gc_grace_seconds=0')
        session.execute('insert into ks.cf (key, val) values (1,1)')
        node1.flush()
        cluster.stop()
        [(out, error, rc)] = node1.run_sstabledump(keyspace='ks', column_families=['cf'])
        debug(out)
        debug(error)

        # Load the json output and check that it contains the inserted key=1
        s = json.loads(out)
        debug(s)
        self.assertEqual(len(s), 1)
        dumped_row = s[0]
        self.assertEqual(dumped_row['partition']['key'], ['1'])

        # Check that we only get the key back using the enumerate option
        [(out, error, rc)] = node1.run_sstabledump(keyspace='ks', column_families=['cf'], enumerate_keys=True)
        debug(out)
        debug(error)
        s = json.loads(out)
        debug(s)
        self.assertEqual(len(s), 1)
        dumped_row = s[0][0]
        self.assertEqual(dumped_row, '1')

    def _check_stderr_error(self, error):
        acceptable = ["Max sstable size of", "Consider adding more capacity", "JNA link failure", "Class JavaLaunchHelper is implemented in both"]

        if len(error) > 0:
            for line in error.splitlines():
                self.assertTrue(any([msg in line for msg in acceptable]),
                                'Found line \n\n"{line}"\n\n in error\n\n{error}'.format(line=line, error=error))

    def _get_final_sstables(self, node, ks, table):
        """
        Return the node final sstable data files, excluding the temporary tables.
        If sstableutil exists (>= 3.0) then we rely on this tool since the table
        file names no longer contain tmp in their names (CASSANDRA-7066).
        """
        # Get all sstable data files
        allsstables = map(os.path.normcase, node.get_sstables(ks, table))

        # Remove any temporary files
        tool_bin = node.get_tool('sstableutil')
        if os.path.isfile(tool_bin):
            args = [tool_bin, '--type', 'tmp', ks, table]
            env = common.make_cassandra_env(node.get_install_cassandra_root(), node.get_node_cassandra_root())
            p = subprocess.Popen(args, env=env, stdout=subprocess.PIPE, stderr=subprocess.PIPE)
            (stdout, stderr) = p.communicate()
            tmpsstables = map(os.path.normcase, stdout.splitlines())

            ret = list(set(allsstables) - set(tmpsstables))
        else:
            ret = [sstable for sstable in allsstables if "tmp" not in sstable[50:]]

        return ret<|MERGE_RESOLUTION|>--- conflicted
+++ resolved
@@ -7,14 +7,9 @@
 from ccmlib import common
 from ccmlib.node import ToolError
 
-<<<<<<< HEAD
 from dtest import Tester, debug
 from tools.data import create_ks
-from tools.decorators import known_failure, since
-=======
-from dtest import Tester, debug, create_ks
 from tools.decorators import since
->>>>>>> 4031157a
 
 
 class TestOfflineTools(Tester):
