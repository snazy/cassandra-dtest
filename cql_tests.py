# coding: utf-8

from dtest import Tester
from assertions import *
from cql import ProgrammingError
from tools import *

import os, sys, time, tools, json, random
from uuid import UUID
from ccmlib.cluster import Cluster

cql_version="3.0.0"

class TestCQL(Tester):

    def prepare(self, ordered=False, create_keyspace=True, use_cache=False):
        cluster = self.cluster

        if (ordered):
            cluster.set_partitioner("org.apache.cassandra.dht.ByteOrderedPartitioner")

        if (use_cache):
            cluster.set_configuration_options(values={ 'row_cache_size_in_mb' : 100 })

        cluster.populate(1).start()
        node1 = cluster.nodelist()[0]
        time.sleep(0.2)

        cursor = self.cql_connection(node1, version=cql_version).cursor()
        if create_keyspace:
            self.create_ks(cursor, 'ks', 1)
        return cursor

    @since('1.1')
    def static_cf_test(self):
        """ Test static CF syntax """
        cursor = self.prepare()

        # Create
        cursor.execute("""
            CREATE TABLE users (
                userid uuid PRIMARY KEY,
                firstname text,
                lastname text,
                age int
            );
        """)

        # Inserts
        cursor.execute("INSERT INTO users (userid, firstname, lastname, age) VALUES (550e8400-e29b-41d4-a716-446655440000, 'Frodo', 'Baggins', 32)")
        cursor.execute("UPDATE users SET firstname = 'Samwise', lastname = 'Gamgee', age = 33 WHERE userid = f47ac10b-58cc-4372-a567-0e02b2c3d479")

        # Queries
        cursor.execute("SELECT firstname, lastname FROM users WHERE userid = 550e8400-e29b-41d4-a716-446655440000")
        res = cursor.fetchall()
        assert res == [[ 'Frodo', 'Baggins' ]], res

        cursor.execute("SELECT * FROM users WHERE userid = 550e8400-e29b-41d4-a716-446655440000")
        res = cursor.fetchall()
        assert res == [[ UUID('550e8400-e29b-41d4-a716-446655440000'), 32, 'Frodo', 'Baggins' ]], res

        cursor.execute("SELECT * FROM users")
        res = cursor.fetchall()
        assert res == [
            [ UUID('f47ac10b-58cc-4372-a567-0e02b2c3d479'), 33, 'Samwise', 'Gamgee' ],
            [ UUID('550e8400-e29b-41d4-a716-446655440000'), 32, 'Frodo', 'Baggins' ],
        ], res

        # Test batch inserts
        cursor.execute("""
            BEGIN BATCH
                INSERT INTO users (userid, age) VALUES (550e8400-e29b-41d4-a716-446655440000, 36)
                UPDATE users SET age = 37 WHERE userid = f47ac10b-58cc-4372-a567-0e02b2c3d479
                DELETE firstname, lastname FROM users WHERE userid = 550e8400-e29b-41d4-a716-446655440000
                DELETE firstname, lastname FROM users WHERE userid = f47ac10b-58cc-4372-a567-0e02b2c3d479
            APPLY BATCH
        """)

        cursor.execute("SELECT * FROM users")
        res = cursor.fetchall()
        assert res == [
            [ UUID('f47ac10b-58cc-4372-a567-0e02b2c3d479'), 37, None, None ],
            [ UUID('550e8400-e29b-41d4-a716-446655440000'), 36, None, None ],
        ], res

    @since('1.2')
    def noncomposite_static_cf_test(self):
        """ Test non-composite static CF syntax """
        cursor = self.prepare()

        # Create
        cursor.execute("""
            CREATE TABLE users (
                userid uuid PRIMARY KEY,
                firstname text,
                lastname text,
                age int
            ) WITH COMPACT STORAGE;
        """)

        # Inserts
        cursor.execute("INSERT INTO users (userid, firstname, lastname, age) VALUES (550e8400-e29b-41d4-a716-446655440000, 'Frodo', 'Baggins', 32)")
        cursor.execute("UPDATE users SET firstname = 'Samwise', lastname = 'Gamgee', age = 33 WHERE userid = f47ac10b-58cc-4372-a567-0e02b2c3d479")

        # Queries
        cursor.execute("SELECT firstname, lastname FROM users WHERE userid = 550e8400-e29b-41d4-a716-446655440000")
        res = cursor.fetchall()
        assert res == [[ 'Frodo', 'Baggins' ]], res

        cursor.execute("SELECT * FROM users WHERE userid = 550e8400-e29b-41d4-a716-446655440000")
        res = cursor.fetchall()
        assert res == [[ UUID('550e8400-e29b-41d4-a716-446655440000'), 32, 'Frodo', 'Baggins' ]], res

        cursor.execute("SELECT * FROM users")
        res = cursor.fetchall()
        assert res == [
            [ UUID('f47ac10b-58cc-4372-a567-0e02b2c3d479'), 33, 'Samwise', 'Gamgee' ],
            [ UUID('550e8400-e29b-41d4-a716-446655440000'), 32, 'Frodo', 'Baggins' ],
        ], res

        # Test batch inserts
        cursor.execute("""
            BEGIN BATCH
                INSERT INTO users (userid, age) VALUES (550e8400-e29b-41d4-a716-446655440000, 36)
                UPDATE users SET age = 37 WHERE userid = f47ac10b-58cc-4372-a567-0e02b2c3d479
                DELETE firstname, lastname FROM users WHERE userid = 550e8400-e29b-41d4-a716-446655440000
                DELETE firstname, lastname FROM users WHERE userid = f47ac10b-58cc-4372-a567-0e02b2c3d479
            APPLY BATCH
        """)

        cursor.execute("SELECT * FROM users")
        res = cursor.fetchall()
        assert res == [
            [ UUID('f47ac10b-58cc-4372-a567-0e02b2c3d479'), 37, None, None ],
            [ UUID('550e8400-e29b-41d4-a716-446655440000'), 36, None, None ],
        ], res

    @since('1.1')
    def dynamic_cf_test(self):
        """ Test non-composite dynamic CF syntax """
        cursor = self.prepare()

        cursor.execute("""
            CREATE TABLE clicks (
                userid uuid,
                url text,
                time bigint,
                PRIMARY KEY (userid, url)
            ) WITH COMPACT STORAGE;
        """)

        # Inserts
        cursor.execute("INSERT INTO clicks (userid, url, time) VALUES (550e8400-e29b-41d4-a716-446655440000, 'http://foo.bar', 42)")
        cursor.execute("INSERT INTO clicks (userid, url, time) VALUES (550e8400-e29b-41d4-a716-446655440000, 'http://foo-2.bar', 24)")
        cursor.execute("INSERT INTO clicks (userid, url, time) VALUES (550e8400-e29b-41d4-a716-446655440000, 'http://bar.bar', 128)")
        cursor.execute("UPDATE clicks SET time = 24 WHERE userid = f47ac10b-58cc-4372-a567-0e02b2c3d479 and url = 'http://bar.foo'")
        cursor.execute("UPDATE clicks SET time = 12 WHERE userid IN (f47ac10b-58cc-4372-a567-0e02b2c3d479, 550e8400-e29b-41d4-a716-446655440000) and url = 'http://foo-3'")

        # Queries
        cursor.execute("SELECT url, time FROM clicks WHERE userid = 550e8400-e29b-41d4-a716-446655440000")
        res = cursor.fetchall()
        assert res == [[ 'http://bar.bar', 128 ], [ 'http://foo-2.bar', 24 ], [ 'http://foo-3', 12 ], [ 'http://foo.bar', 42 ]], res

        cursor.execute("SELECT * FROM clicks WHERE userid = f47ac10b-58cc-4372-a567-0e02b2c3d479")
        res = cursor.fetchall()
        assert res == [
            [ UUID('f47ac10b-58cc-4372-a567-0e02b2c3d479'), 'http://bar.foo', 24 ],
            [ UUID('f47ac10b-58cc-4372-a567-0e02b2c3d479'), 'http://foo-3', 12 ]
        ], res

        cursor.execute("SELECT time FROM clicks")
        res = cursor.fetchall()
        # Result from 'f47ac10b-58cc-4372-a567-0e02b2c3d479' are first
        assert res == [[24], [12], [128], [24], [12], [42]], res

    @since('1.1')
    def dense_cf_test(self):
        """ Test composite 'dense' CF syntax """
        cursor = self.prepare()

        cursor.execute("""
            CREATE TABLE connections (
                userid uuid,
                ip text,
                port int,
                time bigint,
                PRIMARY KEY (userid, ip, port)
            ) WITH COMPACT STORAGE;
        """)

        # Inserts
        cursor.execute("INSERT INTO connections (userid, ip, port, time) VALUES (550e8400-e29b-41d4-a716-446655440000, '192.168.0.1', 80, 42)")
        cursor.execute("INSERT INTO connections (userid, ip, port, time) VALUES (550e8400-e29b-41d4-a716-446655440000, '192.168.0.2', 80, 24)")
        cursor.execute("INSERT INTO connections (userid, ip, port, time) VALUES (550e8400-e29b-41d4-a716-446655440000, '192.168.0.2', 90, 42)")
        cursor.execute("UPDATE connections SET time = 24 WHERE userid = f47ac10b-58cc-4372-a567-0e02b2c3d479 AND ip = '192.168.0.2' AND port = 80")

        # Queries
        cursor.execute("SELECT ip, port, time FROM connections WHERE userid = 550e8400-e29b-41d4-a716-446655440000")
        res = cursor.fetchall()
        assert res == [[ '192.168.0.1', 80, 42 ], [ '192.168.0.2', 80, 24 ], [ '192.168.0.2', 90, 42 ]], res

        cursor.execute("SELECT ip, port, time FROM connections WHERE userid = 550e8400-e29b-41d4-a716-446655440000 and ip >= '192.168.0.2'")
        res = cursor.fetchall()
        assert res == [[ '192.168.0.2', 80, 24 ], [ '192.168.0.2', 90, 42 ]], res

        cursor.execute("SELECT ip, port, time FROM connections WHERE userid = 550e8400-e29b-41d4-a716-446655440000 and ip = '192.168.0.2'")
        res = cursor.fetchall()
        assert res == [[ '192.168.0.2', 80, 24 ], [ '192.168.0.2', 90, 42 ]], res

        cursor.execute("SELECT ip, port, time FROM connections WHERE userid = 550e8400-e29b-41d4-a716-446655440000 and ip > '192.168.0.2'")
        res = cursor.fetchall()
        assert res == [], res

        # Deletion
        cursor.execute("DELETE time FROM connections WHERE userid = 550e8400-e29b-41d4-a716-446655440000 AND ip = '192.168.0.2' AND port = 80")
        cursor.execute("SELECT * FROM connections WHERE userid = 550e8400-e29b-41d4-a716-446655440000")
        res = cursor.fetchall()
        assert len(res) == 2, res

        cursor.execute("DELETE FROM connections WHERE userid = 550e8400-e29b-41d4-a716-446655440000")
        cursor.execute("SELECT * FROM connections WHERE userid = 550e8400-e29b-41d4-a716-446655440000")
        res = cursor.fetchall()
        assert len(res) == 0, res

    @since('1.1')
    def sparse_cf_test(self):
        """ Test composite 'sparse' CF syntax """
        cursor = self.prepare()

        cursor.execute("""
            CREATE TABLE timeline (
                userid uuid,
                posted_month int,
                posted_day int,
                body text,
                posted_by text,
                PRIMARY KEY (userid, posted_month, posted_day)
            );
        """)

        # Inserts
        cursor.execute("INSERT INTO timeline (userid, posted_month, posted_day, body, posted_by) VALUES (550e8400-e29b-41d4-a716-446655440000, 1, 12, 'Something else', 'Frodo Baggins')")
        cursor.execute("INSERT INTO timeline (userid, posted_month, posted_day, body, posted_by) VALUES (550e8400-e29b-41d4-a716-446655440000, 1, 24, 'Something something', 'Frodo Baggins')")
        cursor.execute("UPDATE timeline SET body = 'Yo Froddo', posted_by = 'Samwise Gamgee' WHERE userid = f47ac10b-58cc-4372-a567-0e02b2c3d479 AND posted_month = 1 AND posted_day = 3")
        cursor.execute("UPDATE timeline SET body = 'Yet one more message' WHERE userid = 550e8400-e29b-41d4-a716-446655440000 AND posted_month = 1 and posted_day = 30")

        # Queries
        cursor.execute("SELECT body, posted_by FROM timeline WHERE userid = 550e8400-e29b-41d4-a716-446655440000 AND posted_month = 1 AND posted_day = 24")
        res = cursor.fetchall()
        assert res == [[ 'Something something', 'Frodo Baggins' ]], res

        cursor.execute("SELECT posted_day, body, posted_by FROM timeline WHERE userid = 550e8400-e29b-41d4-a716-446655440000 AND posted_month = 1 AND posted_day > 12")
        res = cursor.fetchall()
        assert res == [
            [ 24, 'Something something', 'Frodo Baggins' ],
            [ 30, 'Yet one more message', None ]
        ], res

        cursor.execute("SELECT posted_day, body, posted_by FROM timeline WHERE userid = 550e8400-e29b-41d4-a716-446655440000 AND posted_month = 1")
        res = cursor.fetchall()
        assert res == [
            [ 12, 'Something else', 'Frodo Baggins' ],
            [ 24, 'Something something', 'Frodo Baggins' ],
            [ 30, 'Yet one more message', None ]
        ], res

    @since('1.1')
    def create_invalid_test(self):
        """ Check invalid CREATE TABLE requests """

        cursor = self.prepare()

        assert_invalid(cursor, "CREATE TABLE test ()")
        if self.cluster.version() < "1.2":
            assert_invalid(cursor, "CREATE TABLE test (key text PRIMARY KEY)")
        assert_invalid(cursor, "CREATE TABLE test (c1 text, c2 text, c3 text)")
        assert_invalid(cursor, "CREATE TABLE test (key1 text PRIMARY KEY, key2 text PRIMARY KEY)")

        assert_invalid(cursor, "CREATE TABLE test (key text PRIMARY KEY, key int)")
        assert_invalid(cursor, "CREATE TABLE test (key text PRIMARY KEY, c int, c text)")

        assert_invalid(cursor, "CREATE TABLE test (key text, key2 text, c int, d text, PRIMARY KEY (key, key2)) WITH COMPACT STORAGE")

    @since('1.1')
    def limit_ranges_test(self):
        """ Validate LIMIT option for 'range queries' in SELECT statements """
        cursor = self.prepare(ordered=True)

        cursor.execute("""
            CREATE TABLE clicks (
                userid int,
                url text,
                time bigint,
                PRIMARY KEY (userid, url)
            ) WITH COMPACT STORAGE;
        """)

        # Inserts
        for id in xrange(0, 100):
            for tld in [ 'com', 'org', 'net' ]:
                cursor.execute("INSERT INTO clicks (userid, url, time) VALUES (%i, 'http://foo.%s', 42)" % (id, tld))

        # Queries
        cursor.execute("SELECT * FROM clicks WHERE token(userid) >= token(2) LIMIT 1")
        res = cursor.fetchall()
        assert res == [[ 2, 'http://foo.com', 42 ]], res

        cursor.execute("SELECT * FROM clicks WHERE token(userid) > token(2) LIMIT 1")
        res = cursor.fetchall()
        assert res == [[ 3, 'http://foo.com', 42 ]], res

    @since('1.1')
    def limit_multiget_test(self):
        """ Validate LIMIT option for 'multiget' in SELECT statements """
        cursor = self.prepare()

        cursor.execute("""
            CREATE TABLE clicks (
                userid int,
                url text,
                time bigint,
                PRIMARY KEY (userid, url)
            ) WITH COMPACT STORAGE;
        """)

        # Inserts
        for id in xrange(0, 100):
            for tld in [ 'com', 'org', 'net' ]:
                cursor.execute("INSERT INTO clicks (userid, url, time) VALUES (%i, 'http://foo.%s', 42)" % (id, tld))

        # Check that we do limit the output to 1 *and* that we respect query
        # order of keys (even though 48 is after 2)
        cursor.execute("SELECT * FROM clicks WHERE userid IN (48, 2) LIMIT 1")
        res = cursor.fetchall()
        assert res == [[ 48, 'http://foo.com', 42 ]], res

    @since('1.1')
    def limit_sparse_test(self):
        """ Validate LIMIT option for sparse table in SELECT statements """
        cursor = self.prepare()

        cursor.execute("""
            CREATE TABLE clicks (
                userid int,
                url text,
                day int,
                month text,
                year int,
                PRIMARY KEY (userid, url)
            );
        """)

        # Inserts
        for id in xrange(0, 100):
            for tld in [ 'com', 'org', 'net' ]:
                cursor.execute("INSERT INTO clicks (userid, url, day, month, year) VALUES (%i, 'http://foo.%s', 1, 'jan', 2012)" % (id, tld))

        # Queries
        # Check we do get as many rows as requested
        cursor.execute("SELECT * FROM clicks LIMIT 4")
        res = cursor.fetchall()
        assert len(res) == 4, res

    @since('1.1')
    def counters_test(self):
        """ Validate counter support """
        cursor = self.prepare()

        cursor.execute("""
            CREATE TABLE clicks (
                userid int,
                url text,
                total counter,
                PRIMARY KEY (userid, url)
            ) WITH COMPACT STORAGE;
        """)

        cursor.execute("UPDATE clicks SET total = total + 1 WHERE userid = 1 AND url = 'http://foo.com'")
        cursor.execute("SELECT total FROM clicks WHERE userid = 1 AND url = 'http://foo.com'")
        res = cursor.fetchall()
        assert res == [[ 1 ]], res

        cursor.execute("UPDATE clicks SET total = total - 4 WHERE userid = 1 AND url = 'http://foo.com'")
        cursor.execute("SELECT total FROM clicks WHERE userid = 1 AND url = 'http://foo.com'")
        res = cursor.fetchall()
        assert res == [[ -3 ]], res

        cursor.execute("UPDATE clicks SET total = total+1 WHERE userid = 1 AND url = 'http://foo.com'")
        cursor.execute("SELECT total FROM clicks WHERE userid = 1 AND url = 'http://foo.com'")
        res = cursor.fetchall()
        assert res == [[ -2 ]], res

        cursor.execute("UPDATE clicks SET total = total -2 WHERE userid = 1 AND url = 'http://foo.com'")
        cursor.execute("SELECT total FROM clicks WHERE userid = 1 AND url = 'http://foo.com'")
        res = cursor.fetchall()
        assert res == [[ -4 ]], res

    @since('1.2')
    def indexed_with_eq_test(self):
        """ Check that you can query for an indexed column even with a key EQ clause """
        cursor = self.prepare()

        # Create
        cursor.execute("""
            CREATE TABLE users (
                userid uuid PRIMARY KEY,
                firstname text,
                lastname text,
                age int
            );
        """)

        cursor.execute("CREATE INDEX byAge ON users(age)")

        # Inserts
        cursor.execute("INSERT INTO users (userid, firstname, lastname, age) VALUES (550e8400-e29b-41d4-a716-446655440000, 'Frodo', 'Baggins', 32)")
        cursor.execute("UPDATE users SET firstname = 'Samwise', lastname = 'Gamgee', age = 33 WHERE userid = f47ac10b-58cc-4372-a567-0e02b2c3d479")

        # Queries
        cursor.execute("SELECT firstname FROM users WHERE userid = 550e8400-e29b-41d4-a716-446655440000 AND age = 33")
        res = cursor.fetchall()
        assert res == [], res

        cursor.execute("SELECT firstname FROM users WHERE userid = f47ac10b-58cc-4372-a567-0e02b2c3d479 AND age = 33")
        res = cursor.fetchall()
        assert res == [[ 'Samwise' ]], res

    @since('1.1')
    def select_key_in_test(self):
        """ Query for KEY IN (...) """
        cursor = self.prepare()

        # Create
        cursor.execute("""
            CREATE TABLE users (
                userid uuid PRIMARY KEY,
                firstname text,
                lastname text,
                age int
            );
        """)

        # Inserts
        cursor.execute("""
                INSERT INTO users (userid, firstname, lastname, age)
                VALUES (550e8400-e29b-41d4-a716-446655440000, 'Frodo', 'Baggins', 32)
        """)
        cursor.execute("""
                INSERT INTO users (userid, firstname, lastname, age)
                VALUES (f47ac10b-58cc-4372-a567-0e02b2c3d479, 'Samwise', 'Gamgee', 33)
        """)

        # Select
        cursor.execute("""
                SELECT firstname, lastname FROM users
                WHERE userid IN (550e8400-e29b-41d4-a716-446655440000, f47ac10b-58cc-4372-a567-0e02b2c3d479)
        """)

        res = cursor.fetchall()
        assert len(res) == 2, res

    @since('1.1')
    def exclusive_slice_test(self):
        """ Test SELECT respects inclusive and exclusive bounds """
        cursor = self.prepare()

        cursor.execute("""
            CREATE TABLE test (
                k int,
                c int,
                v int,
                PRIMARY KEY (k, c)
            ) WITH COMPACT STORAGE;
        """)

        # Inserts
        for x in range(0, 10):
            cursor.execute("INSERT INTO test (k, c, v) VALUES (0, %i, %i)" % (x, x))

        # Queries
        cursor.execute("SELECT v FROM test WHERE k = 0")
        res = cursor.fetchall()
        assert len(res) == 10, res

        cursor.execute("SELECT v FROM test WHERE k = 0 AND c >= 2 AND c <= 6")
        res = cursor.fetchall()
        assert len(res) == 5 and res[0][0] == 2 and res[len(res) - 1][0] == 6, res

        cursor.execute("SELECT v FROM test WHERE k = 0 AND c > 2 AND c <= 6")
        res = cursor.fetchall()
        assert len(res) == 4 and res[0][0] == 3 and res[len(res) - 1][0] == 6, res

        cursor.execute("SELECT v FROM test WHERE k = 0 AND c >= 2 AND c < 6")
        res = cursor.fetchall()
        assert len(res) == 4 and res[0][0] == 2 and res[len(res) - 1][0] == 5, res

        cursor.execute("SELECT v FROM test WHERE k = 0 AND c > 2 AND c < 6")
        res = cursor.fetchall()
        assert len(res) == 3 and res[0][0] == 3 and res[len(res) - 1][0] == 5, res

    @since('1.1')
    def in_clause_wide_rows_test(self):
        """ Check IN support for 'wide rows' in SELECT statement """
        cursor = self.prepare()

        cursor.execute("""
            CREATE TABLE test1 (
                k int,
                c int,
                v int,
                PRIMARY KEY (k, c)
            ) WITH COMPACT STORAGE;
        """)

        # Inserts
        for x in range(0, 10):
            cursor.execute("INSERT INTO test1 (k, c, v) VALUES (0, %i, %i)" % (x, x))

        cursor.execute("SELECT v FROM test1 WHERE k = 0 AND c IN (5, 2, 8)")
        res = cursor.fetchall()
        assert res == [[5], [2], [8]], res

        # composites
        cursor.execute("""
            CREATE TABLE test2 (
                k int,
                c1 int,
                c2 int,
                v int,
                PRIMARY KEY (k, c1, c2)
            ) WITH COMPACT STORAGE;
        """)

        # Inserts
        for x in range(0, 10):
            cursor.execute("INSERT INTO test2 (k, c1, c2, v) VALUES (0, 0, %i, %i)" % (x, x))

        # Check first we don't allow IN everywhere
        assert_invalid(cursor, "SELECT v FROM test2 WHERE k = 0 AND c1 IN (5, 2, 8) AND c2 = 3")

        cursor.execute("SELECT v FROM test2 WHERE k = 0 AND c1 = 0 AND c2 IN (5, 2, 8)")
        res = cursor.fetchall()
        assert res == [[5], [2], [8]], res

    @since('1.1')
    def order_by_test(self):
        """ Check ORDER BY support in SELECT statement """
        cursor = self.prepare()

        cursor.execute("""
            CREATE TABLE test1 (
                k int,
                c int,
                v int,
                PRIMARY KEY (k, c)
            ) WITH COMPACT STORAGE;
        """)

        # Inserts
        for x in range(0, 10):
            cursor.execute("INSERT INTO test1 (k, c, v) VALUES (0, %i, %i)" % (x, x))

        cursor.execute("SELECT v FROM test1 WHERE k = 0 ORDER BY c DESC")
        res = cursor.fetchall()
        assert res == [[x] for x in range(9, -1, -1)], res

        # composites
        cursor.execute("""
            CREATE TABLE test2 (
                k int,
                c1 int,
                c2 int,
                v int,
                PRIMARY KEY (k, c1, c2)
            );
        """)

        # Inserts
        for x in range(0, 4):
            for y in range(0, 2):
                cursor.execute("INSERT INTO test2 (k, c1, c2, v) VALUES (0, %i, %i, %i)" % (x, y, x * 2 + y))

        # Check first we don't always ORDER BY
        assert_invalid(cursor, "SELECT v FROM test2 WHERE k = 0 ORDER BY c DESC")
        assert_invalid(cursor, "SELECT v FROM test2 WHERE k = 0 ORDER BY c2 DESC")
        assert_invalid(cursor, "SELECT v FROM test2 WHERE k = 0 ORDER BY k DESC")

        cursor.execute("SELECT v FROM test2 WHERE k = 0 ORDER BY c1 DESC")
        res = cursor.fetchall()
        assert res == [[x] for x in range(7, -1, -1)], res

        cursor.execute("SELECT v FROM test2 WHERE k = 0 ORDER BY c1")
        res = cursor.fetchall()
        assert res == [[x] for x in range(0, 8)], res

    @since('1.1')
    def more_order_by_test(self):
        """ More ORDER BY checks (#4160) """
        cursor = self.prepare()

        cursor.execute("""
            CREATE COLUMNFAMILY Test (
                row text,
                number int,
                string text,
                PRIMARY KEY (row, number)
            ) WITH COMPACT STORAGE
        """)

        cursor.execute("INSERT INTO Test (row, number, string) VALUES ('row', 1, 'one');")
        cursor.execute("INSERT INTO Test (row, number, string) VALUES ('row', 2, 'two');")
        cursor.execute("INSERT INTO Test (row, number, string) VALUES ('row', 3, 'three');")
        cursor.execute("INSERT INTO Test (row, number, string) VALUES ('row', 4, 'four');")

        cursor.execute("SELECT number FROM Test WHERE row='row' AND number < 3 ORDER BY number ASC;")
        res = cursor.fetchall()
        assert res == [[1], [2]], res

        cursor.execute("SELECT number FROM Test WHERE row='row' AND number >= 3 ORDER BY number ASC;")
        res = cursor.fetchall()
        assert res == [[3], [4]], res

        cursor.execute("SELECT number FROM Test WHERE row='row' AND number < 3 ORDER BY number DESC;")
        res = cursor.fetchall()
        assert res == [[2], [1]], res

        cursor.execute("SELECT number FROM Test WHERE row='row' AND number >= 3 ORDER BY number DESC;")
        res = cursor.fetchall()
        assert res == [[4], [3]], res

        cursor.execute("SELECT number FROM Test WHERE row='row' AND number > 3 ORDER BY number DESC;")
        res = cursor.fetchall()
        assert res == [[4]], res

        cursor.execute("SELECT number FROM Test WHERE row='row' AND number <= 3 ORDER BY number DESC;")
        res = cursor.fetchall()
        assert res == [[3], [2], [1]], res

    @since('1.1')
    def order_by_validation_test(self):
        """ Check we don't allow order by on row key (#4246) """
        cursor = self.prepare()

        cursor.execute("""
            CREATE TABLE test (
                k1 int,
                k2 int,
                v int,
                PRIMARY KEY (k1, k2)
            )
        """)

        q = "INSERT INTO test (k1, k2, v) VALUES (%d, %d, %d)"
        cursor.execute(q % (0, 0, 0))
        cursor.execute(q % (1, 1, 1))
        cursor.execute(q % (2, 2, 2))

        assert_invalid(cursor, "SELECT * FROM test ORDER BY k2")

    @since('1.1.3')
    def order_by_with_in_test(self):
        """ Check that order-by works with IN (#4327) """
        cursor = self.prepare()
        cursor.execute("""
            CREATE TABLE test(
                my_id varchar,
                col1 int,
                value varchar,
                PRIMARY KEY (my_id, col1)
            )
        """)
        cursor.execute("INSERT INTO test(my_id, col1, value) VALUES ( 'key1', 1, 'a')")
        cursor.execute("INSERT INTO test(my_id, col1, value) VALUES ( 'key2', 3, 'c')")
        cursor.execute("INSERT INTO test(my_id, col1, value) VALUES ( 'key3', 2, 'b')")
        cursor.execute("INSERT INTO test(my_id, col1, value) VALUES ( 'key4', 4, 'd')")
        # Currently this breaks due to CASSANDRA-4612
        cursor.execute("SELECT col1 FROM test WHERE my_id in('key1', 'key2', 'key3') ORDER BY col1")

        res = cursor.fetchall()
        assert res == [[1], [2], [3]], res


    @since('1.1')
    def reversed_comparator_test(self):
        cursor = self.prepare()

        cursor.execute("""
            CREATE TABLE test (
                k int,
                c int,
                v int,
                PRIMARY KEY (k, c)
            ) WITH CLUSTERING ORDER BY (c DESC);
        """)

        # Inserts
        for x in range(0, 10):
            cursor.execute("INSERT INTO test (k, c, v) VALUES (0, %i, %i)" % (x, x))

        cursor.execute("SELECT c, v FROM test WHERE k = 0 ORDER BY c ASC")
        res = cursor.fetchall()
        assert res == [[x, x] for x in range(0, 10)], res

        cursor.execute("SELECT c, v FROM test WHERE k = 0 ORDER BY c DESC")
        res = cursor.fetchall()
        assert res == [[x, x] for x in range(9, -1, -1)], res

        cursor.execute("""
            CREATE TABLE test2 (
                k int,
                c1 int,
                c2 int,
                v text,
                PRIMARY KEY (k, c1, c2)
            ) WITH CLUSTERING ORDER BY (c1 ASC, c2 DESC);
        """)

        # Inserts
        for x in range(0, 10):
            for y in range(0, 10):
                cursor.execute("INSERT INTO test2 (k, c1, c2, v) VALUES (0, %i, %i, '%i%i')" % (x, y, x, y))

        assert_invalid(cursor, "SELECT c1, c2, v FROM test2 WHERE k = 0 ORDER BY c1 ASC, c2 ASC")
        assert_invalid(cursor, "SELECT c1, c2, v FROM test2 WHERE k = 0 ORDER BY c1 DESC, c2 DESC")

        cursor.execute("SELECT c1, c2, v FROM test2 WHERE k = 0 ORDER BY c1 ASC")
        res = cursor.fetchall()
        assert res == [[x, y, '%i%i' % (x, y)] for x in range(0, 10) for y in range(9, -1, -1)], res

        cursor.execute("SELECT c1, c2, v FROM test2 WHERE k = 0 ORDER BY c1 ASC, c2 DESC")
        res = cursor.fetchall()
        assert res == [[x, y, '%i%i' % (x, y)] for x in range(0, 10) for y in range(9, -1, -1)], res

        cursor.execute("SELECT c1, c2, v FROM test2 WHERE k = 0 ORDER BY c1 DESC, c2 ASC")
        res = cursor.fetchall()
        assert res == [[x, y, '%i%i' % (x, y)] for x in range(9, -1, -1) for y in range(0, 10)], res

        assert_invalid(cursor, "SELECT c1, c2, v FROM test2 WHERE k = 0 ORDER BY c2 DESC, c1 ASC")

    @since('1.1')
    def invalid_old_property_test(self):
        """ Check obsolete properties from CQL2 are rejected """
        cursor = self.prepare()

        assert_invalid(cursor, "CREATE TABLE test (foo text PRIMARY KEY, c int) WITH default_validation=timestamp")

        cursor.execute("CREATE TABLE test (foo text PRIMARY KEY, c int)")
        assert_invalid(cursor, "ALTER TABLE test WITH default_validation=int;")

    @since('1.1')
    def alter_type_test(self):
        """ Validate ALTER TYPE behavior """
        cursor = self.prepare()

        cursor.execute("""
            CREATE TABLE test (
                k int PRIMARY KEY,
                v int
            )
        """)

        cursor.execute("ALTER TABLE test ALTER v TYPE float")
        cursor.execute("INSERT INTO test (k, v) VALUES (0, 2.4)")

    @since('1.2')
    def null_support_test(self):
        """ Test support for nulls """
        cursor = self.prepare()

        cursor.execute("""
            CREATE TABLE test (
                k int,
                c int,
                v1 int,
                v2 set<text>,
                PRIMARY KEY (k, c)
            );
        """)

        # Inserts
        cursor.execute("INSERT INTO test (k, c, v1, v2) VALUES (0, 0, null, {'1', '2'})")
        cursor.execute("INSERT INTO test (k, c, v1) VALUES (0, 1, 1)")

        cursor.execute("SELECT * FROM test")
        res = cursor.fetchall()
        assert res == [ [0, 0, None, set(['1', '2'])], [0, 1, 1, None]], res

        cursor.execute("INSERT INTO test (k, c, v1) VALUES (0, 1, null)")
        cursor.execute("INSERT INTO test (k, c, v2) VALUES (0, 0, null)")

        cursor.execute("SELECT * FROM test")
        res = cursor.fetchall()
        assert res == [ [0, 0, None, None], [0, 1, None, None]], res

        assert_invalid(cursor, "INSERT INTO test (k, c, v2) VALUES (0, 2, {1, null})")
        assert_invalid(cursor, "SELECT * FROM test WHER k = null")
        assert_invalid(cursor, "INSERT INTO test (k, c, v2) VALUES (0, 0, { 'foo', 'bar', null })")


    @since('1.2')
    def nameless_index_test(self):
        """ Test CREATE INDEX without name and validate the index can be dropped """
        cursor = self.prepare()

        cursor.execute("""
            CREATE TABLE users (
                id text PRIMARY KEY,
                birth_year int,
            )
        """)

        cursor.execute("CREATE INDEX on users(birth_year)")

        cursor.execute("INSERT INTO users (id, birth_year) VALUES ('Tom', 42)")
        cursor.execute("INSERT INTO users (id, birth_year) VALUES ('Paul', 24)")
        cursor.execute("INSERT INTO users (id, birth_year) VALUES ('Bob', 42)")

        cursor.execute("SELECT id FROM users WHERE birth_year = 42")
        res = cursor.fetchall()
        assert res == [['Tom'], ['Bob']]

        cursor.execute("DROP INDEX users_birth_year_idx")

        assert_invalid(cursor, "SELECT id FROM users WHERE birth_year = 42")

    @since('1.1')
    def deletion_test(self):
        """ Test simple deletion and in particular check for #4193 bug """

        cursor = self.prepare()

        cursor.execute("""
            CREATE TABLE testcf (
                username varchar,
                id int,
                name varchar,
                stuff varchar,
                PRIMARY KEY(username, id)
            );
        """)

        q = "INSERT INTO testcf (username, id, name, stuff) VALUES ('%s', %d, '%s', '%s');"
        row1 = ('abc', 2, 'rst', 'some value')
        row2 = ('abc', 4, 'xyz', 'some other value')
        cursor.execute(q % row1)
        cursor.execute(q % row2)

        cursor.execute("SELECT * FROM testcf")
        res = cursor.fetchall()
        assert res == [ list(row1), list(row2) ], res

        cursor.execute("DELETE FROM testcf WHERE username='abc' AND id=2")

        cursor.execute("SELECT * FROM testcf")
        res = cursor.fetchall()
        assert res == [ list(row2) ], res

        # Compact case
        cursor.execute("""
            CREATE TABLE testcf2 (
                username varchar,
                id int,
                name varchar,
                stuff varchar,
                PRIMARY KEY(username, id, name)
            ) WITH COMPACT STORAGE;
        """)

        q = "INSERT INTO testcf2 (username, id, name, stuff) VALUES ('%s', %d, '%s', '%s');"
        row1 = ('abc', 2, 'rst', 'some value')
        row2 = ('abc', 4, 'xyz', 'some other value')
        cursor.execute(q % row1)
        cursor.execute(q % row2)

        cursor.execute("SELECT * FROM testcf2")
        res = cursor.fetchall()
        assert res == [ list(row1), list(row2) ], res

        # Won't be allowed until #3708 is in
        if self.cluster.version() < "1.2":
            assert_invalid(cursor, "DELETE FROM testcf2 WHERE username='abc' AND id=2")

    @since('1.1')
    def count_test(self):
        cursor = self.prepare()

        cursor.execute("""
            CREATE TABLE events (
                kind text,
                time int,
                value1 int,
                value2 int,
                PRIMARY KEY(kind, time)
            )
        """)

        full = "INSERT INTO events (kind, time, value1, value2) VALUES ('ev1', %d, %d, %d)"
        no_v2 = "INSERT INTO events (kind, time, value1) VALUES ('ev1', %d, %d)"

        cursor.execute(full  % (0, 0, 0))
        cursor.execute(full  % (1, 1, 1))
        cursor.execute(no_v2 % (2, 2))
        cursor.execute(full  % (3, 3, 3))
        cursor.execute(no_v2 % (4, 4))
        cursor.execute("INSERT INTO events (kind, time, value1, value2) VALUES ('ev2', 0, 0, 0)")

        cursor.execute("SELECT COUNT(*) FROM events WHERE kind = 'ev1'")
        res = cursor.fetchall()
        assert res == [[5]], res

        cursor.execute("SELECT COUNT(1) FROM events WHERE kind IN ('ev1', 'ev2') AND time=0")
        res = cursor.fetchall()
        assert res == [[2]], res

    @since('1.1')
    def reserved_keyword_test(self):
        cursor = self.prepare()

        cursor.execute("""
            CREATE TABLE test1 (
                key text PRIMARY KEY,
                count counter,
            )
        """)

        assert_invalid(cursor, "CREATE TABLE test2 ( select text PRIMARY KEY, x int)")

    @since('1.1')
    def identifier_test(self):
        cursor = self.prepare()

        # Test case insensitivity
        cursor.execute("CREATE TABLE test1 (key_23 int PRIMARY KEY, CoLuMn int)")

        # Should work
        cursor.execute("INSERT INTO test1 (Key_23, Column) VALUES (0, 0)")
        cursor.execute("INSERT INTO test1 (KEY_23, COLUMN) VALUES (0, 0)")

        # Reserved keywords
        assert_invalid(cursor, "CREATE TABLE test1 (select int PRIMARY KEY, column int)")

    @since('1.2')
    def keyspace_test(self):
        cursor = self.prepare()

        assert_invalid(cursor, "CREATE KEYSPACE test1")
        cursor.execute("CREATE KEYSPACE test2 WITH replication = { 'class' : 'SimpleStrategy', 'replication_factor' : 1 }")
        assert_invalid(cursor, "CREATE KEYSPACE My_much_much_too_long_identifier_that_should_not_work WITH replication = { 'class' : 'SimpleStrategy', 'replication_factor' : 1 }")

        cursor.execute("DROP KEYSPACE test2")
        assert_invalid(cursor, "DROP KEYSPACE non_existing")
        cursor.execute("CREATE KEYSPACE test2 WITH replication = { 'class' : 'SimpleStrategy', 'replication_factor' : 1 }")

    @since('1.1')
    def table_test(self):
        cursor = self.prepare()

        cursor.execute("""
            CREATE TABLE test1 (
                k int PRIMARY KEY,
                c int
            )
        """)

        cursor.execute("""
            CREATE TABLE test2 (
                k int,
                name int,
                value int,
                PRIMARY KEY(k, name)
            ) WITH COMPACT STORAGE
        """)

        cursor.execute("""
            CREATE TABLE test3 (
                k int,
                c int,
                PRIMARY KEY (k),
            )
        """)

        # existing table
        assert_invalid(cursor, "CREATE TABLE test3 (k int PRIMARY KEY, c int)")
        # repeated column
        assert_invalid(cursor, "CREATE TABLE test4 (k int PRIMARY KEY, c int, k text)")

        # compact storage limitations
        assert_invalid(cursor, "CREATE TABLE test4 (k int, name, int, c1 int, c2 int, PRIMARY KEY(k, name)) WITH COMPACT STORAGE")

        cursor.execute("DROP TABLE test1")
        cursor.execute("TRUNCATE test2")

        cursor.execute("""
            CREATE TABLE test1 (
                k int PRIMARY KEY,
                c1 int,
                c2 int,
            )
        """)

    @since('1.1')
    def batch_test(self):
        cursor = self.prepare()

        cursor.execute("""
            CREATE TABLE users (
                userid text PRIMARY KEY,
                name text,
                password text
            )
        """)

        if self.cluster.version() >= '1.2':
            cursor.execute("""
                BEGIN BATCH
                    INSERT INTO users (userid, password, name) VALUES ('user2', 'ch@ngem3b', 'second user');
                    UPDATE users SET password = 'ps22dhds' WHERE userid = 'user3';
                    INSERT INTO users (userid, password) VALUES ('user4', 'ch@ngem3c');
                    DELETE name FROM users WHERE userid = 'user1';
                APPLY BATCH;
            """, consistency_level='QUORUM')
        else:
            cursor.execute("""
                BEGIN BATCH USING CONSISTENCY QUORUM
                    INSERT INTO users (userid, password, name) VALUES ('user2', 'ch@ngem3b', 'second user');
                    UPDATE users SET password = 'ps22dhds' WHERE userid = 'user3';
                    INSERT INTO users (userid, password) VALUES ('user4', 'ch@ngem3c');
                    DELETE name FROM users WHERE userid = 'user1';
                APPLY BATCH;
            """)

    @since('1.2')
    def token_range_test(self):
        cursor = self.prepare()

        cursor.execute("""
            CREATE TABLE test (
                k int PRIMARY KEY,
                c int,
                v int
            )
        """)

        c = 100
        for i in range(0, c):
            cursor.execute("INSERT INTO test (k, c, v) VALUES (%d, %d, %d)" % (i, i, i))

        cursor.execute("SELECT k FROM test")
        inOrder = [ x[0] for x in cursor.fetchall() ]
        assert len(inOrder) == c, 'Expecting %d elements, got %d' % (c, len(inOrder))

        if self.cluster.version() < '1.2':
            cursor.execute("SELECT k FROM test WHERE token(k) >= 0")
        else:
            min_token = -2**63
            cursor.execute("SELECT k FROM test WHERE token(k) >= %d" % min_token)
        res = cursor.fetchall()
        assert len(res) == c, "%s [all: %s]" % (str(res), str(inOrder))

        #assert_invalid(cursor, "SELECT k FROM test WHERE token(k) >= 0")
        #cursor.execute("SELECT k FROM test WHERE token(k) >= 0")

        cursor.execute("SELECT k FROM test WHERE token(k) >= token(%d) AND token(k) < token(%d)" % (inOrder[32], inOrder[65]))
        res = cursor.fetchall()
        assert res == [ [inOrder[x]] for x in range(32, 65) ], "%s [all: %s]" % (str(res), str(inOrder))

    @since('1.2')
    def table_options_test(self):
        cursor = self.prepare()

        cursor.execute("""
            CREATE TABLE test (
                k int PRIMARY KEY,
                c int
            ) WITH comment = 'My comment'
               AND read_repair_chance = 0.5
               AND dclocal_read_repair_chance = 0.5
               AND gc_grace_seconds = 4
               AND bloom_filter_fp_chance = 0.01
               AND compaction = { 'class' : 'LeveledCompactionStrategy',
                                  'sstable_size_in_mb' : 10 }
               AND compression = { 'sstable_compression' : '' }
               AND caching = 'all'
        """)

        cursor.execute("""
            ALTER TABLE test
            WITH comment = 'other comment'
             AND read_repair_chance = 0.3
             AND dclocal_read_repair_chance = 0.3
             AND gc_grace_seconds = 100
             AND bloom_filter_fp_chance = 0.1
             AND compaction = { 'class' : 'SizeTieredCompactionStrategy',
                                'min_sstable_size' : 42 }
             AND compression = { 'sstable_compression' : 'SnappyCompressor' }
             AND caching = 'rows_only'
        """)

    @since('1.1')
    def timestamp_and_ttl_test(self):
        cursor = self.prepare()

        cursor.execute("""
            CREATE TABLE test (
                k int PRIMARY KEY,
                c text,
                d text
            )
        """)

        cursor.execute("INSERT INTO test (k, c) VALUES (1, 'test')")
        cursor.execute("INSERT INTO test (k, c) VALUES (2, 'test') USING TTL 400")

        cursor.execute("SELECT k, c, writetime(c), ttl(c) FROM test")
        res = cursor.fetchall()
        assert len(res) == 2, res
        for r in res:
            assert isinstance(r[2], (int, long))
            if r[0] == 1:
                assert r[3] == None, res
            else:
                assert isinstance(r[3], (int, long)), res

        assert_invalid(cursor, "SELECT k, c, writetime(k) FROM test")

        cursor.execute("SELECT k, d, writetime(d) FROM test WHERE k = 1")
        res = cursor.fetchall()
        assert res == [[1, None, None]]

    @since('1.2')
    def no_range_ghost_test(self):
        cursor = self.prepare()

        cursor.execute("""
            CREATE TABLE test (
                k int PRIMARY KEY,
                v int
            )
        """)

        for k in range(0, 5):
            cursor.execute("INSERT INTO test (k, v) VALUES (%d, 0)" % k)

        cursor.execute("SELECT k FROM test")
        res = sorted(cursor.fetchall())
        assert res == [[k] for k in range(0, 5)], res

        cursor.execute("DELETE FROM test WHERE k=2")

        cursor.execute("SELECT k FROM test")
        res = sorted(cursor.fetchall())
        assert res == [[k] for k in range(0, 5) if k is not 2], res

        # Example from #3505
        cursor.execute("CREATE KEYSPACE ks1 with replication = { 'class' : 'SimpleStrategy', 'replication_factor' : 1 };")
        cursor.execute("USE ks1")
        cursor.execute("""
            CREATE COLUMNFAMILY users (
                KEY varchar PRIMARY KEY,
                password varchar,
                gender varchar,
                birth_year bigint)
        """)

        cursor.execute("INSERT INTO users (KEY, password) VALUES ('user1', 'ch@ngem3a')")
        cursor.execute("UPDATE users SET gender = 'm', birth_year = 1980 WHERE KEY = 'user1'")
        cursor.execute("SELECT * FROM users WHERE KEY='user1'")
        res = cursor.fetchall()
        assert res == [[ 'user1', 1980, 'm', 'ch@ngem3a' ]], res

        cursor.execute("TRUNCATE users")

        cursor.execute("SELECT * FROM users")
        res = cursor.fetchall()
        assert res == [], res

        cursor.execute("SELECT * FROM users WHERE KEY='user1'")
        res = cursor.fetchall()
        assert res == [], res


    @since('1.1')
    def undefined_column_handling_test(self):
        cursor = self.prepare(ordered=True)

        cursor.execute("""
            CREATE TABLE test (
                k int PRIMARY KEY,
                v1 int,
                v2 int,
            )
        """)

        cursor.execute("INSERT INTO test (k, v1, v2) VALUES (0, 0, 0)")
        cursor.execute("INSERT INTO test (k, v1) VALUES (1, 1)")
        cursor.execute("INSERT INTO test (k, v1, v2) VALUES (2, 2, 2)")

        cursor.execute("SELECT v2 FROM test")
        res = cursor.fetchall()
        assert res == [[0], [None], [2]], res

        cursor.execute("SELECT v2 FROM test WHERE k = 1")
        res = cursor.fetchall()
        assert res == [[None]], res

    @since('1.2')
    def range_tombstones_test(self):
        """ Test deletion by 'composite prefix' (range tombstones) """
        cluster = self.cluster

        # Uses 3 nodes just to make sure RowMutation are correctly serialized
        cluster.populate(3).start()
        node1 = cluster.nodelist()[0]
        time.sleep(0.2)

        cursor = self.cql_connection(node1, version=cql_version).cursor()
        self.create_ks(cursor, 'ks', 1)

        cursor.execute("""
            CREATE TABLE test1 (
                k int,
                c1 int,
                c2 int,
                v1 int,
                v2 int,
                PRIMARY KEY (k, c1, c2)
            );
        """)
        time.sleep(1)

        rows = 5
        col1 = 2
        col2 = 2
        cpr = col1 * col2
        for i in xrange(0, rows):
            for j in xrange(0, col1):
                for k in xrange(0, col2):
                    n = (i * cpr) + (j * col2) + k
                    cursor.execute("INSERT INTO test1 (k, c1, c2, v1, v2) VALUES (%d, %d, %d, %d, %d)" % (i, j, k, n, n))

        for i in xrange(0, rows):
            cursor.execute("SELECT v1, v2 FROM test1 where k = %d" % i)
            res = cursor.fetchall()
            assert res == [[x, x] for x in xrange(i * cpr, (i + 1) * cpr)], res

        for i in xrange(0, rows):
            cursor.execute("DELETE FROM test1 WHERE k = %d AND c1 = 0" % i)

        for i in xrange(0, rows):
            cursor.execute("SELECT v1, v2 FROM test1 WHERE k = %d" % i)
            res = cursor.fetchall()
            assert res == [[x, x] for x in xrange(i * cpr + col1, (i + 1) * cpr)], res

        cluster.flush()
        time.sleep(0.2)

        for i in xrange(0, rows):
            cursor.execute("SELECT v1, v2 FROM test1 WHERE k = %d" % i)
            res = cursor.fetchall()
            assert res == [[x, x] for x in xrange(i * cpr + col1, (i + 1) * cpr)], res

    @since('1.2')
    def range_tombstones_compaction_test(self):
        """ Test deletion by 'composite prefix' (range tombstones) with compaction """
        cursor = self.prepare()

        cursor.execute("""
            CREATE TABLE test1 (
                k int,
                c1 int,
                c2 int,
                v1 text,
                PRIMARY KEY (k, c1, c2)
            );
        """)


        for c1 in range(0, 4):
            for c2 in range(0, 2):
                cursor.execute("INSERT INTO test1 (k, c1, c2, v1) VALUES (0, %d, %d, '%s')" % (c1, c2, '%i%i' % (c1, c2)))

        self.cluster.flush()

        cursor.execute("DELETE FROM test1 WHERE k = 0 AND c1 = 1")

        self.cluster.flush()
        self.cluster.compact()

        cursor.execute("SELECT v1 FROM test1 WHERE k = 0")
        res = cursor.fetchall()
        assert res == [ ['%i%i' % (c1, c2)] for c1 in xrange(0, 4) for c2 in xrange(0, 2) if c1 != 1], res

    @since('1.2')
    def delete_row_test(self):
        """ Test deletion of rows """
        cursor = self.prepare()

        cursor.execute("""
            CREATE TABLE test (
                 k int,
                 c1 int,
                 c2 int,
                 v1 int,
                 v2 int,
                 PRIMARY KEY (k, c1, c2)
            );
        """)

        q = "INSERT INTO test (k, c1, c2, v1, v2) VALUES (%d, %d, %d, %d, %d)"
        cursor.execute(q % (0, 0, 0, 0, 0))
        cursor.execute(q % (0, 0, 1, 1, 1))
        cursor.execute(q % (0, 0, 2, 2, 2))
        cursor.execute(q % (0, 1, 0, 3, 3))

        cursor.execute("DELETE FROM test WHERE k = 0 AND c1 = 0 AND c2 = 0")
        cursor.execute("SELECT * FROM test")
        res = cursor.fetchall()
        assert len(res) == 3, res

    @since('1.2')
    def range_query_2ndary_test(self):
        """ Test range queries with 2ndary indexes (#4257) """
        cursor = self.prepare()

        cursor.execute("CREATE TABLE indextest (id int primary key, row int, setid int);")
        cursor.execute("CREATE INDEX indextest_setid_idx ON indextest (setid)")

        q =  "INSERT INTO indextest (id, row, setid) VALUES (%d, %d, %d);"
        cursor.execute(q % (0, 0, 0))
        cursor.execute(q % (1, 1, 0))
        cursor.execute(q % (2, 2, 0))
        cursor.execute(q % (3, 3, 0))

        assert_invalid(cursor, "SELECT * FROM indextest WHERE setid = 0 AND row < 1;")
        cursor.execute("SELECT * FROM indextest WHERE setid = 0 AND row < 1 ALLOW FILTERING;")
        res = cursor.fetchall()
        assert res == [[0, 0, 0]], res

    @since('1.1')
    def compression_option_validation_test(self):
        """ Check for unknown compression parameters options (#4266) """
        cursor = self.prepare()

        assert_invalid(cursor, """
          CREATE TABLE users (key varchar PRIMARY KEY, password varchar, gender varchar)
          WITH compression_parameters:sstable_compressor = 'DeflateCompressor';
        """)

        if self.cluster.version() >= '1.2':
            assert_invalid(cursor, """
              CREATE TABLE users (key varchar PRIMARY KEY, password varchar, gender varchar)
              WITH compression = { 'sstable_compressor' : 'DeflateCompressor' };
            """)

    @since('1.1')
    def keyspace_creation_options_test(self):
        """ Check one can use arbitrary name for datacenter when creating keyspace (#4278) """
        cursor = self.prepare()

        # we just want to make sure the following is valid
        if self.cluster.version() >= '1.2':
            cursor.execute("""
                CREATE KEYSPACE Foo
                    WITH replication = { 'class' : 'NetworkTopologyStrategy',
                                         'us-east' : 1,
                                         'us-west' : 1 };
            """)
        else:
            cursor.execute("""
                CREATE KEYSPACE Foo
                    WITH strategy_class='NetworkTopologyStrategy'
                     AND strategy_options:"us-east"=1
                     AND strategy_options:"us-west"=1;
            """)

    @since('1.2')
    def set_test(self):
        cursor = self.prepare()

        cursor.execute("""
            CREATE TABLE user (
                fn text,
                ln text,
                tags set<text>,
                PRIMARY KEY (fn, ln)
            )
        """)

        q = "UPDATE user SET %s WHERE fn='Tom' AND ln='Bombadil'"
        cursor.execute(q % "tags = tags + { 'foo' }")
        cursor.execute(q % "tags = tags + { 'bar' }")
        cursor.execute(q % "tags = tags + { 'foo' }")
        cursor.execute(q % "tags = tags + { 'foobar' }")
        cursor.execute(q % "tags = tags - { 'bar' }")

        cursor.execute("SELECT tags FROM user")
        res = cursor.fetchall()
        assert res == [[set(['foo', 'foobar'])]], res

        q = "UPDATE user SET %s WHERE fn='Bilbo' AND ln='Baggins'"
        cursor.execute(q % "tags = { 'a', 'c', 'b' }")
        cursor.execute("SELECT tags FROM user WHERE fn='Bilbo' AND ln='Baggins'")
        res = cursor.fetchall()
        assert res == [[set(['a', 'b', 'c'])]], res

        time.sleep(.01)

        cursor.execute(q % "tags = { 'm', 'n' }")
        cursor.execute("SELECT tags FROM user WHERE fn='Bilbo' AND ln='Baggins'")
        res = cursor.fetchall()
        assert res == [[set(['m', 'n'])]], res

        cursor.execute("DELETE tags FROM user WHERE fn='Bilbo' AND ln='Baggins'")
        cursor.execute("SELECT tags FROM user WHERE fn='Bilbo' AND ln='Baggins'")
        res = cursor.fetchall()
        assert res == [[None]], re


    @since('1.2')
    def map_test(self):
        cursor = self.prepare()

        cursor.execute("""
            CREATE TABLE user (
                fn text,
                ln text,
                m map<text, int>,
                PRIMARY KEY (fn, ln)
            )
        """)

        q = "UPDATE user SET %s WHERE fn='Tom' AND ln='Bombadil'"
        cursor.execute(q % "m['foo'] = 3")
        cursor.execute(q % "m['bar'] = 4")
        cursor.execute(q % "m['woot'] = 5")
        cursor.execute(q % "m['bar'] = 6")
        cursor.execute("DELETE m['foo'] FROM user WHERE fn='Tom' AND ln='Bombadil'")

        cursor.execute("SELECT m FROM user")
        res = cursor.fetchall()
        assert res == [[{ 'woot': 5, 'bar' : 6 }]], res

        q = "UPDATE user SET %s WHERE fn='Bilbo' AND ln='Baggins'"
        cursor.execute(q % "m = { 'a' : 4 , 'c' : 3, 'b' : 2 }")
        cursor.execute("SELECT m FROM user WHERE fn='Bilbo' AND ln='Baggins'")
        res = cursor.fetchall()
        assert res == [[ {'a' : 4, 'b' : 2, 'c' : 3 } ]], res

        time.sleep(.01)

        # Check we correctly overwrite
        cursor.execute(q % "m = { 'm' : 4 , 'n' : 1, 'o' : 2 }")
        cursor.execute("SELECT m FROM user WHERE fn='Bilbo' AND ln='Baggins'")
        res = cursor.fetchall()
        assert res == [[ {'m' : 4, 'n' : 1, 'o' : 2 } ]], res

        cursor.execute(q % "m = {}")
        cursor.execute("SELECT m FROM user WHERE fn='Bilbo' AND ln='Baggins'")
        res = cursor.fetchall()
        assert res == [[ None ]], res

    @since('1.2')
    def list_test(self):
        cursor = self.prepare()

        cursor.execute("""
            CREATE TABLE user (
                fn text,
                ln text,
                tags list<text>,
                PRIMARY KEY (fn, ln)
            )
        """)

        q = "UPDATE user SET %s WHERE fn='Tom' AND ln='Bombadil'"
        cursor.execute(q % "tags = tags + [ 'foo' ]")
        cursor.execute(q % "tags = tags + [ 'bar' ]")
        cursor.execute(q % "tags = tags + [ 'foo' ]")
        cursor.execute(q % "tags = tags + [ 'foobar' ]")

        cursor.execute("SELECT tags FROM user")
        res = cursor.fetchall()
        assert res == [[ ('foo', 'bar', 'foo', 'foobar') ]], res

        q = "UPDATE user SET %s WHERE fn='Bilbo' AND ln='Baggins'"
        cursor.execute(q % "tags = [ 'a', 'c', 'b', 'c' ]")
        cursor.execute("SELECT tags FROM user WHERE fn='Bilbo' AND ln='Baggins'")
        res = cursor.fetchall()
        assert res == [[ ('a', 'c', 'b', 'c') ]], res

        cursor.execute(q % "tags = [ 'm', 'n' ] + tags")
        cursor.execute("SELECT tags FROM user WHERE fn='Bilbo' AND ln='Baggins'")
        res = cursor.fetchall()
        assert res == [[ ('n', 'm', 'a', 'c', 'b', 'c') ]], res

        cursor.execute(q % "tags[2] = 'foo', tags[4] = 'bar'")
        cursor.execute("SELECT tags FROM user WHERE fn='Bilbo' AND ln='Baggins'")
        res = cursor.fetchall()
        assert res == [[ ('n', 'm', 'foo', 'c', 'bar', 'c') ]], res

        cursor.execute("DELETE tags[2] FROM user WHERE fn='Bilbo' AND ln='Baggins'")
        cursor.execute("SELECT tags FROM user WHERE fn='Bilbo' AND ln='Baggins'")
        res = cursor.fetchall()
        assert res == [[ ('n', 'm', 'c', 'bar', 'c') ]], res

        cursor.execute(q % "tags = tags - [ 'bar' ]")
        cursor.execute("SELECT tags FROM user WHERE fn='Bilbo' AND ln='Baggins'")
        res = cursor.fetchall()
        assert res == [[ ('n', 'm', 'c', 'c') ]], res

    @since('1.2')
    def multi_collection_test(self):
        cursor = self.prepare()

        cursor.execute("""
            CREATE TABLE foo(
                k uuid PRIMARY KEY,
                L list<int>,
                M map<text, int>,
                S set<int>
            );
        """)

        cursor.execute("UPDATE ks.foo SET L = [1, 3, 5] WHERE k = b017f48f-ae67-11e1-9096-005056c00008;")
        cursor.execute("UPDATE ks.foo SET L = L + [7, 11, 13] WHERE k = b017f48f-ae67-11e1-9096-005056c00008;")
        cursor.execute("UPDATE ks.foo SET S = {1, 3, 5} WHERE k = b017f48f-ae67-11e1-9096-005056c00008;")
        cursor.execute("UPDATE ks.foo SET S = S + {7, 11, 13} WHERE k = b017f48f-ae67-11e1-9096-005056c00008;")
        cursor.execute("UPDATE ks.foo SET M = {'foo': 1, 'bar' : 3} WHERE k = b017f48f-ae67-11e1-9096-005056c00008;")
        cursor.execute("UPDATE ks.foo SET M = M + {'foobar' : 4} WHERE k = b017f48f-ae67-11e1-9096-005056c00008;")

        cursor.execute("SELECT L, M, S FROM foo WHERE k = b017f48f-ae67-11e1-9096-005056c00008")
        res = cursor.fetchall()
        assert res == [[
            (1, 3, 5, 7, 11, 13),
            {'foo' : 1, 'bar' : 3, 'foobar' : 4},
            set([1, 3, 5, 7, 11, 13]),
        ]], res

    @since('1.1')
    def range_query_test(self):
        """ Range test query from #4372 """
        cursor = self.prepare()

        cursor.execute("CREATE TABLE test (a int, b int, c int, d int, e int, f text, PRIMARY KEY (a, b, c, d, e) )")

        cursor.execute("INSERT INTO test (a, b, c, d, e, f) VALUES (1, 1, 1, 1, 2, '2');")
        cursor.execute("INSERT INTO test (a, b, c, d, e, f) VALUES (1, 1, 1, 1, 1, '1');")
        cursor.execute("INSERT INTO test (a, b, c, d, e, f) VALUES (1, 1, 1, 2, 1, '1');")
        cursor.execute("INSERT INTO test (a, b, c, d, e, f) VALUES (1, 1, 1, 1, 3, '3');")
        cursor.execute("INSERT INTO test (a, b, c, d, e, f) VALUES (1, 1, 1, 1, 5, '5');")

        cursor.execute("SELECT a, b, c, d, e, f FROM test WHERE a = 1 AND b = 1 AND c = 1 AND d = 1 AND e >= 2;")
        res = cursor.fetchall()
        assert res == [[1, 1, 1, 1, 2, u'2'], [1, 1, 1, 1, 3, u'3'], [1, 1, 1, 1, 5, u'5']], res

    @since('1.1.2')
    def update_type_test(self):
        """ Test altering the type of a column, including the one in the primary key (#4041) """
        cursor = self.prepare()

        cursor.execute("""
            CREATE TABLE test (
                k text,
                c text,
                v text,
                PRIMARY KEY (k, c)
            )
        """)

        req = "INSERT INTO test (k, c, v) VALUES ('%s', '%s', '%s')"
        # using utf8 character so that we can see the transition to BytesType
        cursor.execute(req % ('ɸ', 'ɸ', 'ɸ'))

        cursor.execute("SELECT * FROM test")
        cursor.execute("SELECT * FROM test")
        res = cursor.fetchall()
        assert res == [[u'ɸ', u'ɸ', u'ɸ']], res

        cursor.execute("ALTER TABLE test ALTER v TYPE blob")
        cursor.execute("SELECT * FROM test")
        res = cursor.fetchall()
        # the last should not be utf8 but a raw string
        assert res == [[u'ɸ', u'ɸ', 'ɸ']], res

        cursor.execute("ALTER TABLE test ALTER k TYPE blob")
        cursor.execute("SELECT * FROM test")
        res = cursor.fetchall()
        assert res == [['ɸ', u'ɸ', 'ɸ']], res

        cursor.execute("ALTER TABLE test ALTER c TYPE blob")
        cursor.execute("SELECT * FROM test")
        res = cursor.fetchall()
        assert res == [['ɸ', 'ɸ', 'ɸ']], res

    @since('1.2')
    def composite_row_key_test(self):
        cursor = self.prepare()

        cursor.execute("""
            CREATE TABLE test (
                k1 int,
                k2 int,
                c int,
                v int,
                PRIMARY KEY ((k1, k2), c)
            )
        """)

        req = "INSERT INTO test (k1, k2, c, v) VALUES (%d, %d, %d, %d)"
        for i in range(0, 4):
            cursor.execute(req % (0, i, i, i))

        cursor.execute("SELECT * FROM test")
        res = cursor.fetchall()
        assert res == [[0, 2, 2, 2], [0, 3, 3, 3], [0, 0, 0, 0], [0, 1, 1, 1]], res

        cursor.execute("SELECT * FROM test WHERE k1 = 0 and k2 IN (1, 3)")
        res = cursor.fetchall()
        assert res == [[0, 1, 1, 1], [0, 3, 3, 3]], res

        assert_invalid(cursor, "SELECT * FROM test WHERE k2 = 3")
        assert_invalid(cursor, "SELECT * FROM test WHERE k1 IN (0, 1) and k2 = 3")

        cursor.execute("SELECT * FROM test WHERE token(k1, k2) = token(0, 1)")
        res = cursor.fetchall()
        assert res == [[0, 1, 1, 1]], res

        cursor.execute("SELECT * FROM test WHERE token(k1, k2) > " + str(-((2**63)-1)))
        res = cursor.fetchall()
        assert res == [[0, 2, 2, 2], [0, 3, 3, 3], [0, 0, 0, 0], [0, 1, 1, 1]], res

    @since('1.2')
    def cql3_insert_thrift_test(self):
        """ Check that we can insert from thrift into a CQL3 table (#4377) """
        cursor = self.prepare()

        cursor.execute("""
            CREATE TABLE test (
                k int,
                c int,
                v int,
                PRIMARY KEY (k, c)
            )
        """)

        cli = self.cluster.nodelist()[0].cli()
        cli.do("use ks")
        cli.do("set test[2]['4:v'] = int(200)")
        assert not cli.has_errors(), cli.errors()

        cursor.execute("SELECT * FROM test")
        res = cursor.fetchall()
        assert res == [ [2, 4, 200] ], res

    @since('1.2')
    def row_existence_test(self):
        """ Check the semantic of CQL row existence (part of #4361) """
        cursor = self.prepare()

        cursor.execute("""
            CREATE TABLE test (
                k int,
                c int,
                v1 int,
                v2 int,
                PRIMARY KEY (k, c)
            )
        """)

        cursor.execute("INSERT INTO test (k, c, v1, v2) VALUES (1, 1, 1, 1)")

        cursor.execute("SELECT * FROM test")
        res = cursor.fetchall()
        assert res == [[1, 1, 1, 1]], res

        assert_invalid(cursor, "DELETE c FROM test WHERE k = 1 AND c = 1")

        cursor.execute("DELETE v2 FROM test WHERE k = 1 AND c = 1")
        cursor.execute("SELECT * FROM test")
        res = cursor.fetchall()
        assert res == [[1, 1, 1, None]], res

        cursor.execute("DELETE v1 FROM test WHERE k = 1 AND c = 1")
        cursor.execute("SELECT * FROM test")
        res = cursor.fetchall()
        assert res == [[1, 1, None, None]], res

        cursor.execute("DELETE FROM test WHERE k = 1 AND c = 1")
        cursor.execute("SELECT * FROM test")
        res = cursor.fetchall()
        assert res == [], res

        cursor.execute("INSERT INTO test (k, c) VALUES (2, 2)")
        cursor.execute("SELECT * FROM test")
        res = cursor.fetchall()
        assert res == [[2, 2, None, None]], res

    @since('1.2')
    def only_pk_test(self):
        """ Check table with only a PK (#4361) """
        cursor = self.prepare(ordered=True)

        cursor.execute("""
            CREATE TABLE test (
                k int,
                c int,
                PRIMARY KEY (k, c)
            )
        """)

        q = "INSERT INTO test (k, c) VALUES (%d, %d)"
        for k in range(0, 2):
            for c in range(0, 2):
                cursor.execute(q % (k, c))

        cursor.execute("SELECT * FROM test")
        res = cursor.fetchall()
        assert res == [[x, y] for x in range(0, 2) for y in range(0, 2)], res

        # Check for dense tables too
        cursor.execute("""
            CREATE TABLE test2 (
                k int,
                c int,
                PRIMARY KEY (k, c)
            ) WITH COMPACT STORAGE
        """)

        q = "INSERT INTO test2 (k, c) VALUES (%d, %d)"
        for k in range(0, 2):
            for c in range(0, 2):
                cursor.execute(q % (k, c))

        cursor.execute("SELECT * FROM test2")
        res = cursor.fetchall()
        assert res == [[x, y] for x in range(0, 2) for y in range(0, 2)], res

    @since('1.2')
    def date_test(self):
        """ Check dates are correctly recognized and validated """
        cursor = self.prepare()

        cursor.execute("""
            CREATE TABLE test (
                k int PRIMARY KEY,
                t timestamp
            )
        """)

        cursor.execute("INSERT INTO test (k, t) VALUES (0, '2011-02-03')")
        assert_invalid(cursor, "INSERT INTO test (k, t) VALUES (0, '2011-42-42')")

    @since('1.1')
    def range_slice_test(self):
        """ Test a regression from #1337 """

        cluster = self.cluster

        cluster.populate(2).start()
        node1 = cluster.nodelist()[0]
        time.sleep(0.2)

        cursor = self.cql_connection(node1, version=cql_version).cursor()
        self.create_ks(cursor, 'ks', 1)

        cursor.execute("""
            CREATE TABLE test (
                k text PRIMARY KEY,
                v int
            );
        """)
        time.sleep(1)

        cursor.execute("INSERT INTO test (k, v) VALUES ('foo', 0)")
        cursor.execute("INSERT INTO test (k, v) VALUES ('bar', 1)")

        cursor.execute("SELECT * FROM test")
        res = cursor.fetchall()
        assert len(res) == 2, res

    @since('1.2')
    def composite_index_with_pk_test(self):

        cursor = self.prepare(ordered=True)
        cursor.execute("""
            CREATE TABLE blogs (
                blog_id int,
                time1 int,
                time2 int,
                author text,
                content text,
                PRIMARY KEY (blog_id, time1, time2)
            )
        """)

        cursor.execute("CREATE INDEX ON blogs(author)")

        req = "INSERT INTO blogs (blog_id, time1, time2, author, content) VALUES (%d, %d, %d, '%s', '%s')"
        cursor.execute(req % (1, 0, 0, 'foo', 'bar1'))
        cursor.execute(req % (1, 0, 1, 'foo', 'bar2'))
        cursor.execute(req % (2, 1, 0, 'foo', 'baz'))
        cursor.execute(req % (3, 0, 1, 'gux', 'qux'))


        cursor.execute("SELECT blog_id, content FROM blogs WHERE author='foo'")
        res = cursor.fetchall()
        assert res == [[1, 'bar1'], [1, 'bar2'], [2, 'baz']], res

        cursor.execute("SELECT blog_id, content FROM blogs WHERE time1 > 0 AND author='foo'")
        res = cursor.fetchall()
        assert res == [[2, 'baz']], res

        cursor.execute("SELECT blog_id, content FROM blogs WHERE time1 = 1 AND author='foo'")
        res = cursor.fetchall()
        assert res == [[2, 'baz']], res

        cursor.execute("SELECT blog_id, content FROM blogs WHERE time1 = 1 AND time2 = 0 AND author='foo'")
        res = cursor.fetchall()
        assert res == [[2, 'baz']], res

        cursor.execute("SELECT content FROM blogs WHERE time1 = 1 AND time2 = 1 AND author='foo'")
        res = cursor.fetchall()
        assert res == [], res

        cursor.execute("SELECT content FROM blogs WHERE time1 = 1 AND time2 > 0 AND author='foo'")
        res = cursor.fetchall()
        assert res == [], res

        assert_invalid(cursor, "SELECT content FROM blogs WHERE time2 >= 0 AND author='foo'")

    @since('1.2')
    def limit_bugs_test(self):
        """ Test for LIMIT bugs from 4579 """

        cursor = self.prepare(ordered=True)
        cursor.execute("""
            CREATE TABLE testcf (
                a int,
                b int,
                c int,
                d int,
                e int,
                PRIMARY KEY (a, b)
            );
        """)

        cursor.execute("INSERT INTO testcf (a, b, c, d, e) VALUES (1, 1, 1, 1, 1);")
        cursor.execute("INSERT INTO testcf (a, b, c, d, e) VALUES (2, 2, 2, 2, 2);")
        cursor.execute("INSERT INTO testcf (a, b, c, d, e) VALUES (3, 3, 3, 3, 3);")
        cursor.execute("INSERT INTO testcf (a, b, c, d, e) VALUES (4, 4, 4, 4, 4);")

        cursor.execute("SELECT * FROM testcf;")
        res = cursor.fetchall()
        assert res == [[1, 1, 1, 1, 1], [2, 2, 2, 2, 2], [3, 3, 3, 3, 3], [4, 4, 4, 4, 4]], res

        cursor.execute("SELECT * FROM testcf LIMIT 1;") # columns d and e in result row are null
        res = cursor.fetchall()
        assert res == [[1, 1, 1, 1, 1]], res

        cursor.execute("SELECT * FROM testcf LIMIT 2;") # columns d and e in last result row are null
        res = cursor.fetchall()
        assert res == [[1, 1, 1, 1, 1], [2, 2, 2, 2, 2]], res

        cursor.execute("""
            CREATE TABLE testcf2 (
                a int primary key,
                b int,
                c int,
            );
        """)

        cursor.execute("INSERT INTO testcf2 (a, b, c) VALUES (1, 1, 1);")
        cursor.execute("INSERT INTO testcf2 (a, b, c) VALUES (2, 2, 2);")
        cursor.execute("INSERT INTO testcf2 (a, b, c) VALUES (3, 3, 3);")
        cursor.execute("INSERT INTO testcf2 (a, b, c) VALUES (4, 4, 4);")

        cursor.execute("SELECT * FROM testcf2;")
        res = cursor.fetchall()
        assert res == [[1, 1, 1], [2, 2, 2], [3, 3, 3], [4, 4, 4]], res

        cursor.execute("SELECT * FROM testcf2 LIMIT 1;") # gives 1 row
        res = cursor.fetchall()
        assert res == [[1, 1, 1]], res

        cursor.execute("SELECT * FROM testcf2 LIMIT 2;") # gives 1 row
        res = cursor.fetchall()
        assert res == [[1, 1, 1], [2, 2, 2]], res

        cursor.execute("SELECT * FROM testcf2 LIMIT 3;") # gives 2 rows
        res = cursor.fetchall()
        assert res == [[1, 1, 1], [2, 2, 2], [3, 3, 3]], res

        cursor.execute("SELECT * FROM testcf2 LIMIT 4;") # gives 2 rows
        res = cursor.fetchall()
        assert res == [[1, 1, 1], [2, 2, 2], [3, 3, 3], [4, 4, 4]], res

        cursor.execute("SELECT * FROM testcf2 LIMIT 5;") # gives 3 rows
        res = cursor.fetchall()
        assert res == [[1, 1, 1], [2, 2, 2], [3, 3, 3], [4, 4, 4]], res

    @since('1.1')
    def bug_4532_test(self):

        cursor = self.prepare()
        cursor.execute("""
            CREATE TABLE compositetest(
                status ascii,
                ctime bigint,
                key ascii,
                nil ascii,
                PRIMARY KEY (status, ctime, key)
            )
        """)

        cursor.execute("INSERT INTO compositetest(status,ctime,key,nil) VALUES ('C',12345678,'key1','')")
        cursor.execute("INSERT INTO compositetest(status,ctime,key,nil) VALUES ('C',12345678,'key2','')")
        cursor.execute("INSERT INTO compositetest(status,ctime,key,nil) VALUES ('C',12345679,'key3','')")
        cursor.execute("INSERT INTO compositetest(status,ctime,key,nil) VALUES ('C',12345679,'key4','')")
        cursor.execute("INSERT INTO compositetest(status,ctime,key,nil) VALUES ('C',12345679,'key5','')")
        cursor.execute("INSERT INTO compositetest(status,ctime,key,nil) VALUES ('C',12345680,'key6','')")

        assert_invalid(cursor, "SELECT * FROM compositetest WHERE ctime>=12345679 AND key='key3' AND ctime<=12345680 LIMIT 3;")
        assert_invalid(cursor, "SELECT * FROM compositetest WHERE ctime=12345679  AND key='key3' AND ctime<=12345680 LIMIT 3")

    @since('1.1')
    def order_by_multikey_test(self):
        """ Test for #4612 bug and more generaly order by when multiple C* rows are queried """

        cursor = self.prepare(ordered=True)
        cursor.execute("""
            CREATE TABLE test(
                my_id varchar,
                col1 int,
                col2 int,
                value varchar,
                PRIMARY KEY (my_id, col1, col2)
            );
        """)

        cursor.execute("INSERT INTO test(my_id, col1, col2, value) VALUES ( 'key1', 1, 1, 'a');")
        cursor.execute("INSERT INTO test(my_id, col1, col2, value) VALUES ( 'key2', 3, 3, 'a');")
        cursor.execute("INSERT INTO test(my_id, col1, col2, value) VALUES ( 'key3', 2, 2, 'b');")
        cursor.execute("INSERT INTO test(my_id, col1, col2, value) VALUES ( 'key4', 2, 1, 'b');")

        cursor.execute("SELECT col1 FROM test WHERE my_id in('key1', 'key2', 'key3') ORDER BY col1;")
        res = cursor.fetchall()
        assert res == [[1], [2], [3]], res

        cursor.execute("SELECT col1, value, my_id, col2 FROM test WHERE my_id in('key3', 'key4') ORDER BY col1, col2;")
        res = cursor.fetchall()
        assert res == [[2, 'b', 'key4', 1], [2, 'b', 'key3', 2]], res

        assert_invalid(cursor, "SELECT col1 FROM test ORDER BY col1;")
        assert_invalid(cursor, "SELECT col1 FROM test WHERE my_id > 'key1' ORDER BY col1;")

    @since('1.2')
    def create_alter_options_test(self):
        cursor = self.prepare(create_keyspace=False)

        assert_invalid(cursor, "CREATE KEYSPACE ks1")
        assert_invalid(cursor, "CREATE KEYSPACE ks1 WITH replication= { 'replication_factor' : 1 }")

        cursor.execute("CREATE KEYSPACE ks1 WITH replication={ 'class' : 'SimpleStrategy', 'replication_factor' : 1 }")
        cursor.execute("CREATE KEYSPACE ks2 WITH replication={ 'class' : 'SimpleStrategy', 'replication_factor' : 1 } AND durable_writes=false")

        cursor.execute("SELECT keyspace_name, durable_writes FROM system.schema_keyspaces")
        res = cursor.fetchall()
        assert res == [ ['system_auth', True], ['ks1', True], ['system', True], ['system_traces', True], ['ks2', False] ], res

        cursor.execute("ALTER KEYSPACE ks1 WITH replication = { 'class' : 'NetworkTopologyStrategy', 'dc1' : 1 } AND durable_writes=False")
        cursor.execute("ALTER KEYSPACE ks2 WITH durable_writes=true")
        cursor.execute("SELECT keyspace_name, durable_writes, strategy_class FROM system.schema_keyspaces")
        res = cursor.fetchall()
        assert res == [ [u'system_auth', True, u'org.apache.cassandra.locator.SimpleStrategy'],
                      [u'ks1', False, u'org.apache.cassandra.locator.NetworkTopologyStrategy'],
                      [u'system', True, u'org.apache.cassandra.locator.LocalStrategy'],
                      [u'system_traces', True, u'org.apache.cassandra.locator.SimpleStrategy'],
                      [u'ks2', True, u'org.apache.cassandra.locator.SimpleStrategy'] ]

        cursor.execute("USE ks1")

        assert_invalid(cursor, "CREATE TABLE cf1 (a int PRIMARY KEY, b int) WITH compaction = { 'min_threshold' : 4 }")
        cursor.execute("CREATE TABLE cf1 (a int PRIMARY KEY, b int) WITH compaction = { 'class' : 'SizeTieredCompactionStrategy', 'min_threshold' : 7 }")
        cursor.execute("SELECT columnfamily_name, min_compaction_threshold FROM system.schema_columnfamilies WHERE keyspace_name='ks1'")
        res = cursor.fetchall()
        assert res == [ ['cf1', 7] ], res

    @since('1.1')
    def remove_range_slice_test(self):
        cursor = self.prepare()

        cursor.execute("""
            CREATE TABLE test (
                k int PRIMARY KEY,
                v int
            )
        """)

        for i in range(0, 3):
            cursor.execute("INSERT INTO test (k, v) VALUES (%d, %d)" % (i, i))

        cursor.execute("DELETE FROM test WHERE k = 1")
        cursor.execute("SELECT * FROM test")
        res = cursor.fetchall()
        assert res == [[0, 0], [2, 2]], res

    @since('1.2')
    def indexes_composite_test(self):
        cursor = self.prepare()

        cursor.execute("""
            CREATE TABLE test (
                blog_id int,
                timestamp int,
                author text,
                content text,
                PRIMARY KEY (blog_id, timestamp)
            )
        """)

        req = "INSERT INTO test (blog_id, timestamp, author, content) VALUES (%d, %d, '%s', '%s')"
        cursor.execute(req % (0, 0, "bob", "1st post"))
        cursor.execute(req % (0, 1, "tom", "2nd post"))
        cursor.execute(req % (0, 2, "bob", "3rd post"))
        cursor.execute(req % (0, 3, "tom", "4nd post"))
        cursor.execute(req % (1, 0, "bob", "5th post"))

        cursor.execute("CREATE INDEX ON test(author)")
        time.sleep(1)

        cursor.execute("SELECT blog_id, timestamp FROM test WHERE author = 'bob'")
        res = cursor.fetchall()
        assert res == [[1, 0], [0, 0], [0, 2]], res

        cursor.execute(req % (1, 1, "tom", "6th post"))
        cursor.execute(req % (1, 2, "tom", "7th post"))
        cursor.execute(req % (1, 3, "bob", "8th post"))

        cursor.execute("SELECT blog_id, timestamp FROM test WHERE author = 'bob'")
        res = cursor.fetchall()
        assert res == [[1, 0], [1, 3], [0, 0], [0, 2]], res

    @since('1.1')
    def refuse_in_with_indexes_test(self):
        """ Test for the validation bug of #4709 """

        cursor = self.prepare()
        cursor.execute("create table t1 (pk varchar primary key, col1 varchar, col2 varchar);")
        cursor.execute("create index t1_c1 on t1(col1);")
        cursor.execute("create index t1_c2 on t1(col2);")
        cursor.execute("insert into t1  (pk, col1, col2) values ('pk1','foo1','bar1');")
        cursor.execute("insert into t1  (pk, col1, col2) values ('pk1a','foo1','bar1');")
        cursor.execute("insert into t1  (pk, col1, col2) values ('pk1b','foo1','bar1');")
        cursor.execute("insert into t1  (pk, col1, col2) values ('pk1c','foo1','bar1');")
        cursor.execute("insert into t1  (pk, col1, col2) values ('pk2','foo2','bar2');")
        cursor.execute("insert into t1  (pk, col1, col2) values ('pk3','foo3','bar3');")
        assert_invalid(cursor, "select * from t1 where col2 in ('bar1', 'bar2');")

    @since('1.2')
    def validate_counter_regular_test(self):
        """ Test for the validation bug of #4706 """

        cursor = self.prepare()
        assert_invalid(cursor, "CREATE TABLE test (id bigint PRIMARY KEY, count counter, things set<text>)")

    @since('1.1')
    def reversed_compact_test(self):
        """ Test for #4716 bug and more generally for good behavior of ordering"""

        cursor = self.prepare()
        cursor.execute("""
            CREATE TABLE test1 (
                k text,
                c int,
                v int,
                PRIMARY KEY (k, c)
            ) WITH COMPACT STORAGE
              AND CLUSTERING ORDER BY (c DESC);
        """)

        for i in range(0, 10):
            cursor.execute("INSERT INTO test1(k, c, v) VALUES ('foo', %i, %i)" % (i, i))

        cursor.execute("SELECT c FROM test1 WHERE c > 2 AND c < 6 AND k = 'foo'")
        res = cursor.fetchall()
        assert res == [[5], [4], [3]], res

        cursor.execute("SELECT c FROM test1 WHERE c >= 2 AND c <= 6 AND k = 'foo'")
        res = cursor.fetchall()
        assert res == [[6], [5], [4], [3], [2]], res

        cursor.execute("SELECT c FROM test1 WHERE c > 2 AND c < 6 AND k = 'foo' ORDER BY c ASC")
        res = cursor.fetchall()
        assert res == [[3], [4], [5]], res

        cursor.execute("SELECT c FROM test1 WHERE c >= 2 AND c <= 6 AND k = 'foo' ORDER BY c ASC")
        res = cursor.fetchall()
        assert res == [[2], [3], [4], [5], [6]], res

        cursor.execute("SELECT c FROM test1 WHERE c > 2 AND c < 6 AND k = 'foo' ORDER BY c DESC")
        res = cursor.fetchall()
        assert res == [[5], [4], [3]], res

        cursor.execute("SELECT c FROM test1 WHERE c >= 2 AND c <= 6 AND k = 'foo' ORDER BY c DESC")
        res = cursor.fetchall()
        assert res == [[6], [5], [4], [3], [2]], res

        cursor.execute("""
            CREATE TABLE test2 (
                k text,
                c int,
                v int,
                PRIMARY KEY (k, c)
            ) WITH COMPACT STORAGE;
        """)

        for i in range(0, 10):
            cursor.execute("INSERT INTO test2(k, c, v) VALUES ('foo', %i, %i)" % (i, i))

        cursor.execute("SELECT c FROM test2 WHERE c > 2 AND c < 6 AND k = 'foo'")
        res = cursor.fetchall()
        assert res == [[3], [4], [5]], res

        cursor.execute("SELECT c FROM test2 WHERE c >= 2 AND c <= 6 AND k = 'foo'")
        res = cursor.fetchall()
        assert res == [[2], [3], [4], [5], [6]], res

        cursor.execute("SELECT c FROM test2 WHERE c > 2 AND c < 6 AND k = 'foo' ORDER BY c ASC")
        res = cursor.fetchall()
        assert res == [[3], [4], [5]], res

        cursor.execute("SELECT c FROM test2 WHERE c >= 2 AND c <= 6 AND k = 'foo' ORDER BY c ASC")
        res = cursor.fetchall()
        assert res == [[2], [3], [4], [5], [6]], res

        cursor.execute("SELECT c FROM test2 WHERE c > 2 AND c < 6 AND k = 'foo' ORDER BY c DESC")
        res = cursor.fetchall()
        assert res == [[5], [4], [3]], res

        cursor.execute("SELECT c FROM test2 WHERE c >= 2 AND c <= 6 AND k = 'foo' ORDER BY c DESC")
        res = cursor.fetchall()
        assert res == [[6], [5], [4], [3], [2]], res

    @since('1.1')
    def unescaped_string_test(self):

        cursor = self.prepare()
        cursor.execute("""
            CREATE TABLE test (
                k text PRIMARY KEY,
                c text,
            )
        """)

        assert_invalid(cursor, "INSERT INTO test (k, c) VALUES ('foo', 'CQL is cassandra's best friend')")

    @since('1.1')
    def reversed_compact_multikey_test(self):
        """ Test for the bug from #4760 and #4759 """

        cursor = self.prepare()
        cursor.execute("""
            CREATE TABLE test (
                key text,
                c1 int,
                c2 int,
                value text,
                PRIMARY KEY(key, c1, c2)
                ) WITH COMPACT STORAGE
                  AND CLUSTERING ORDER BY(c1 DESC, c2 DESC);
        """)

        for i in range(0, 3):
            for j in range(0, 3):
                cursor.execute("INSERT INTO test(key, c1, c2, value) VALUES ('foo', %i, %i, 'bar');" % (i, j))

        # Equalities

        cursor.execute("SELECT c1, c2 FROM test WHERE key='foo' AND c1 = 1")
        res = cursor.fetchall()
        assert res == [[1, 2], [1, 1], [1, 0]], res

        cursor.execute("SELECT c1, c2 FROM test WHERE key='foo' AND c1 = 1 ORDER BY c1 ASC, c2 ASC")
        res = cursor.fetchall()
        assert res == [[1, 0], [1, 1], [1, 2]], res

        cursor.execute("SELECT c1, c2 FROM test WHERE key='foo' AND c1 = 1 ORDER BY c1 DESC, c2 DESC")
        res = cursor.fetchall()
        assert res == [[1, 2], [1, 1], [1, 0]], res

        # GT

        cursor.execute("SELECT c1, c2 FROM test WHERE key='foo' AND c1 > 1")
        res = cursor.fetchall()
        assert res == [[2, 2], [2, 1], [2, 0]], res

        cursor.execute("SELECT c1, c2 FROM test WHERE key='foo' AND c1 > 1 ORDER BY c1 ASC, c2 ASC")
        res = cursor.fetchall()
        assert res == [[2, 0], [2, 1], [2, 2]], res

        cursor.execute("SELECT c1, c2 FROM test WHERE key='foo' AND c1 > 1 ORDER BY c1 DESC, c2 DESC")
        res = cursor.fetchall()
        assert res == [[2, 2], [2, 1], [2, 0]], res

        cursor.execute("SELECT c1, c2 FROM test WHERE key='foo' AND c1 >= 1")
        res = cursor.fetchall()
        assert res == [[2, 2], [2, 1], [2, 0], [1, 2], [1, 1], [1, 0]], res

        cursor.execute("SELECT c1, c2 FROM test WHERE key='foo' AND c1 >= 1 ORDER BY c1 ASC, c2 ASC")
        res = cursor.fetchall()
        assert res == [[1, 0], [1, 1], [1, 2], [2, 0], [2, 1], [2, 2]], res

        cursor.execute("SELECT c1, c2 FROM test WHERE key='foo' AND c1 >= 1 ORDER BY c1 ASC")
        res = cursor.fetchall()
        assert res == [[1, 0], [1, 1], [1, 2], [2, 0], [2, 1], [2, 2]], res

        cursor.execute("SELECT c1, c2 FROM test WHERE key='foo' AND c1 >= 1 ORDER BY c1 DESC, c2 DESC")
        res = cursor.fetchall()
        assert res == [[2, 2], [2, 1], [2, 0], [1, 2], [1, 1], [1, 0]], res

        # LT

        cursor.execute("SELECT c1, c2 FROM test WHERE key='foo' AND c1 < 1")
        res = cursor.fetchall()
        assert res == [[0, 2], [0, 1], [0, 0]], res

        cursor.execute("SELECT c1, c2 FROM test WHERE key='foo' AND c1 < 1 ORDER BY c1 ASC, c2 ASC")
        res = cursor.fetchall()
        assert res == [[0, 0], [0, 1], [0, 2]], res

        cursor.execute("SELECT c1, c2 FROM test WHERE key='foo' AND c1 < 1 ORDER BY c1 DESC, c2 DESC")
        res = cursor.fetchall()
        assert res == [[0, 2], [0, 1], [0, 0]], res

        cursor.execute("SELECT c1, c2 FROM test WHERE key='foo' AND c1 <= 1")
        res = cursor.fetchall()
        assert res == [[1, 2], [1, 1], [1, 0], [0, 2], [0, 1], [0, 0]], res

        cursor.execute("SELECT c1, c2 FROM test WHERE key='foo' AND c1 <= 1 ORDER BY c1 ASC, c2 ASC")
        res = cursor.fetchall()
        assert res == [[0, 0], [0, 1], [0, 2], [1, 0], [1, 1], [1, 2]], res

        cursor.execute("SELECT c1, c2 FROM test WHERE key='foo' AND c1 <= 1 ORDER BY c1 ASC")
        res = cursor.fetchall()
        assert res == [[0, 0], [0, 1], [0, 2], [1, 0], [1, 1], [1, 2]], res

        cursor.execute("SELECT c1, c2 FROM test WHERE key='foo' AND c1 <= 1 ORDER BY c1 DESC, c2 DESC")
        res = cursor.fetchall()
        assert res == [[1, 2], [1, 1], [1, 0], [0, 2], [0, 1], [0, 0]], res

    @since('1.2')
    def collection_and_regular_test(self):

        cursor = self.prepare()

        cursor.execute("""
          CREATE TABLE test (
            k int PRIMARY KEY,
            l list<int>,
            c int
          )
        """)

        cursor.execute("INSERT INTO test(k, l, c) VALUES(3, [0, 1, 2], 4)")
        cursor.execute("UPDATE test SET l[0] = 1, c = 42 WHERE k = 3")
        cursor.execute("SELECT l, c FROM test WHERE k = 3")
        res = cursor.fetchall()
        assert res == [[(1, 1, 2), 42]], res

    @since('1.2')
    def batch_and_list_test(self):
        cursor = self.prepare()

        cursor.execute("""
          CREATE TABLE test (
            k int PRIMARY KEY,
            l list<int>
          )
        """)

        cursor.execute("""
          BEGIN BATCH
            UPDATE test SET l = l + [ 1 ] WHERE k = 0;
            UPDATE test SET l = l + [ 2 ] WHERE k = 0;
            UPDATE test SET l = l + [ 3 ] WHERE k = 0;
          APPLY BATCH
        """)

        cursor.execute("SELECT l FROM test WHERE k = 0")
        res = cursor.fetchall()
        assert res == [[(1, 2, 3)]], res

        cursor.execute("""
          BEGIN BATCH
            UPDATE test SET l = [ 1 ] + l WHERE k = 1;
            UPDATE test SET l = [ 2 ] + l WHERE k = 1;
            UPDATE test SET l = [ 3 ] + l WHERE k = 1;
          APPLY BATCH
        """)

        cursor.execute("SELECT l FROM test WHERE k = 1")
        res = cursor.fetchall()
        assert res == [[(3, 2, 1)]], res

    @since('1.2')
    def boolean_test(self):
        cursor = self.prepare()

        cursor.execute("""
          CREATE TABLE test (
            k boolean PRIMARY KEY,
            b boolean
          )
        """)

        cursor.execute("INSERT INTO test (k, b) VALUES (true, false)")
        cursor.execute("SELECT * FROM test WHERE k = true")
        res = cursor.fetchall()
        assert res == [[True, False]], res

    @since('1.2')
    def multiordering_test(self):
        cursor = self.prepare()
        cursor.execute("""
            CREATE TABLE test (
                k text,
                c1 int,
                c2 int,
                PRIMARY KEY (k, c1, c2)
            ) WITH CLUSTERING ORDER BY (c1 ASC, c2 DESC);
        """)

        for i in range(0, 2):
            for j in range(0, 2):
                cursor.execute("INSERT INTO test(k, c1, c2) VALUES ('foo', %i, %i)" % (i, j))

        cursor.execute("SELECT c1, c2 FROM test WHERE k = 'foo'")
        res = cursor.fetchall()
        assert res == [[0, 1], [0, 0], [1, 1], [1, 0]], res

        cursor.execute("SELECT c1, c2 FROM test WHERE k = 'foo' ORDER BY c1 ASC, c2 DESC")
        res = cursor.fetchall()
        assert res == [[0, 1], [0, 0], [1, 1], [1, 0]], res

        cursor.execute("SELECT c1, c2 FROM test WHERE k = 'foo' ORDER BY c1 DESC, c2 ASC")
        res = cursor.fetchall()
        assert res == [[1, 0], [1, 1], [0, 0], [0, 1]], res

        assert_invalid(cursor, "SELECT c1, c2 FROM test WHERE k = 'foo' ORDER BY c2 DESC")
        assert_invalid(cursor, "SELECT c1, c2 FROM test WHERE k = 'foo' ORDER BY c2 ASC")
        assert_invalid(cursor, "SELECT c1, c2 FROM test WHERE k = 'foo' ORDER BY c1 ASC, c2 ASC")

    @since('1.2')
    def multiordering_validation_test(self):
        cursor = self.prepare()

        assert_invalid(cursor, "CREATE TABLE test (k int, c1 int, c2 int, PRIMARY KEY (k, c1, c2)) WITH CLUSTERING ORDER BY (c2 DESC)")
        assert_invalid(cursor, "CREATE TABLE test (k int, c1 int, c2 int, PRIMARY KEY (k, c1, c2)) WITH CLUSTERING ORDER BY (c2 ASC, c1 DESC)")
        assert_invalid(cursor, "CREATE TABLE test (k int, c1 int, c2 int, PRIMARY KEY (k, c1, c2)) WITH CLUSTERING ORDER BY (c1 DESC, c2 DESC, c3 DESC)")

        cursor.execute("CREATE TABLE test1 (k int, c1 int, c2 int, PRIMARY KEY (k, c1, c2)) WITH CLUSTERING ORDER BY (c1 DESC, c2 DESC)")
        cursor.execute("CREATE TABLE test2 (k int, c1 int, c2 int, PRIMARY KEY (k, c1, c2)) WITH CLUSTERING ORDER BY (c1 ASC, c2 DESC)")

    @since('1.2')
    def bug_4882_test(self):
        cursor = self.prepare()

        cursor.execute("""
            CREATE TABLE test (
                k int,
                c1 int,
                c2 int,
                v int,
                PRIMARY KEY (k, c1, c2)
            ) WITH CLUSTERING ORDER BY (c1 ASC, c2 DESC);
        """)

        cursor.execute("INSERT INTO test (k, c1, c2, v) VALUES (0, 0, 0, 0);")
        cursor.execute("INSERT INTO test (k, c1, c2, v) VALUES (0, 1, 1, 1);")
        cursor.execute("INSERT INTO test (k, c1, c2, v) VALUES (0, 0, 2, 2);")
        cursor.execute("INSERT INTO test (k, c1, c2, v) VALUES (0, 1, 3, 3);")

        cursor.execute("select * from test where k = 0 limit 1;")
        res = cursor.fetchall()
        assert res == [[0, 0, 2, 2]], res

    @since("1.2")
    def multi_list_set_test(self):
        cursor = self.prepare()

        cursor.execute("""
            CREATE TABLE test (
                k int PRIMARY KEY,
                l1 list<int>,
                l2 list<int>
            )
        """)

        cursor.execute("INSERT INTO test (k, l1, l2) VALUES (0, [1, 2, 3], [4, 5, 6])")
        cursor.execute("UPDATE test SET l2[1] = 42, l1[1] = 24  WHERE k = 0")

        cursor.execute("SELECT l1, l2 FROM test WHERE k = 0")
        res = cursor.fetchall()
        assert res == [[(1, 24, 3), (4, 42, 6)]], res

    @since("1.2")
    def buggy_prepare(self):
        cursor = self.prepare()

        cursor.execute("""
            CREATE TABLE test (
                k int PRIMARY KEY,
                l list<int>,
            )
        """)

        from cql import query
        p = query.prepare_query("INSERT INTO test (k, l) VALUES (0, [?, ?])")
        print p

    @since("1.2")
    def composite_index_collections_test(self):
        cursor = self.prepare(ordered=True)
        cursor.execute("""
            CREATE TABLE blogs (
                blog_id int,
                time1 int,
                time2 int,
                author text,
                content set<text>,
                PRIMARY KEY (blog_id, time1, time2)
            )
        """)

        cursor.execute("CREATE INDEX ON blogs(author)")

        req = "INSERT INTO blogs (blog_id, time1, time2, author, content) VALUES (%d, %d, %d, '%s', %s)"
        cursor.execute(req % (1, 0, 0, 'foo', "{ 'bar1', 'bar2' }"))
        cursor.execute(req % (1, 0, 1, 'foo', "{ 'bar2', 'bar3' }"))
        cursor.execute(req % (2, 1, 0, 'foo', "{ 'baz' }"))
        cursor.execute(req % (3, 0, 1, 'gux', "{ 'qux' }"))

        cursor.execute("SELECT blog_id, content FROM blogs WHERE author='foo'")
        res = cursor.fetchall()
        assert res == [[1, set(['bar1', 'bar2'])], [1, set(['bar2', 'bar3'])], [2, set(['baz'])]], res

        assert_invalid(cursor, "CREATE INDEX ON blogs(content)")

    def truncate_clean_cache_test(self):
        cursor = self.prepare(ordered=True, use_cache=True)

        cursor.execute("""
            CREATE TABLE test (
                k int PRIMARY KEY,
                v1 int,
                v2 int,
            ) WITH CACHING = ALL;
        """)

        for i in range(0, 3):
            cursor.execute("INSERT INTO test(k, v1, v2) VALUES (%d, %d, %d)" % (i, i, i*2))

        cursor.execute("SELECT v1, v2 FROM test WHERE k IN (0, 1, 2)")
        res = cursor.fetchall()
        assert res == [[0, 0], [1, 2], [2, 4]], res

        cursor.execute("TRUNCATE test")

        cursor.execute("SELECT v1, v2 FROM test WHERE k IN (0, 1, 2)")
        res = cursor.fetchall()
        assert res == [], res

    @since('1.2')
    def allow_filtering_test(self):
        cursor = self.prepare()

        cursor.execute("""
            CREATE TABLE test (
                k int,
                c int,
                v int,
                PRIMARY KEY (k, c)
            )
        """)

        for i in range(0, 3):
            for j in range(0, 3):
                cursor.execute("INSERT INTO test(k, c, v) VALUES(%d, %d, %d)" % (i, j, j))

        # Don't require filtering, always allowed
        queries = [ "SELECT * FROM test WHERE k = 1",
                    "SELECT * FROM test WHERE k = 1 AND c > 2",
                    "SELECT * FROM test WHERE k = 1 AND c = 2" ]
        for q in queries:
            cursor.execute(q)
            cursor.execute(q + " ALLOW FILTERING")

        # Require filtering, allowed only with ALLOW FILTERING
        queries = [ "SELECT * FROM test WHERE c = 2",
                    "SELECT * FROM test WHERE c > 2 AND c <= 4" ]
        for q in queries:
            assert_invalid(cursor, q)
            cursor.execute(q + " ALLOW FILTERING")

        cursor.execute("""
            CREATE TABLE indexed (
                k int PRIMARY KEY,
                a int,
                b int,
            )
        """)

        cursor.execute("CREATE INDEX ON indexed(a)")

        for i in range(0, 5):
            cursor.execute("INSERT INTO indexed(k, a, b) VALUES(%d, %d, %d)" % (i, i * 10, i * 100))

        # Don't require filtering, always allowed
        queries = [ "SELECT * FROM indexed WHERE k = 1",
                    "SELECT * FROM indexed WHERE a = 20" ]
        for q in queries:
            cursor.execute(q)
            cursor.execute(q + " ALLOW FILTERING")

        # Require filtering, allowed only with ALLOW FILTERING
        queries = [ "SELECT * FROM indexed WHERE a = 20 AND b = 200" ]
        for q in queries:
            assert_invalid(cursor, q)
            cursor.execute(q + " ALLOW FILTERING")

    @since('1.2')
    def range_with_deletes_test(self):
        cursor = self.prepare()

        cursor.execute("""
            CREATE TABLE test (
                k int PRIMARY KEY,
                v int,
            )
        """)

        nb_keys = 30
        nb_deletes = 5

        for i in range(0, nb_keys):
            cursor.execute("INSERT INTO test(k, v) VALUES (%d, %d)" % (i, i))

        for i in random.sample(xrange(nb_keys), nb_deletes):
            cursor.execute("DELETE FROM test WHERE k = %d" % i)

        cursor.execute("SELECT * FROM test LIMIT %d" % (nb_keys/2))
        res = cursor.fetchall()
        assert len(res) == nb_keys/2, "Expected %d but got %d" % (nb_keys/2, len(res))

    @since('1.2')
    def alter_with_collections_test(self):
        """ Test you can add columns in a table with collections (#4982 bug) """
        cursor = self.prepare()

        cursor.execute("CREATE TABLE collections (key int PRIMARY KEY, aset set<text>)")
        cursor.execute("ALTER TABLE collections ADD c text")
        cursor.execute("ALTER TABLE collections ADD alist list<text>")

    @since('1.2')
    def collection_compact_test(self):
        cursor = self.prepare()

        assert_invalid(cursor, """
            CREATE TABLE test (
                user ascii PRIMARY KEY,
                mails list<text>
            ) WITH COMPACT STORAGE;
        """)

    @since('1.2')
    def collection_function_test(self):
        cursor = self.prepare()

        cursor.execute("""
            CREATE TABLE test (
                k int PRIMARY KEY,
                l set<int>
            )
        """)

        assert_invalid(cursor, "SELECT ttl(l) FROM test WHERE k = 0")
        assert_invalid(cursor, "SELECT writetime(l) FROM test WHERE k = 0")

    @since('1.2')
    def collection_counter_test(self):
        cursor = self.prepare()

        assert_invalid(cursor, """
            CREATE TABLE test (
                k int PRIMARY KEY,
                l list<counter>
            )
        """)

        assert_invalid(cursor, """
            CREATE TABLE test (
                k int PRIMARY KEY,
                s set<counter>
            )
        """)

        assert_invalid(cursor, """
            CREATE TABLE test (
                k int PRIMARY KEY,
                m map<text, counter>
            )
        """)

    @since('1.2')
    def composite_partition_key_validation_test(self):
        """ Test for bug from #5122 """
        cursor = self.prepare()

        cursor.execute("CREATE TABLE foo (a int, b text, c uuid, PRIMARY KEY ((a, b)));")

        cursor.execute("INSERT INTO foo (a, b , c ) VALUES (  1 , 'aze', 4d481800-4c5f-11e1-82e0-3f484de45426)")
        cursor.execute("INSERT INTO foo (a, b , c ) VALUES (  1 , 'ert', 693f5800-8acb-11e3-82e0-3f484de45426)")
        cursor.execute("INSERT INTO foo (a, b , c ) VALUES (  1 , 'opl', d4815800-2d8d-11e0-82e0-3f484de45426)")

        cursor.execute("SELECT * FROM foo")
        res = cursor.fetchall()
        assert len(res) == 3, res

        assert_invalid(cursor, "SELECT * FROM foo WHERE a=1")

    @require('4762')
    def multi_in_test(self):
        self.__multi_in(False)

    @require('4762')
    def multi_in_compact_test(self):
        self.__multi_in(True)

    def __multi_in(self, compact):
        cursor = self.prepare()

        data = [
            ( 'test', '06029', 'CT',  9, 'Ellington'     ),
            ( 'test', '06031', 'CT',  9, 'Falls Village' ),
            ( 'test', '06902', 'CT',  9, 'Stamford'      ),
            ( 'test', '06927', 'CT',  9, 'Stamford'      ),
            ( 'test', '10015', 'NY', 36, 'New York'      ),
            ( 'test', '07182', 'NJ', 34, 'Newark'        ),
            ( 'test', '73301', 'TX', 48, 'Austin'        ),
            ( 'test', '94102', 'CA', 06, 'San Francisco' ),

            ( 'test2', '06029', 'CT',  9, 'Ellington'     ),
            ( 'test2', '06031', 'CT',  9, 'Falls Village' ),
            ( 'test2', '06902', 'CT',  9, 'Stamford'      ),
            ( 'test2', '06927', 'CT',  9, 'Stamford'      ),
            ( 'test2', '10015', 'NY', 36, 'New York'      ),
            ( 'test2', '07182', 'NJ', 34, 'Newark'        ),
            ( 'test2', '73301', 'TX', 48, 'Austin'        ),
            ( 'test2', '94102', 'CA', 06, 'San Francisco' ),
        ]

        create = """
            CREATE TABLE zipcodes (
                group text,
                zipcode text,
                state text,
                fips_regions int,
                city text,
                PRIMARY KEY(group,zipcode,state,fips_regions)
            )"""

        if compact:
            create = create + " WITH COMPACT STORAGE"

        cursor.execute(create)

        for d in data:
            cursor.execute("INSERT INTO zipcodes (group, zipcode, state, fips_regions, city) VALUES ('%s', '%s', '%s', %i, '%s')" % d)

        cursor.execute("select zipcode from zipcodes")
        res = cursor.fetchall()
        assert len(res) == 16, res

        cursor.execute("select zipcode from zipcodes where group='test'")
        res = cursor.fetchall()
        assert len(res) == 8, res

        assert_invalid(cursor, "select zipcode from zipcodes where zipcode='06902'")

        cursor.execute("select zipcode from zipcodes where zipcode='06902' ALLOW FILTERING")
        res = cursor.fetchall()
        assert len(res) == 2, res

        cursor.execute("select zipcode from zipcodes where group='test' and zipcode='06902'")
        res = cursor.fetchall()
        assert len(res) == 1, res

        cursor.execute("select zipcode from zipcodes where group='test' and zipcode IN ('06902','73301','94102')")
        res = cursor.fetchall()
        assert len(res) == 3, res

        cursor.execute("select zipcode from zipcodes where group='test' AND zipcode IN ('06902','73301','94102') and state IN ('CT','CA')")
        res = cursor.fetchall()
        assert len(res) == 2, res

        cursor.execute("select zipcode from zipcodes where group='test' AND zipcode IN ('06902','73301','94102') and state IN ('CT','CA') and fips_regions = 9")
        res = cursor.fetchall()
        assert len(res) == 1, res

        cursor.execute("select zipcode from zipcodes where group='test' AND zipcode IN ('06902','73301','94102') and state IN ('CT','CA') ORDER BY zipcode DESC")
        res = cursor.fetchall()
        assert len(res) == 2, res

        cursor.execute("select zipcode from zipcodes where group='test' AND zipcode IN ('06902','73301','94102') and state IN ('CT','CA') and fips_regions > 0")
        res = cursor.fetchall()
        assert len(res) == 2, res

        cursor.execute("select zipcode from zipcodes where group='test' AND zipcode IN ('06902','73301','94102') and state IN ('CT','CA') and fips_regions < 0")
        res = cursor.fetchall()
        assert len(res) == 0, res

    @require('4762')
    def multi_in_compact_non_composite_test(self):
        cursor = self.prepare()

        cursor.execute("""
            CREATE TABLE test (
                key int,
                c int,
                v int,
                PRIMARY KEY (key, c)
            ) WITH COMPACT STORAGE
        """)

        cursor.execute("INSERT INTO test (key, c, v) VALUES (0, 0, 0)")
        cursor.execute("INSERT INTO test (key, c, v) VALUES (0, 1, 1)")
        cursor.execute("INSERT INTO test (key, c, v) VALUES (0, 2, 2)")

        cursor.execute("SELECT * FROM test WHERE key=0 AND c IN (0, 2)")
        res = cursor.fetchall()
        assert res == [[0, 0, 0], [0, 2, 2]], res

    @since('1.2.1')
    def timeuuid_test(self):
        cursor = self.prepare()

        cursor.execute("""
            CREATE TABLE test (
                k int,
                t timeuuid,
                PRIMARY KEY (k, t)
            )
        """)

        assert_invalid(cursor, "INSERT INTO test (k, t) VALUES (0, 2012-11-07 18:18:22-0800)")

        for i in range(4):
            cursor.execute("INSERT INTO test (k, t) VALUES (0, now())")
            time.sleep(1)

        cursor.execute("SELECT * FROM test")
        res = cursor.fetchall()
        assert len(res) == 4, res
        dates = [ d[1] for d in res ]

        cursor.execute("SELECT * FROM test WHERE k = 0 AND t >= %s" % dates[0])
        res = cursor.fetchall()
        assert len(res) == 4, res

        cursor.execute("SELECT * FROM test WHERE k = 0 AND t < %s" % dates[0])
        res = cursor.fetchall()
        assert len(res) == 0, res

        cursor.execute("SELECT * FROM test WHERE k = 0 AND t > %s AND t <= %s" % (dates[0], dates[2]))
        res = cursor.fetchall()
        assert len(res) == 2, res

        cursor.execute("SELECT * FROM test WHERE k = 0 AND t = %s" % dates[0])
        res = cursor.fetchall()
        assert len(res) == 1, res

        assert_invalid(cursor, "SELECT dateOf(k) FROM test WHERE k = 0 AND t = %s" % dates[0])

        cursor.execute("SELECT dateOf(t), unixTimestampOf(t) FROM test WHERE k = 0 AND t = %s" % dates[0])
        cursor.execute("SELECT t FROM test WHERE k = 0 AND t > maxTimeuuid(1234567) AND t < minTimeuuid('2012-11-07 18:18:22-0800')")
        # not sure what to check exactly so just checking the query returns

    @since('1.2')
    def float_with_exponent_test(self):
        cursor = self.prepare()

        cursor.execute("""
            CREATE TABLE test (
                k int PRIMARY KEY,
                d double,
                f float
            )
        """)

        cursor.execute("INSERT INTO test(k, d, f) VALUES (0, 3E+10, 3.4E3)")
        cursor.execute("INSERT INTO test(k, d, f) VALUES (1, 3.E10, -23.44E-3)")
        cursor.execute("INSERT INTO test(k, d, f) VALUES (2, 3, -2)")

    @since('1.2')
    def compact_metadata_test(self):
        """ Test regression from #5189 """
        cursor = self.prepare()

        cursor.execute("""
            CREATE TABLE bar (
                id int primary key,
                i int
            ) WITH COMPACT STORAGE;
        """)

        cursor.execute("INSERT INTO bar (id, i) VALUES (1, 2);")
        cursor.execute("SELECT * FROM bar")
        res = cursor.fetchall()
        assert res == [[1, 2]], res

    @since('2.0')
    def clustering_indexing_test(self):
        cursor = self.prepare()

        cursor.execute("""
            CREATE TABLE posts (
                id1 int,
                id2 int,
                author text,
                time bigint,
                content text,
                PRIMARY KEY ((id1, id2), author, time)
            )
        """)

        cursor.execute("CREATE INDEX ON posts(time)")
        cursor.execute("CREATE INDEX ON posts(id2)")

        cursor.execute("INSERT INTO posts(id1, id2, author, time, content) VALUES(0, 0, 'bob', 0, 'A')")
        cursor.execute("INSERT INTO posts(id1, id2, author, time, content) VALUES(0, 0, 'bob', 1, 'B')")
        cursor.execute("INSERT INTO posts(id1, id2, author, time, content) VALUES(0, 1, 'bob', 2, 'C')")
        cursor.execute("INSERT INTO posts(id1, id2, author, time, content) VALUES(0, 0, 'tom', 0, 'D')")
        cursor.execute("INSERT INTO posts(id1, id2, author, time, content) VALUES(0, 1, 'tom', 1, 'E')")

        cursor.execute("SELECT content FROM posts WHERE time = 1")
        res = cursor.fetchall()
        assert res == [ ['B'], ['E'] ], res

        cursor.execute("SELECT content FROM posts WHERE id2 = 1")
        res = cursor.fetchall()
        assert res == [ ['C'], ['E'] ], res

        cursor.execute("SELECT content FROM posts WHERE id1 = 0 AND id2 = 0 AND author = 'bob' AND time = 0")
        res = cursor.fetchall()
        assert res == [ ['A'] ], res

    @since('1.2')
    def bug_5240_test(self):
        cursor = self.prepare()

        cursor.execute("""
            CREATE TABLE test(
                interval text,
                seq int,
                id int,
                severity int,
                PRIMARY KEY ((interval, seq), id)
            ) WITH CLUSTERING ORDER BY (id DESC);
        """)

        cursor.execute("CREATE INDEX ON test(severity);")

        cursor.execute("insert into test(interval, seq, id , severity) values('t',1, 1, 1);")
        cursor.execute("insert into test(interval, seq, id , severity) values('t',1, 2, 1);")
        cursor.execute("insert into test(interval, seq, id , severity) values('t',1, 3, 2);")
        cursor.execute("insert into test(interval, seq, id , severity) values('t',1, 4, 3);")
        cursor.execute("insert into test(interval, seq, id , severity) values('t',2, 1, 3);")
        cursor.execute("insert into test(interval, seq, id , severity) values('t',2, 2, 3);")
        cursor.execute("insert into test(interval, seq, id , severity) values('t',2, 3, 1);")
        cursor.execute("insert into test(interval, seq, id , severity) values('t',2, 4, 2);")

        cursor.execute("select * from test where severity = 3 and interval = 't' and seq =1;")
        res = cursor.fetchall()
        assert res == [['t', 1, 4, 3]], res

    @since('1.2')
    def ticket_5230_test(self):
        cursor = self.prepare()

        cursor.execute("""
            CREATE TABLE foo (
                key text,
                c text,
                v text,
                PRIMARY KEY (key, c)
            )
        """)

        cursor.execute("INSERT INTO foo(key, c, v) VALUES ('foo', '1', '1')")
        cursor.execute("INSERT INTO foo(key, c, v) VALUES ('foo', '2', '2')")
        cursor.execute("INSERT INTO foo(key, c, v) VALUES ('foo', '3', '3')")

        cursor.execute("SELECT c FROM foo WHERE key = 'foo' AND c IN ('1', '2');")
        res = cursor.fetchall()
        assert res == [['1'], ['2']], res

    @since('1.2')
    def conversion_functions_test(self):
        cursor = self.prepare()

        cursor.execute("""
            CREATE TABLE test (
                k int PRIMARY KEY,
                i varint,
                b blob
            )
        """)

        cursor.execute("INSERT INTO test(k, i, b) VALUES (0, blobAsVarint(bigintAsBlob(3)), textAsBlob('foobar'))")
        cursor.execute("SELECT i, blobAsText(b) FROM test WHERE k = 0")
        res = cursor.fetchall()
        assert res == [[3, 'foobar']], res

    @since('1.2')
    def alter_bug_test(self):
        """ Test for bug of 5232 """
        cursor = self.prepare()

        cursor.execute("CREATE TABLE t1 (id int PRIMARY KEY, t text);")

        cursor.execute("UPDATE t1 SET t = '111' WHERE id = 1;")
        cursor.execute("ALTER TABLE t1 ADD l list<text>;")

        time.sleep(.5)

        cursor.execute("SELECT * FROM t1;")
        res = cursor.fetchall()
        assert res == [[1, None, '111']], res

        cursor.execute("ALTER TABLE t1 ADD m map<int, text>;")
        time.sleep(.5)
        cursor.execute("SELECT * FROM t1;")
        res = cursor.fetchall()
        assert res == [[1, None, None, '111']], res

    @since('1.2')
    def validation_bug_test(self):
        cursor = self.prepare()

        cursor.execute("""
            CREATE TABLE test (
                k int PRIMARY KEY,
                l list<int>,
                s set<int>
            )
        """)

        assert_invalid(cursor, "INSERT INTO test(k, s) VALUES (0, {1, 1})")

    @since('1.2')
    def bug_5376(self):
        cursor = self.prepare()

        cursor.execute("""
            CREATE TABLE test (
                key text,
                c bigint,
                v text,
                x set<text>,
                PRIMARY KEY (key, c)
            );
        """)

        assert_invalid(cursor, "select * from test where key = 'foo' and c in (1,3,4);")

    @since('1.2')
    def function_and_reverse_type_test(self):
        """ Test for #5386 """

        cursor = self.prepare()
        cursor.execute("""
            CREATE TABLE test (
                k int,
                c timeuuid,
                v int,
                PRIMARY KEY (k, c)
            ) WITH CLUSTERING ORDER BY (c DESC)
        """)

        cursor.execute("INSERT INTO test (k, c, v) VALUES (0, now(), 0);")

    @since('1.2')
    def bug_5404(self):
        cursor = self.prepare()

        cursor.execute("CREATE TABLE test (key text PRIMARY KEY)")
        # We just want to make sure this doesn't NPE server side
        assert_invalid(cursor, "select * from test where token(key) > token(int(3030343330393233)) limit 1;")

    @since('1.2')
    def empty_blob_test(self):
        cursor = self.prepare()

        cursor.execute("CREATE TABLE test (k int PRIMARY KEY, b blob)")
        cursor.execute("INSERT INTO test (k, b) VALUES (0, 0x)");
        cursor.execute("SELECT * FROM test");
        res = cursor.fetchall()
        assert res == [[ 0, '' ]], res

    @since('1.2')
    def rename_test(self):
        cursor = self.prepare()

        # The goal is to test renaming from an old cli value
        cli = self.cluster.nodelist()[0].cli()
        cli.do("use ks")
        cli.do("create column family test with comparator='CompositeType(Int32Type, Int32Type, Int32Type)' "
                + "and key_validation_class=UTF8Type and default_validation_class=UTF8Type");
        cli.do("set test['foo']['4:3:2'] = 'bar'")
        assert not cli.has_errors(), cli.errors()

        # This shouldn't work
        assert_invalid(cursor, "ALTER TABLE test RENAME column2 TO foo")
        # but this should
        cursor.execute("ALTER TABLE test RENAME column1 TO foo1 AND column2 TO foo2 AND column3 TO foo3")

    @since('1.2')
    def clustering_order_and_functions_test(self):
        cursor = self.prepare()

        cursor.execute("""
            CREATE TABLE test (
                k int,
                t timeuuid,
                PRIMARY KEY (k, t)
            ) WITH CLUSTERING ORDER BY (t DESC)
        """)

        for i in range(0, 5):
            cursor.execute("INSERT INTO test (k, t) VALUES (%d, now())" % i)

        cursor.execute("SELECT dateOf(t) FROM test");

    @since('2.0')
    def conditional_update_test(self):
        cursor = self.prepare()

        cursor.execute("""
            CREATE TABLE test (
                k int PRIMARY KEY,
                v1 int,
                v2 text,
                v3 int
            )
        """)

        # Should apply
        assert_none(cursor, "UPDATE test SET v1 = 2, v2 = 'foo' WHERE k = 0 IF NOT EXISTS")

        # Shouldn't apply
        assert_one(cursor, "UPDATE test SET v1 = 5, v2 = 'bar' WHERE k = 0 IF NOT EXISTS", [ 0, 2, 'foo', None ])
        assert_one(cursor, "SELECT * FROM test", [ 0, 2, 'foo', None ])

        # Should not apply
        assert_one(cursor, "UPDATE test SET v1 = 3, v2 = 'bar' WHERE k = 0 IF v1 = 4", [ 2 ])
        assert_one(cursor, "SELECT * FROM test", [ 0, 2, 'foo', None ])

        # Should apply
        assert_none(cursor, "UPDATE test SET v1 = 3, v2 = 'bar' WHERE k = 0 IF v1 = 2")
        assert_one(cursor, "SELECT * FROM test", [ 0, 3, 'bar', None ])

        # Shouldn't apply, only one condition is ok
        assert_one(cursor, "UPDATE test SET v1 = 5, v2 = 'foobar' WHERE k = 0 IF v1 = 3 AND v2 = 'foo'", [ 3, 'bar' ])
        assert_one(cursor, "SELECT * FROM test", [ 0, 3, 'bar', None ])

        # Should apply
        assert_none(cursor, "UPDATE test SET v1 = 5, v2 = 'foobar' WHERE k = 0 IF v1 = 3 AND v2 = 'bar'")
        assert_one(cursor, "SELECT * FROM test", [ 0, 5, 'foobar', None ])

        # Shouldn't apply
        assert_one(cursor, "DELETE v2 FROM test WHERE k = 0 IF v1 = 3", [ 5 ])
        assert_one(cursor, "SELECT * FROM test", [ 0, 5, 'foobar', None ])

        # Shouldn't apply
        assert_one(cursor, "DELETE v2 FROM test WHERE k = 0 IF v1 = null", [ 5 ])
        assert_one(cursor, "SELECT * FROM test", [ 0, 5, 'foobar', None ])

        # Should apply
        assert_none(cursor, "DELETE v2 FROM test WHERE k = 0 IF v1 = 5")
        assert_one(cursor, "SELECT * FROM test", [ 0, 5, None, None ])

        # Should apply
        assert_none(cursor, "DELETE v1 FROM test WHERE k = 0 IF v3 = null")
        assert_one(cursor, "SELECT * FROM test", [ 0, None, None, None ])

        # Should apply
<<<<<<< HEAD
        assert_none(cursor, "DELETE FROM test WHERE k = 0 IF v1 = null")
        assert_none(cursor, "SELECT * FROM test")


    @since('1.2')
    def range_key_ordered_test(self):
        cursor = self.prepare(ordered=True)

        cursor.execute("CREATE TABLE test ( k int PRIMARY KEY)")

        cursor.execute("INSERT INTO test(k) VALUES (-1)")
        cursor.execute("INSERT INTO test(k) VALUES ( 0)")
        cursor.execute("INSERT INTO test(k) VALUES ( 1)")

        assert_all(cursor, "SELECT * FROM test", [[0], [1], [-1]])
        assert_invalid("SELECT * FROM test WHERE k >= -1 AND k < 1;")
=======
        assert_one(cursor, "DELETE FROM test WHERE k = 0 IF v1 = null", [True])
        assert_none(cursor, "SELECT * FROM test")

    @since('2.0')
    def select_with_alias_test(self):
        cursor = self.prepare()
        cursor.execute('CREATE TABLE users (id int PRIMARY KEY, name text)')

        for id in range(0, 5):
            cursor.execute("INSERT INTO users (id, name) VALUES (%d, 'name%d') USING TTL 10 AND TIMESTAMP 0" % (id, id))

        # test aliasing count(*)
        cursor.execute('SELECT count(*) AS user_count FROM users')
        self.assertEqual('user_count', cursor.name_info[0][0])
        self.assertEqual([5], cursor.fetchone())

        # test aliasing regular value
        cursor.execute('SELECT name AS user_name FROM users WHERE id = 0')
        self.assertEqual('user_name', cursor.name_info[0][0])
        self.assertEqual(['name0'], cursor.fetchone())

        # test aliasing writetime
        cursor.execute('SELECT writeTime(name) AS name_writetime FROM users WHERE id = 0')
        self.assertEqual('name_writetime', cursor.name_info[0][0])
        self.assertEqual([0], cursor.fetchone())

        # test aliasing ttl
        cursor.execute('SELECT ttl(name) AS name_ttl FROM users WHERE id = 0')
        self.assertEqual('name_ttl', cursor.name_info[0][0])
        assert cursor.fetchone()[0] in (9, 10)

        # test aliasing a regular function
        cursor.execute('SELECT intAsBlob(id) AS id_blob FROM users WHERE id = 0')
        self.assertEqual('id_blob', cursor.name_info[0][0])
        self.assertEqual(['\x00\x00\x00\x00'], cursor.fetchone())

        # test that select throws a meaningful exception for aliases in where clause
        with self.assertRaises(ProgrammingError) as cm:
            cursor.execute('SELECT id AS user_id, name AS user_name FROM users WHERE user_id = 0')
        self.assertEqual("Bad Request: Aliases aren't allowed in where clause ('user_id EQ 0')",
                         cm.exception.message)

        # test that select throws a meaningful exception for aliases in order by clause
        with self.assertRaises(ProgrammingError) as cm:
            cursor.execute('SELECT id AS user_id, name AS user_name FROM users WHERE id IN (0) ORDER BY user_name')
        self.assertEqual("Bad Request: Aliases are not allowed in order by clause ('user_name')",
                         cm.exception.message)
>>>>>>> 16d8045b
<|MERGE_RESOLUTION|>--- conflicted
+++ resolved
@@ -3094,10 +3094,8 @@
         assert_one(cursor, "SELECT * FROM test", [ 0, None, None, None ])
 
         # Should apply
-<<<<<<< HEAD
         assert_none(cursor, "DELETE FROM test WHERE k = 0 IF v1 = null")
         assert_none(cursor, "SELECT * FROM test")
-
 
     @since('1.2')
     def range_key_ordered_test(self):
@@ -3111,9 +3109,6 @@
 
         assert_all(cursor, "SELECT * FROM test", [[0], [1], [-1]])
         assert_invalid("SELECT * FROM test WHERE k >= -1 AND k < 1;")
-=======
-        assert_one(cursor, "DELETE FROM test WHERE k = 0 IF v1 = null", [True])
-        assert_none(cursor, "SELECT * FROM test")
 
     @since('2.0')
     def select_with_alias_test(self):
@@ -3158,5 +3153,4 @@
         with self.assertRaises(ProgrammingError) as cm:
             cursor.execute('SELECT id AS user_id, name AS user_name FROM users WHERE id IN (0) ORDER BY user_name')
         self.assertEqual("Bad Request: Aliases are not allowed in order by clause ('user_name')",
-                         cm.exception.message)
->>>>>>> 16d8045b
+                         cm.exception.message)