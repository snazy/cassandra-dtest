# coding: utf-8

import itertools
import struct
import time
from distutils.version import LooseVersion

from dse import ConsistencyLevel, InvalidRequest
from dse.metadata import NetworkTopologyStrategy, SimpleStrategy
from dse.policies import FallthroughRetryPolicy
from dse.protocol import ProtocolException
from dse.query import BatchStatement, BatchType, SimpleStatement
from nose.plugins.attrib import attr

from dtest import ReusableClusterTester, Tester, debug
from thrift_bindings.v22.ttypes import \
    ConsistencyLevel as ThriftConsistencyLevel
from thrift_bindings.v22.ttypes import (CfDef, Column, ColumnOrSuperColumn,
                                        Mutation)
from thrift_tests import get_thrift_client
from tools.assertions import (assert_all, assert_invalid, assert_length_equal,
                              assert_none, assert_one, assert_unavailable)
<<<<<<< HEAD
from tools.data import create_ks
=======
from tools.data import rows_to_list
>>>>>>> 8e65211b
from tools.decorators import since
from tools.metadata_wrapper import (UpdatingClusterMetadataWrapper,
                                    UpdatingKeyspaceMetadataWrapper,
                                    UpdatingTableMetadataWrapper)


class CQLTester(Tester):

    def prepare(self, ordered=False, create_keyspace=True, use_cache=False,
                nodes=1, rf=1, protocol_version=None, user=None, password=None,
                start_rpc=False, **kwargs):
        cluster = self.cluster

        if ordered:
            cluster.set_partitioner("org.apache.cassandra.dht.ByteOrderedPartitioner")

        if use_cache:
            cluster.set_configuration_options(values={'row_cache_size_in_mb': 100})

        if start_rpc:
            cluster.set_configuration_options(values={'start_rpc': True})

        if user:
            config = {'authenticator': 'org.apache.cassandra.auth.PasswordAuthenticator',
                      'authorizer': 'org.apache.cassandra.auth.CassandraAuthorizer',
                      'permissions_validity_in_ms': 0}
            cluster.set_configuration_options(values=config)

        if not cluster.nodelist():
            cluster.populate(nodes).start()
        node1 = cluster.nodelist()[0]

        session = self.patient_cql_connection(node1, protocol_version=protocol_version, user=user, password=password)
        if create_keyspace:
            create_ks(session, 'ks', rf)
        return session


class StorageProxyCQLTester(CQLTester):
    """
    Each CQL statement is exercised at least once in order to
    ensure we execute the code path in StorageProxy.
    # TODO This probably isn't true anymore?
    Note that in depth CQL validation is done in Java unit tests,
    see CASSANDRA-9160.

    # TODO I'm not convinced we need these. Seems like all the functionality
    #      is covered in greater detail in other test classes.
    """

    @attr("smoke-test")
    def keyspace_test(self):
        """
        Smoke test that basic keyspace operations work:

        - create a keyspace
        - assert keyspace exists and is configured as expected with the driver metadata API
        - ALTER it
        - assert keyspace was correctly altered with the driver metadata API
        - DROP it
        - assert keyspace is no longer in keyspace metadata
        """
        session = self.prepare(create_keyspace=False)
        meta = UpdatingClusterMetadataWrapper(session.cluster)

        self.assertNotIn('ks', meta.keyspaces)
        session.execute("CREATE KEYSPACE ks WITH replication = "
                        "{ 'class':'SimpleStrategy', 'replication_factor':1} "
                        "AND DURABLE_WRITES = true")
        self.assertIn('ks', meta.keyspaces)

        ks_meta = UpdatingKeyspaceMetadataWrapper(session.cluster, ks_name='ks')
        self.assertTrue(ks_meta.durable_writes)
        self.assertIsInstance(ks_meta.replication_strategy, SimpleStrategy)

        session.execute("ALTER KEYSPACE ks WITH replication = "
                        "{ 'class' : 'NetworkTopologyStrategy', 'datacenter1' : 1 } "
                        "AND DURABLE_WRITES = false")
        self.assertFalse(ks_meta.durable_writes)
        self.assertIsInstance(ks_meta.replication_strategy, NetworkTopologyStrategy)

        session.execute("DROP KEYSPACE ks")
        self.assertNotIn('ks', meta.keyspaces)

    @attr("smoke-test")
    def table_test(self):
        """
        Smoke test that basic table operations work:

        - create a table
        - ALTER the table adding a column
        - insert 10 values
        - SELECT * and assert the values are there
        - TRUNCATE the table
        - SELECT * and assert there are no values
        - DROP the table
        - SELECT * and assert the statement raises an InvalidRequest
        # TODO run SELECTs to make sure each statement works
        """
        session = self.prepare()

        ks_meta = UpdatingKeyspaceMetadataWrapper(session.cluster, ks_name='ks')

        session.execute("CREATE TABLE test1 (k int PRIMARY KEY, v1 int)")
        self.assertIn('test1', ks_meta.tables)

        t1_meta = UpdatingTableMetadataWrapper(session.cluster, ks_name='ks', table_name='test1')

        session.execute("ALTER TABLE test1 ADD v2 int")
        self.assertIn('v2', t1_meta.columns)

        for i in range(0, 10):
            session.execute("INSERT INTO test1 (k, v1, v2) VALUES ({i}, {i}, {i})".format(i=i))

        assert_all(session, "SELECT * FROM test1", [[i, i, i] for i in range(0, 10)], ignore_order=True)

        session.execute("TRUNCATE test1")

        assert_none(session, "SELECT * FROM test1")

        session.execute("DROP TABLE test1")
        self.assertNotIn('test1', ks_meta.tables)

    @since("2.0", max_version="3.X")
    def table_test_compact_storage(self):
        """
        Smoke test that basic table operations work:

        - create a table with COMPACT STORAGE
        - insert 10 values
        - SELECT * and assert the values are there
        - TRUNCATE the table
        - SELECT * and assert there are no values
        - DROP the table
        - SELECT * and assert the statement raises an InvalidRequest
        # TODO run SELECTs to make sure each statement works
        """
        session = self.prepare()

        ks_meta = UpdatingKeyspaceMetadataWrapper(session.cluster, ks_name='ks')

        session.execute("CREATE TABLE test2 (k int, c1 int, v1 int, PRIMARY KEY (k, c1)) WITH COMPACT STORAGE")
        self.assertIn('test2', ks_meta.tables)

        for i in range(0, 10):
            session.execute("INSERT INTO test2 (k, c1, v1) VALUES ({i}, {i}, {i})".format(i=i))

        assert_all(session, "SELECT * FROM test2", [[i, i, i] for i in range(0, 10)], ignore_order=True)

        session.execute("TRUNCATE test2")

        assert_none(session, "SELECT * FROM test2")

        session.execute("DROP TABLE test2")
        self.assertNotIn('test2', ks_meta.tables)

    @attr("smoke-test")
    def index_test(self):
        """
        Smoke test CQL statements related to indexes:

        - CREATE a table
        - CREATE an index on that table
        - INSERT 10 values into the table
        - SELECT from the table over the indexed value and assert the expected values come back
        - drop the index
        - assert SELECTing over the indexed value raises an InvalidRequest
        # TODO run SELECTs to make sure each statement works
        """
        session = self.prepare()

        session.execute("CREATE TABLE test3 (k int PRIMARY KEY, v1 int, v2 int)")
        table_meta = UpdatingTableMetadataWrapper(session.cluster, ks_name='ks', table_name='test3')
        session.execute("CREATE INDEX testidx ON test3 (v1)")
        self.assertIn('testidx', table_meta.indexes)

        for i in range(0, 10):
            session.execute("INSERT INTO test3 (k, v1, v2) VALUES ({i}, {i}, {i})".format(i=i))

        assert_one(session, "SELECT * FROM test3 WHERE v1 = 0", [0, 0, 0])

        session.execute("DROP INDEX testidx")
        self.assertNotIn('testidx', table_meta.indexes)

    @attr("smoke-test")
    def type_test(self):
        """
        Smoke test basic TYPE operations:

        - CREATE a type
        - CREATE a table using that type
        - ALTER the type and CREATE another table
        - DROP the tables and type
        - CREATE another table using the DROPped type and assert it fails with an InvalidRequest
        # TODO run SELECTs to make sure each statement works
        # TODO is this even necessary given the existence of the auth_tests?
        """
        session = self.prepare()
        # even though we only ever use the user_types attribute of this object,
        # we have to access it each time, because attribute access is how the
        # value is updated
        ks_meta = UpdatingKeyspaceMetadataWrapper(session.cluster, ks_name='ks')

        session.execute("CREATE TYPE address_t (street text, city text, zip_code int)")
        self.assertIn('address_t', ks_meta.user_types)

        session.execute("CREATE TABLE test4 (id int PRIMARY KEY, address frozen<address_t>)")

        session.execute("ALTER TYPE address_t ADD phones set<text>")
        self.assertIn('phones', ks_meta.user_types['address_t'].field_names)

        # drop the table so we can safely drop the type it uses
        session.execute("DROP TABLE test4")

        session.execute("DROP TYPE address_t")
        self.assertNotIn('address_t', ks_meta.user_types)

    @attr("smoke-test")
    def user_test(self):
        """
        Smoke test for basic USER queries:

        - get a session as the default superuser
        - CREATE a user
        - ALTER that user by giving it a different password
        - DROP that user
        # TODO list users after each to make sure each statement works
        """
        session = self.prepare(user='cassandra', password='cassandra')
        node1 = self.cluster.nodelist()[0]

        def get_usernames():
            return [user.name for user in session.execute('LIST USERS')]

        self.assertNotIn('user1', get_usernames())

        session.execute("CREATE USER user1 WITH PASSWORD 'secret'")
        # use patient to retry until it works, because it takes some time for
        # the CREATE to take
        self.patient_cql_connection(node1, user='user1', password='secret')

        session.execute("ALTER USER user1 WITH PASSWORD 'secret^2'")
        # use patient for same reason as above
        self.patient_cql_connection(node1, user='user1', password='secret^2')

        session.execute("DROP USER user1")
        self.assertNotIn('user1', get_usernames())

    @attr("smoke-test")
    def statements_test(self):
        """
        Smoke test SELECT and UPDATE statements:

        - create a table
        - insert 20 rows into the table
        - run SELECT COUNT queries and assert they return the correct values
            - bare and with IN and equality conditions
        - run SELECT * queries with = conditions
        - run UPDATE queries
        - SELECT * and assert the UPDATEd values are there
        - DELETE with a = condition
        - SELECT the deleted values and make sure nothing is returned
        # TODO run SELECTs to make sure each statement works
        """
        session = self.prepare()

        session.execute("CREATE TABLE test7 (kind text, time int, v1 int, v2 int, PRIMARY KEY(kind, time) )")

        for i in range(0, 10):
            session.execute("INSERT INTO test7 (kind, time, v1, v2) VALUES ('ev1', {i}, {i}, {i})".format(i=i))
            session.execute("INSERT INTO test7 (kind, time, v1, v2) VALUES ('ev2', {i}, {i}, {i})".format(i=i))

        assert_one(session, "SELECT COUNT(*) FROM test7 WHERE kind = 'ev1'", [10])

        assert_one(session, "SELECT COUNT(*) FROM test7 WHERE kind IN ('ev1', 'ev2')", [20])

        assert_one(session, "SELECT COUNT(*) FROM test7 WHERE kind IN ('ev1', 'ev2') AND time=0", [2])

        assert_all(session, "SELECT * FROM test7 WHERE kind = 'ev1'", [['ev1', i, i, i] for i in range(0, 10)])

        assert_all(session, "SELECT * FROM test7 WHERE kind = 'ev2'", [['ev2', i, i, i] for i in range(0, 10)])

        for i in range(0, 10):
            session.execute("UPDATE test7 SET v1 = 0, v2 = 0 where kind = 'ev1' AND time={i}".format(i=i))

        assert_all(session, "SELECT * FROM test7 WHERE kind = 'ev1'", [['ev1', i, 0, 0] for i in range(0, 10)])

        session.execute("DELETE FROM test7 WHERE kind = 'ev1'")
        assert_none(session, "SELECT * FROM test7 WHERE kind = 'ev1'")

        assert_one(session, "SELECT COUNT(*) FROM test7 WHERE kind = 'ev1'", [0])

    @attr("smoke-test")
    @since('3.10')
    def partition_key_allow_filtering_test(self):
        """
        Filtering with unrestricted parts of partition keys

        @jira_ticket CASSANDRA-11031
        """
        session = self.prepare()

        session.execute("""
            CREATE TABLE IF NOT EXISTS test_filter (
                k1 int,
                k2 int,
                ck1 int,
                v int,
                PRIMARY KEY ((k1, k2), ck1)
            )
        """)

        session.execute("INSERT INTO test_filter (k1, k2, ck1, v) VALUES (0, 0, 0, 0)")
        session.execute("INSERT INTO test_filter (k1, k2, ck1, v) VALUES (0, 0, 1, 0)")
        session.execute("INSERT INTO test_filter (k1, k2, ck1, v) VALUES (0, 0, 2, 0)")
        session.execute("INSERT INTO test_filter (k1, k2, ck1, v) VALUES (0, 0, 3, 0)")
        session.execute("INSERT INTO test_filter (k1, k2, ck1, v) VALUES (0, 1, 0, 0)")
        session.execute("INSERT INTO test_filter (k1, k2, ck1, v) VALUES (0, 1, 1, 0)")
        session.execute("INSERT INTO test_filter (k1, k2, ck1, v) VALUES (0, 1, 2, 0)")
        session.execute("INSERT INTO test_filter (k1, k2, ck1, v) VALUES (0, 1, 3, 0)")
        session.execute("INSERT INTO test_filter (k1, k2, ck1, v) VALUES (1, 0, 0, 0)")
        session.execute("INSERT INTO test_filter (k1, k2, ck1, v) VALUES (1, 0, 1, 0)")
        session.execute("INSERT INTO test_filter (k1, k2, ck1, v) VALUES (1, 0, 2, 0)")
        session.execute("INSERT INTO test_filter (k1, k2, ck1, v) VALUES (1, 0, 3, 0)")
        session.execute("INSERT INTO test_filter (k1, k2, ck1, v) VALUES (1, 1, 0, 0)")
        session.execute("INSERT INTO test_filter (k1, k2, ck1, v) VALUES (1, 1, 1, 0)")
        session.execute("INSERT INTO test_filter (k1, k2, ck1, v) VALUES (1, 1, 2, 0)")
        session.execute("INSERT INTO test_filter (k1, k2, ck1, v) VALUES (1, 1, 3, 0)")

        # select test
        assert_all(session,
                   "SELECT * FROM test_filter WHERE k1 = 0 ALLOW FILTERING",
                   [[0, 0, 0, 0],
                    [0, 0, 1, 0],
                    [0, 0, 2, 0],
                    [0, 0, 3, 0],
                    [0, 1, 0, 0],
                    [0, 1, 1, 0],
                    [0, 1, 2, 0],
                    [0, 1, 3, 0]],
                   ignore_order=True)

        assert_all(session,
                   "SELECT * FROM test_filter WHERE k1 <= 1 AND k2 >= 1 ALLOW FILTERING",
                   [[0, 1, 0, 0],
                    [0, 1, 1, 0],
                    [0, 1, 2, 0],
                    [0, 1, 3, 0],
                    [1, 1, 0, 0],
                    [1, 1, 1, 0],
                    [1, 1, 2, 0],
                    [1, 1, 3, 0]],
                   ignore_order=True)

        assert_none(session, "SELECT * FROM test_filter WHERE k1 = 2 ALLOW FILTERING")
        assert_none(session, "SELECT * FROM test_filter WHERE k1 <=0 AND k2 > 1 ALLOW FILTERING")

        assert_all(session,
                   "SELECT * FROM test_filter WHERE k2 <= 0 ALLOW FILTERING",
                   [[0, 0, 0, 0],
                    [0, 0, 1, 0],
                    [0, 0, 2, 0],
                    [0, 0, 3, 0],
                    [1, 0, 0, 0],
                    [1, 0, 1, 0],
                    [1, 0, 2, 0],
                    [1, 0, 3, 0]],
                   ignore_order=True)

        assert_all(session,
                   "SELECT * FROM test_filter WHERE k1 <= 0 AND k2 = 0 ALLOW FILTERING",
                   [[0, 0, 0, 0],
                    [0, 0, 1, 0],
                    [0, 0, 2, 0],
                    [0, 0, 3, 0]])

        assert_all(session,
                   "SELECT * FROM test_filter WHERE k2 = 1 ALLOW FILTERING",
                   [[0, 1, 0, 0],
                    [0, 1, 1, 0],
                    [0, 1, 2, 0],
                    [0, 1, 3, 0],
                    [1, 1, 0, 0],
                    [1, 1, 1, 0],
                    [1, 1, 2, 0],
                    [1, 1, 3, 0]],
                   ignore_order=True)

        assert_none(session, "SELECT * FROM test_filter WHERE k2 = 2 ALLOW FILTERING")

        # filtering on both Partition Key and Clustering key
        assert_all(session,
                   "SELECT * FROM test_filter WHERE k1 = 0 AND ck1=0 ALLOW FILTERING",
                   [[0, 0, 0, 0],
                    [0, 1, 0, 0]],
                   ignore_order=True)

        assert_all(session,
                   "SELECT * FROM test_filter WHERE k1 = 0 AND k2=1 AND ck1=0 ALLOW FILTERING",
                   [[0, 1, 0, 0]])

        # count(*) test
        assert_all(session,
                   "SELECT count(*) FROM test_filter WHERE k2 = 0 ALLOW FILTERING",
                   [[8]])

        assert_all(session,
                   "SELECT count(*) FROM test_filter WHERE k2 = 1 ALLOW FILTERING",
                   [[8]])

        assert_all(session,
                   "SELECT count(*) FROM test_filter WHERE k2 = 2 ALLOW FILTERING",
                   [[0]])

        # test invalid query
        with self.assertRaises(InvalidRequest):
            session.execute("SELECT * FROM test_filter WHERE k1 = 0")

        with self.assertRaises(InvalidRequest):
            session.execute("SELECT * FROM test_filter WHERE k1 = 0 AND k2 > 0")

        with self.assertRaises(InvalidRequest):
            session.execute("SELECT * FROM test_filter WHERE k1 >= 0 AND k2 in (0,1,2)")

        with self.assertRaises(InvalidRequest):
            session.execute("SELECT * FROM test_filter WHERE k2 > 0")

    @attr("smoke-test")
    def batch_test(self):
        """
        Smoke test for BATCH statements:

        - CREATE a table
        - create a BATCH statement and execute it at QUORUM
        # TODO run SELECTs to make sure each statement works
        """
        session = self.prepare()

        session.execute("""
            CREATE TABLE test8 (
                userid text PRIMARY KEY,
                name text,
                password text
            )
        """)

        query = SimpleStatement("""
            BEGIN BATCH
                INSERT INTO test8 (userid, password, name) VALUES ('user2', 'ch@ngem3b', 'second user');
                UPDATE test8 SET password = 'ps22dhds' WHERE userid = 'user3';
                INSERT INTO test8 (userid, password) VALUES ('user4', 'ch@ngem3c');
                DELETE name FROM test8 WHERE userid = 'user1';
            APPLY BATCH;
        """, consistency_level=ConsistencyLevel.QUORUM)
        session.execute(query)


class MiscellaneousCQLTester(CQLTester):
    """
    CQL tests that cannot be performed as Java unit tests, see CASSANDRA-9160.
    If you're considering adding a test here, consider writing Java unit tests
    for CQL validation instead. Add a new test here only if there is a reason
    for it, e.g. the test is related to the client protocol or thrift, requires
    examining the log files, or must run on multiple nodes.
    """

    @since('2.1', max_version='3.0')
    def large_collection_errors_test(self):
        """
        Assert C* logs warnings when selecting too large a collection over
        protocol v2:

        - prepare the cluster and connect using protocol v2
        - CREATE a table containing a map column
        - insert over 65535 elements into the map
        - select all the elements of the map
        - assert that the correct error was logged
        """

        # We only warn with protocol 2
        session = self.prepare(protocol_version=2)

        cluster = self.cluster
        node1 = cluster.nodelist()[0]
        self.ignore_log_patterns = ["Detected collection for table"]

        session.execute("""
            CREATE TABLE maps (
                userid text PRIMARY KEY,
                properties map<int, text>
            );
        """)

        # Insert more than the max, which is 65535
        for i in range(70000):
            session.execute("UPDATE maps SET properties[{}] = 'x' WHERE userid = 'user'".format(i))

        # Query for the data and throw exception
        session.execute("SELECT properties FROM maps WHERE userid = 'user'")
        node1.watch_log_for("Detected collection for table ks.maps with 70000 elements, more than the 65535 limit. "
                            "Only the first 65535 elements will be returned to the client. Please see "
                            "http://cassandra.apache.org/doc/cql3/CQL.html#collections for more details.")

    @since('2.0', max_version='4')
    def cql3_insert_thrift_test(self):
        """
        Check that we can insert from thrift into a CQL3 table:

        - CREATE a table via CQL
        - insert values via thrift
        - SELECT the inserted values and assert they are there as expected

        @jira_ticket CASSANDRA-4377
        """
        session = self.prepare(start_rpc=True)

        session.execute("""
            CREATE TABLE test (
                k int,
                c int,
                v int,
                PRIMARY KEY (k, c)
            )
        """)

        node = self.cluster.nodelist()[0]
        host, port = node.network_interfaces['thrift']
        client = get_thrift_client(host, port)
        client.transport.open()
        client.set_keyspace('ks')
        key = struct.pack('>i', 2)
        column_name_component = struct.pack('>i', 4)
        # component length + component + EOC + component length + component + EOC
        column_name = '\x00\x04' + column_name_component + '\x00' + '\x00\x01' + 'v' + '\x00'
        value = struct.pack('>i', 8)
        client.batch_mutate(
            {key: {'test': [Mutation(ColumnOrSuperColumn(column=Column(name=column_name, value=value, timestamp=100)))]}},
            ThriftConsistencyLevel.ONE)

        assert_one(session, "SELECT * FROM test", [2, 4, 8])

    @since('2.0', max_version='4')
    def rename_test(self):
        """
        Check that a thrift-created table can be renamed via CQL:

        - create a table via the thrift interface
        - INSERT a row via CQL
        - ALTER the name of the table via CQL
        - SELECT from the table and assert the values inserted are there
        """
        session = self.prepare(start_rpc=True)

        node = self.cluster.nodelist()[0]
        host, port = node.network_interfaces['thrift']
        client = get_thrift_client(host, port)
        client.transport.open()

        cfdef = CfDef()
        cfdef.keyspace = 'ks'
        cfdef.name = 'test'
        cfdef.column_type = 'Standard'
        cfdef.comparator_type = 'CompositeType(Int32Type, Int32Type, Int32Type)'
        cfdef.key_validation_class = 'UTF8Type'
        cfdef.default_validation_class = 'UTF8Type'

        client.set_keyspace('ks')
        client.system_add_column_family(cfdef)

        session.execute("INSERT INTO ks.test (key, column1, column2, column3, value) VALUES ('foo', 4, 3, 2, 'bar')")
        session.execute("ALTER TABLE test RENAME column1 TO foo1 AND column2 TO foo2 AND column3 TO foo3")
        assert_one(session, "SELECT foo1, foo2, foo3 FROM test", [4, 3, 2])

    @attr("smoke-test")
    def invalid_string_literals_test(self):
        """
        @jira_ticket CASSANDRA-8101

        - assert INSERTing into a nonexistent table fails normally, with an InvalidRequest exception
        - create a table with ascii and text columns
        - assert that trying to execute an insert statement with non-UTF8 contents raises a ProtocolException
            - tries to insert into a nonexistent column to make sure the ProtocolException is raised over other errors
        """
        session = self.prepare()
        # this should fail as normal, not with a ProtocolException
        assert_invalid(session, u"insert into invalid_string_literals (k, a) VALUES (0, '\u038E\u0394\u03B4\u03E0')")

        session = self.patient_cql_connection(self.cluster.nodelist()[0], keyspace='ks')
        session.execute("create table invalid_string_literals (k int primary key, a ascii, b text)")

        # this should still fail with an InvalidRequest
        assert_invalid(session, u"insert into invalid_string_literals (k, c) VALUES (0, '\u038E\u0394\u03B4\u03E0')")
        # but since the protocol requires strings to be valid UTF-8, the error
        # response to this is a ProtocolException, not an error about the
        # nonexistent column
        with self.assertRaisesRegexp(ProtocolException, 'Cannot decode string as UTF8'):
            session.execute("insert into invalid_string_literals (k, c) VALUES (0, '\xc2\x01')")

    @attr("smoke-test")
    def prepared_statement_invalidation_test(self):
        """
        @jira_ticket CASSANDRA-7910

        - CREATE a table and INSERT a row
        - prepare 2 prepared SELECT statements
        - SELECT the row with a bound prepared statement and assert it returns the expected row
        - ALTER the table, dropping a column
        - assert prepared statement without that column in it still works
        - assert prepared statement containing that column fails
        - ALTER the table, adding a column
        - assert prepared statement without that column in it still works
        - assert prepared statement containing that column also still works
        - ALTER the table, changing the type of a column
        - assert that both prepared statements still work
        """
        session = self.prepare()

        session.execute("CREATE TABLE test (k int PRIMARY KEY, a int, b int, c int)")
        session.execute("INSERT INTO test (k, a, b, c) VALUES (0, 0, 0, 0)")

        wildcard_prepared = session.prepare("SELECT * FROM test")
        explicit_prepared = session.prepare("SELECT k, a, b, c FROM test")
        result = session.execute(wildcard_prepared.bind(None))
        self.assertEqual(result, [(0, 0, 0, 0)])

        session.execute("ALTER TABLE test DROP c")
        result = session.execute(wildcard_prepared.bind(None))
        # wildcard select can be automatically re-prepared by the driver
        self.assertEqual(result, [(0, 0, 0)])
        # but re-preparing the statement with explicit columns should fail
        # (see PYTHON-207 for why we expect InvalidRequestException instead of the normal exc)
        assert_invalid(session, explicit_prepared.bind(None), expected=InvalidRequest)

        session.execute("ALTER TABLE test ADD d int")
        result = session.execute(wildcard_prepared.bind(None))
        self.assertEqual(result, [(0, 0, 0, None)])

        if self.cluster.version() < LooseVersion('3.0'):
            explicit_prepared = session.prepare("SELECT k, a, b, d FROM test")

            # when the type is altered, both statements will need to be re-prepared
            # by the driver, but the re-preparation should succeed
            session.execute("ALTER TABLE test ALTER d TYPE blob")
            result = session.execute(wildcard_prepared.bind(None))
            self.assertEqual(result, [(0, 0, 0, None)])

            result = session.execute(explicit_prepared.bind(None))
            self.assertEqual(result, [(0, 0, 0, None)])

    @attr("smoke-test")
    def range_slice_test(self):
        """
        Regression test for CASSANDRA-1337:

        - CREATE a table
        - INSERT 2 rows
        - SELECT * from the table
        - assert 2 rows were returned

        @jira_ticket CASSANDRA-1337
        # TODO I don't see how this is an interesting test or how it tests 1337.
        """

        cluster = self.cluster

        cluster.populate(2).start()
        node1 = cluster.nodelist()[0]
        time.sleep(0.2)

        session = self.patient_cql_connection(node1)
        create_ks(session, 'ks', 1)

        session.execute("""
            CREATE TABLE test (
                k text PRIMARY KEY,
                v int
            );
        """)
        time.sleep(1)

        session.execute("INSERT INTO test (k, v) VALUES ('foo', 0)")
        session.execute("INSERT INTO test (k, v) VALUES ('bar', 1)")

        res = list(session.execute("SELECT * FROM test"))
        self.assertEqual(len(res), 2, msg=res)

    @attr("smoke-test")
    def many_columns_test(self):
        """
        Test for tables with thousands of columns.
        For CASSANDRA-11621.
        """

        session = self.prepare()
        width = 5000
        cluster = self.cluster

        session.execute("CREATE TABLE very_wide_table (pk int PRIMARY KEY, " +
                        ",".join(map(lambda i: "c_{} int".format(i), range(width))) +
                        ")")

        session.execute("INSERT INTO very_wide_table (pk, " +
                        ",".join(map(lambda i: "c_{}".format(i), range(width))) +
                        ") VALUES (100," +
                        ",".join(map(lambda i: str(i), range(width))) +
                        ")")

        assert_all(session, "SELECT " +
                   ",".join(map(lambda i: "c_{}".format(i), range(width))) +
                   " FROM very_wide_table", [[i for i in range(width)]])

    @since("3.11", max_version="3.X")
    def drop_compact_storage_flag_test(self):
        """
        Test for CASSANDRA-10857, verifying the schema change
        distribution across the other nodes.

        """

        cluster = self.cluster

        cluster.populate(3).start()
        node1, node2, node3 = cluster.nodelist()

        session1 = self.patient_cql_connection(node1)
        session2 = self.patient_cql_connection(node2)
        session3 = self.patient_cql_connection(node3)
        create_ks(session1, 'ks', 3)
        sessions = [session1, session2, session3]

        for session in sessions:
            session.set_keyspace('ks')

        session1.execute("""
            CREATE TABLE test_drop_compact_storage (k int PRIMARY KEY, s1 int) WITH COMPACT STORAGE;
        """)

        session1.execute("INSERT INTO test_drop_compact_storage (k, s1) VALUES (1,1)")
        session1.execute("INSERT INTO test_drop_compact_storage (k, s1) VALUES (2,2)")
        session1.execute("INSERT INTO test_drop_compact_storage (k, s1) VALUES (3,3)")

        for session in sessions:
            res = session.execute("SELECT * from test_drop_compact_storage")
            self.assertEqual(rows_to_list(res), [[1, 1],
                                                 [2, 2],
                                                 [3, 3]])

        session1.execute("ALTER TABLE test_drop_compact_storage DROP COMPACT STORAGE")

        for session in sessions:
            assert_all(session, "SELECT * from test_drop_compact_storage",
                       [[1, None, 1, None],
                        [2, None, 2, None],
                        [3, None, 3, None]])


@since('3.2')
class AbortedQueryTester(CQLTester):
    """
    @jira_ticket CASSANDRA-7392

    Test that read-queries that take longer than read_request_timeout_in_ms
    time out.

    # TODO The important part of these is "set up a combination of
    #      configuration options that will make all reads time out, then
    #      try to read and assert it times out". This can probably be made much
    #      simpler -- most of the logic can be factored out. In many cases it
    #      probably isn't even necessary to define a custom table or to insert
    #      more than one value.
    """

    def local_query_test(self):
        """
        Check that a query running on the local coordinator node times out:

        - set the read request timeouts to 1 second
        - start the cluster with read_iteration_delay set to 5 ms
            - the delay will be applied ot each row iterated and will cause
              read queries to take longer than the read timeout
        - CREATE and INSERT into a table
        - SELECT * from the table using a retry policy that never retries, and assert it times out

        @jira_ticket CASSANDRA-7392
        """
        cluster = self.cluster
        cluster.set_configuration_options(values={'request_timeout_in_ms': 1000,
                                                  'read_request_timeout_in_ms': 1000,
                                                  'range_request_timeout_in_ms': 1000})

        # cassandra.test.read_iteration_delay_ms causes the state tracking read iterators
        # introduced by CASSANDRA-7392 to pause by the specified amount of milliseconds every
        # CQL row iterated for non system queries, so that these queries take much longer to complete,
        # see ReadCommand.withStateTracking()
        cluster.populate(1).start(wait_for_binary_proto=True,
                                  jvm_args=["-Dcassandra.monitoring_report_interval_ms=10",
                                            "-Dcassandra.test.read_iteration_delay_ms=5"])
        node = cluster.nodelist()[0]
        session = self.patient_cql_connection(node)

        create_ks(session, 'ks', 1)
        session.execute("""
            CREATE TABLE test1 (
                id int PRIMARY KEY,
                val text
            );
        """)

        for i in range(500):
            session.execute("INSERT INTO test1 (id, val) VALUES ({}, 'foo')".format(i))

        # use debug logs because at info level no-spam logger has unpredictable results
        mark = node.mark_log(filename='debug.log')
        statement = SimpleStatement("SELECT * from test1",
                                    consistency_level=ConsistencyLevel.ONE,
                                    retry_policy=FallthroughRetryPolicy())
        assert_unavailable(lambda c: debug(c.execute(statement)), session)
        node.watch_log_for("operations timed out", filename='debug.log', from_mark=mark, timeout=60)

    def remote_query_test(self):
        """
        Check that a query running on a node other than the coordinator times out:

        - populate the cluster with 2 nodes
        - set the read request timeouts to 1 second
        - start one node without having it join the ring
        - start the other node with read_iteration_delay set to 5 ms
            - the delay will be applied ot each row iterated and will cause
              read queries to take longer than the read timeout
        - CREATE a table
        - INSERT 5000 rows on a session on the node that is not a member of the ring
        - run SELECT statements and assert they fail
        # TODO refactor SELECT statements:
        #        - run the statements in a loop to reduce duplication
        #        - watch the log after each query
        #        - assert we raise the right error
        """
        cluster = self.cluster
        cluster.set_configuration_options(values={'request_timeout_in_ms': 1000,
                                                  'read_request_timeout_in_ms': 1000,
                                                  'range_request_timeout_in_ms': 1000})

        cluster.populate(2)
        node1, node2 = cluster.nodelist()

        node1.start(wait_for_binary_proto=True, join_ring=False)  # ensure other node executes queries
        node2.start(wait_for_binary_proto=True,
                    jvm_args=["-Dcassandra.monitoring_report_interval_ms=10",
                              "-Dcassandra.test.read_iteration_delay_ms=5"])  # see above for explanation

        session = self.patient_exclusive_cql_connection(node1)

        create_ks(session, 'ks', 1)
        session.execute("""
            CREATE TABLE test2 (
                id int,
                col int,
                val text,
                PRIMARY KEY(id, col)
            );
        """)

        for i, j in itertools.product(range(10), range(500)):
            session.execute("INSERT INTO test2 (id, col, val) VALUES ({}, {}, 'foo')".format(i, j))

        # use debug logs because at info level no-spam logger has unpredictable results
        mark = node2.mark_log(filename='debug.log')

        statement = SimpleStatement("SELECT * from test2",
                                    consistency_level=ConsistencyLevel.ONE,
                                    retry_policy=FallthroughRetryPolicy())
        assert_unavailable(lambda c: debug(c.execute(statement)), session)

        statement = SimpleStatement("SELECT * from test2 where id = 1",
                                    consistency_level=ConsistencyLevel.ONE,
                                    retry_policy=FallthroughRetryPolicy())
        assert_unavailable(lambda c: debug(c.execute(statement)), session)

        statement = SimpleStatement("SELECT * from test2 where id IN (1, 2, 3) AND col > 10",
                                    consistency_level=ConsistencyLevel.ONE,
                                    retry_policy=FallthroughRetryPolicy())
        assert_unavailable(lambda c: debug(c.execute(statement)), session)

        statement = SimpleStatement("SELECT * from test2 where col > 5 ALLOW FILTERING",
                                    consistency_level=ConsistencyLevel.ONE,
                                    retry_policy=FallthroughRetryPolicy())
        assert_unavailable(lambda c: debug(c.execute(statement)), session)

        node2.watch_log_for("operations timed out", filename='debug.log', from_mark=mark, timeout=60)

    def index_query_test(self):
        """
        Check that a secondary index query times out:

        - populate a 1-node cluster
        - set the read request timeouts to 1 second
        - start one node without having it join the ring
        - start the other node with read_iteration_delay set to 5 ms
            - the delay will be applied ot each row iterated and will cause
              read queries to take longer than the read timeout
        - CREATE a table
        - CREATE an index on the table
        - INSERT 500 values into the table
        - SELECT over the table and assert it times out
        """
        cluster = self.cluster
        cluster.set_configuration_options(values={'request_timeout_in_ms': 1000,
                                                  'read_request_timeout_in_ms': 1000,
                                                  'range_request_timeout_in_ms': 1000})

        cluster.populate(1).start(wait_for_binary_proto=True,
                                  jvm_args=["-Dcassandra.monitoring_report_interval_ms=10",
                                            "-Dcassandra.test.read_iteration_delay_ms=5"])  # see above for explanation
        node = cluster.nodelist()[0]
        session = self.patient_cql_connection(node)

        create_ks(session, 'ks', 1)
        session.execute("""
            CREATE TABLE test3 (
                id int PRIMARY KEY,
                col int,
                val text
            );
        """)

        session.execute("CREATE INDEX ON test3 (col)")

        for i in range(500):
            session.execute("INSERT INTO test3 (id, col, val) VALUES ({}, 50, 'foo')".format(i))

        # use debug logs because at info level no-spam logger has unpredictable results
        mark = node.mark_log(filename='debug.log')
        statement = session.prepare("SELECT * from test3 WHERE col = ? ALLOW FILTERING")
        statement.consistency_level = ConsistencyLevel.ONE
        statement.retry_policy = FallthroughRetryPolicy()
        assert_unavailable(lambda c: debug(c.execute(statement, [50])), session)
        node.watch_log_for("operations timed out", filename='debug.log', from_mark=mark, timeout=60)

    def materialized_view_test(self):
        """
        Check that a materialized view query times out:

        - populate a 2-node cluster
        - set the read request timeouts to 1 second
        - start one node without having it join the ring
        - start the other node with read_iteration_delay set to 5 ms
            - the delay will be applied ot each row iterated and will cause
              read queries to take longer than the read timeout
        - CREATE a table
        - INSERT 500 values into that table
        - CREATE a materialized view over that table
        - assert querying that table results in an unavailable exception
        """
        cluster = self.cluster
        cluster.set_configuration_options(values={'request_timeout_in_ms': 1000,
                                                  'read_request_timeout_in_ms': 1000,
                                                  'range_request_timeout_in_ms': 1000})

        cluster.populate(2)
        node1, node2 = cluster.nodelist()

        node1.start(wait_for_binary_proto=True, join_ring=False)  # ensure other node executes queries
        node2.start(wait_for_binary_proto=True,
                    jvm_args=["-Dcassandra.monitoring_report_interval_ms=10",
                              "-Dcassandra.test.read_iteration_delay_ms=5"])  # see above for explanation

        session = self.patient_exclusive_cql_connection(node1)

        create_ks(session, 'ks', 1)
        session.execute("""
            CREATE TABLE test4 (
                id int PRIMARY KEY,
                col int,
                val text
            );
        """)

        session.execute(("CREATE MATERIALIZED VIEW mv AS SELECT * FROM test4 "
                         "WHERE col IS NOT NULL AND id IS NOT NULL PRIMARY KEY (col, id)"))

        for i in range(500):
            session.execute("INSERT INTO test4 (id, col, val) VALUES ({}, 50, 'foo')".format(i))

        # use debug logs because at info level no-spam logger has unpredictable results
        mark = node2.mark_log(filename='debug.log')
        statement = SimpleStatement("SELECT * FROM mv WHERE col = 50",
                                    consistency_level=ConsistencyLevel.ONE,
                                    retry_policy=FallthroughRetryPolicy())

        assert_unavailable(lambda c: debug(c.execute(statement)), session)
        node2.watch_log_for("operations timed out", filename='debug.log', from_mark=mark, timeout=60)


@since('3.10')
class SlowQueryTester(CQLTester):
    """
    Test slow query logging.

    @jira_ticket CASSANDRA-12403
    """
    def local_query_test(self):
        """
        Check that a query running locally on the coordinator is reported as slow:

        - start a one node cluster with slow_query_log_timeout_in_ms set to a small value
          and the read request timeouts set to a large value (to ensure the query is not aborted) and
          read_iteration_delay set to a value big enough for the query to exceed slow_query_log_timeout_in_ms
          (this will cause read queries to take longer than the slow query timeout)
        - CREATE and INSERT into a table
        - SELECT * from the table using a retry policy that never retries, and check that the slow
          query log messages are present in the debug logs (we cannot check the logs at info level because
          the no spam logger has unpredictable results)

        @jira_ticket CASSANDRA-12403
        """
        cluster = self.cluster
        cluster.set_configuration_options(values={'slow_query_log_timeout_in_ms': 10,
                                                  'request_timeout_in_ms': 120000,
                                                  'read_request_timeout_in_ms': 120000,
                                                  'range_request_timeout_in_ms': 120000})

        # cassandra.test.read_iteration_delay_ms causes the state tracking read iterators
        # introduced by CASSANDRA-7392 to pause by the specified amount of milliseconds during each
        # iteration of non system queries, so that these queries take much longer to complete,
        # see ReadCommand.withStateTracking()
        cluster.populate(1).start(wait_for_binary_proto=True,
                                  jvm_args=["-Dcassandra.monitoring_report_interval_ms=10",
                                            "-Dcassandra.test.read_iteration_delay_ms=1"])
        node = cluster.nodelist()[0]
        session = self.patient_cql_connection(node)

        create_ks(session, 'ks', 1)
        session.execute("""
            CREATE TABLE test1 (
                id int,
                col int,
                val text,
                PRIMARY KEY(id, col)
            );
        """)

        for i in range(100):
            session.execute("INSERT INTO test1 (id, col, val) VALUES (1, {}, 'foo')".format(i))

        # only check debug logs because at INFO level the no-spam logger has unpredictable results
        mark = node.mark_log(filename='debug.log')

        session.execute(SimpleStatement("SELECT * from test1",
                                        consistency_level=ConsistencyLevel.ONE,
                                        retry_policy=FallthroughRetryPolicy()))

        node.watch_log_for(["operations were slow", "SELECT \* FROM ks.test1"],
                           from_mark=mark, filename='debug.log', timeout=60)
        mark = node.mark_log(filename='debug.log')

        session.execute(SimpleStatement("SELECT * from test1 where id = 1",
                                        consistency_level=ConsistencyLevel.ONE,
                                        retry_policy=FallthroughRetryPolicy()))

        node.watch_log_for(["operations were slow", "SELECT \* FROM ks.test1"],
                           from_mark=mark, filename='debug.log', timeout=60)
        mark = node.mark_log(filename='debug.log')

        session.execute(SimpleStatement("SELECT * from test1 where id = 1",
                                        consistency_level=ConsistencyLevel.ONE,
                                        retry_policy=FallthroughRetryPolicy()))

        node.watch_log_for(["operations were slow", "SELECT \* FROM ks.test1"],
                           from_mark=mark, filename='debug.log', timeout=60)
        mark = node.mark_log(filename='debug.log')

        session.execute(SimpleStatement("SELECT * from test1 where token(id) < 0",
                                        consistency_level=ConsistencyLevel.ONE,
                                        retry_policy=FallthroughRetryPolicy()))

        node.watch_log_for(["operations were slow", "SELECT \* FROM ks.test1"],
                           from_mark=mark, filename='debug.log', timeout=60)

    def remote_query_test(self):
        """
        Check that a query running on a node other than the coordinator is reported as slow:

        - populate the cluster with 2 nodes
        - start one node without having it join the ring
        - start the other one node with slow_query_log_timeout_in_ms set to a small value
          and the read request timeouts set to a large value (to ensure the query is not aborted) and
          read_iteration_delay set to a value big enough for the query to exceed slow_query_log_timeout_in_ms
          (this will cause read queries to take longer than the slow query timeout)
        - CREATE a table
        - INSERT 5000 rows on a session on the node that is not a member of the ring
        - run SELECT statements and check that the slow query messages are present in the debug logs
          (we cannot check the logs at info level because the no spam logger has unpredictable results)

        @jira_ticket CASSANDRA-12403
        """
        cluster = self.cluster
        cluster.set_configuration_options(values={'slow_query_log_timeout_in_ms': 10,
                                                  'request_timeout_in_ms': 120000,
                                                  'read_request_timeout_in_ms': 120000,
                                                  'range_request_timeout_in_ms': 120000})

        cluster.populate(2)
        node1, node2 = cluster.nodelist()

        node1.start(wait_for_binary_proto=True, join_ring=False)  # ensure other node executes queries
        node2.start(wait_for_binary_proto=True,
                    jvm_args=["-Dcassandra.monitoring_report_interval_ms=10",
                              "-Dcassandra.test.read_iteration_delay_ms=1"])  # see above for explanation

        session = self.patient_exclusive_cql_connection(node1)

        create_ks(session, 'ks', 1)
        session.execute("""
            CREATE TABLE test2 (
                id int,
                col int,
                val text,
                PRIMARY KEY(id, col)
            );
        """)

        for i, j in itertools.product(range(100), range(20)):
            session.execute("INSERT INTO test2 (id, col, val) VALUES ({}, {}, 'foo')".format(i, j))

        # only check debug logs because at INFO level the no-spam logger has unpredictable results
        mark = node2.mark_log(filename='debug.log')
        session.execute(SimpleStatement("SELECT * from test2",
                                        consistency_level=ConsistencyLevel.ONE,
                                        retry_policy=FallthroughRetryPolicy()))

        node2.watch_log_for(["operations were slow", "SELECT \* FROM ks.test2"],
                            from_mark=mark, filename='debug.log', timeout=60)
        mark = node2.mark_log(filename='debug.log')

        session.execute(SimpleStatement("SELECT * from test2 where id = 1",
                                        consistency_level=ConsistencyLevel.ONE,
                                        retry_policy=FallthroughRetryPolicy()))

        node2.watch_log_for(["operations were slow", "SELECT \* FROM ks.test2"],
                            from_mark=mark, filename='debug.log', timeout=60)
        mark = node2.mark_log(filename='debug.log')

        session.execute(SimpleStatement("SELECT * from test2 where id = 1",
                                        consistency_level=ConsistencyLevel.ONE,
                                        retry_policy=FallthroughRetryPolicy()))

        node2.watch_log_for(["operations were slow", "SELECT \* FROM ks.test2"],
                            from_mark=mark, filename='debug.log', timeout=60)
        mark = node2.mark_log(filename='debug.log')

        session.execute(SimpleStatement("SELECT * from test2 where token(id) < 0",
                                        consistency_level=ConsistencyLevel.ONE,
                                        retry_policy=FallthroughRetryPolicy()))

        node2.watch_log_for(["operations were slow", "SELECT \* FROM ks.test2"],
                            from_mark=mark, filename='debug.log', timeout=60)

    def disable_slow_query_log_test(self):
        """
        Check that a query is NOT reported as slow if slow query logging is disabled.

        - start a one node cluster with slow_query_log_timeout_in_ms set to 0 milliseconds
          (this will disable slow query logging), the read request timeouts set to a large value
          (to ensure queries are not aborted) and read_iteration_delay set to 5 milliseconds
          (this will cause read queries to take longer than usual)
        - CREATE and INSERT into a table
        - SELECT * from the table using a retry policy that never retries, and check that the slow
          query log messages are present in the logs

        @jira_ticket CASSANDRA-12403
        """
        cluster = self.cluster
        cluster.set_configuration_options(values={'slow_query_log_timeout_in_ms': 0,
                                                  'request_timeout_in_ms': 120000,
                                                  'read_request_timeout_in_ms': 120000,
                                                  'range_request_timeout_in_ms': 120000})

        # cassandra.test.read_iteration_delay_ms causes the state tracking read iterators
        # introduced by CASSANDRA-7392 to pause by the specified amount of milliseconds during each
        # iteration of non system queries, so that these queries take much longer to complete,
        # see ReadCommand.withStateTracking()
        cluster.populate(1).start(wait_for_binary_proto=True,
                                  jvm_args=["-Dcassandra.monitoring_report_interval_ms=10",
                                            "-Dcassandra.test.read_iteration_delay_ms=1"])
        node = cluster.nodelist()[0]
        session = self.patient_cql_connection(node)

        create_ks(session, 'ks', 1)
        session.execute("""
            CREATE TABLE test3 (
                id int PRIMARY KEY,
                val text
            );
        """)

        for i in range(100):
            session.execute("INSERT INTO test3 (id, val) VALUES ({}, 'foo')".format(i))

        session.execute(SimpleStatement("SELECT * from test3",
                                        consistency_level=ConsistencyLevel.ONE,
                                        retry_policy=FallthroughRetryPolicy()))

        time.sleep(1)  # do our best to ensure logs had a chance to appear

        self._check_logs(node, "SELECT \* FROM ks.test3", 'debug.log', 0)

    def _check_logs(self, node, pattern, filename, num_expected):
        ret = node.grep_log(pattern, filename=filename)
        assert_length_equal(ret, num_expected)


class LWTTester(ReusableClusterTester):
    """
    Validate CQL queries for LWTs for static columns for null and non-existing rows
    @jira_ticket CASSANDRA-9842
    """

    @classmethod
    def post_initialize_cluster(cls):
        cluster = cls.cluster
        cluster.populate(3)
        cluster.start()

    def get_lwttester_session(self):
        node1 = self.cluster.nodelist()[0]
        session = self.patient_cql_connection(node1)
        session.execute("""CREATE KEYSPACE IF NOT EXISTS ks WITH REPLICATION={'class':'SimpleStrategy',
            'replication_factor':1}""")
        session.execute("USE ks")
        return session

    def lwt_with_static_columns_test(self):
        session = self.get_lwttester_session()

        session.execute("""
            CREATE TABLE lwt_with_static (a int, b int, s int static, d text, PRIMARY KEY (a, b))
        """)

        assert_one(session, "UPDATE lwt_with_static SET s = 1 WHERE a = 1 IF s = NULL", [True])

        assert_one(session, "SELECT * FROM lwt_with_static", [1, None, 1, None])

        assert_one(session, "UPDATE lwt_with_static SET s = 2 WHERE a = 2 IF EXISTS", [False])

        assert_one(session, "SELECT * FROM lwt_with_static WHERE a = 1", [1, None, 1, None])

        assert_one(session, "INSERT INTO lwt_with_static (a, s) VALUES (2, 2) IF NOT EXISTS", [True])

        assert_one(session, "SELECT * FROM lwt_with_static WHERE a = 2", [2, None, 2, None])

        assert_one(session, "BEGIN BATCH\n" +
                   "INSERT INTO lwt_with_static (a, b, d) values (3, 3, 'a');\n" +
                   "UPDATE lwt_with_static SET s = 3 WHERE a = 3 IF s = null;\n" +
                   "APPLY BATCH;", [True])

        assert_one(session, "SELECT * FROM lwt_with_static WHERE a = 3", [3, 3, 3, "a"])

        # LWT applies before INSERT
        assert_one(session, "BEGIN BATCH\n" +
                   "INSERT INTO lwt_with_static (a, b, d) values (4, 4, 'a');\n" +
                   "UPDATE lwt_with_static SET s = 4 WHERE a = 4 IF s = null;\n" +
                   "APPLY BATCH;", [True])

        assert_one(session, "SELECT * FROM lwt_with_static WHERE a = 4", [4, 4, 4, "a"])

    def _validate_non_existing_or_null_values(self, table_name, session):
        assert_one(session, "UPDATE {} SET s = 1 WHERE a = 1 IF s = NULL".format(table_name), [True])

        assert_one(session, "SELECT a, s, d FROM {} WHERE a = 1".format(table_name), [1, 1, None])

        assert_one(session, "UPDATE {} SET s = 2 WHERE a = 2 IF s IN (10,20,NULL)".format(table_name), [True])

        assert_one(session, "SELECT a, s, d FROM {} WHERE a = 2".format(table_name), [2, 2, None])

        assert_one(session, "UPDATE {} SET s = 4 WHERE a = 4 IF s != 4".format(table_name), [True])

        assert_one(session, "SELECT a, s, d FROM {} WHERE a = 4".format(table_name), [4, 4, None])

    def _is_new_lwt_format_version(self, version):
        return version > LooseVersion('3.9') or (version > LooseVersion('3.0.9') and version < LooseVersion('3.1'))

    def conditional_updates_on_static_columns_with_null_values_test(self):
        session = self.get_lwttester_session()

        table_name = "conditional_updates_on_static_columns_with_null"
        session.execute("""
            CREATE TABLE {} (a int, b int, s int static, d text, PRIMARY KEY (a, b))
        """.format(table_name))

        for i in range(1, 6):
            session.execute("INSERT INTO {} (a, b) VALUES ({}, {})".format(table_name, i, i))

        self._validate_non_existing_or_null_values(table_name, session)

        assert_one(session, "UPDATE {} SET s = 30 WHERE a = 3 IF s IN (10,20,30)".format(table_name),
                   [False, None] if self._is_new_lwt_format_version(self.cluster.version()) else [False])

        assert_one(session, "SELECT * FROM {} WHERE a = 3".format(table_name), [3, 3, None, None])

        for operator in [">", "<", ">=", "<=", "="]:
            assert_one(session, "UPDATE {} SET s = 50 WHERE a = 5 IF s {} 3".format(table_name, operator),
                       [False, None] if self._is_new_lwt_format_version(self.cluster.version()) else [False])

            assert_one(session, "SELECT * FROM {} WHERE a = 5".format(table_name), [5, 5, None, None])

    def conditional_updates_on_static_columns_with_non_existing_values_test(self):
        session = self.get_lwttester_session()

        table_name = "conditional_updates_on_static_columns_with_ne"
        session.execute("""
            CREATE TABLE {} (a int, b int, s int static, d text, PRIMARY KEY (a, b))
        """.format(table_name))

        self._validate_non_existing_or_null_values(table_name, session)

        assert_one(session, "UPDATE {} SET s = 30 WHERE a = 3 IF s IN (10,20,30)".format(table_name), [False])

        assert_none(session, "SELECT * FROM {} WHERE a = 3".format(table_name))

        for operator in [">", "<", ">=", "<=", "="]:
            assert_one(session, "UPDATE {} SET s = 50 WHERE a = 5 IF s {} 3".format(table_name, operator), [False])

            assert_none(session, "SELECT * FROM {} WHERE a = 5".format(table_name))

    def _validate_non_existing_or_null_values_batch(self, table_name, session):
        assert_one(session, """
            BEGIN BATCH
                INSERT INTO {table_name} (a, b, d) values (2, 2, 'a');
                UPDATE {table_name} SET s = 2 WHERE a = 2 IF s = null;
            APPLY BATCH""".format(table_name=table_name), [True])

        assert_one(session, "SELECT * FROM {table_name} WHERE a = 2".format(table_name=table_name), [2, 2, 2, "a"])

        assert_one(session, """
            BEGIN BATCH
                INSERT INTO {table_name} (a, b, s, d) values (4, 4, 4, 'a')
                UPDATE {table_name} SET s = 5 WHERE a = 4 IF s = null;
            APPLY BATCH""".format(table_name=table_name), [True])

        assert_one(session, "SELECT * FROM {table_name} WHERE a = 4".format(table_name=table_name), [4, 4, 5, "a"])

        assert_one(session, """
            BEGIN BATCH
                INSERT INTO {table_name} (a, b, s, d) values (5, 5, 5, 'a')
                UPDATE {table_name} SET s = 6 WHERE a = 5 IF s IN (1,2,null)
            APPLY BATCH""".format(table_name=table_name), [True])

        assert_one(session, "SELECT * FROM {table_name} WHERE a = 5".format(table_name=table_name), [5, 5, 6, "a"])

        assert_one(session, """
            BEGIN BATCH
                INSERT INTO {table_name} (a, b, s, d) values (7, 7, 7, 'a')
                UPDATE {table_name} SET s = 8 WHERE a = 7 IF s != 7;
            APPLY BATCH""".format(table_name=table_name), [True])

        assert_one(session, "SELECT * FROM {table_name} WHERE a = 7".format(table_name=table_name), [7, 7, 8, "a"])

    def conditional_updates_on_static_columns_with_null_values_batch_test(self):
        session = self.get_lwttester_session()

        table_name = "lwt_on_static_columns_with_null_batch"
        session.execute("""
            CREATE TABLE {table_name} (a int, b int, s int static, d text, PRIMARY KEY (a, b))
        """.format(table_name=table_name))

        for i in range(1, 7):
            session.execute("INSERT INTO {table_name} (a, b) VALUES ({i}, {i})".format(table_name=table_name, i=i))

        self._validate_non_existing_or_null_values_batch(table_name, session)

        for operator in [">", "<", ">=", "<=", "="]:
            assert_one(session, """
                BEGIN BATCH
                    INSERT INTO {table_name} (a, b, s, d) values (3, 3, 40, 'a')
                    UPDATE {table_name} SET s = 30 WHERE a = 3 IF s {operator} 5;
                APPLY BATCH""".format(table_name=table_name, operator=operator),
                       [False, 3, 3, None] if self._is_new_lwt_format_version(self.cluster.version()) else [False])

            assert_one(session, "SELECT * FROM {table_name} WHERE a = 3".format(table_name=table_name), [3, 3, None, None])

        assert_one(session, """
                BEGIN BATCH
                    INSERT INTO {table_name} (a, b, s, d) values (6, 6, 70, 'a')
                    UPDATE {table_name} SET s = 60 WHERE a = 6 IF s IN (1,2,3)
                APPLY BATCH""".format(table_name=table_name),
                   [False, 6, 6, None] if self._is_new_lwt_format_version(self.cluster.version()) else [False])

        assert_one(session, "SELECT * FROM {table_name} WHERE a = 6".format(table_name=table_name), [6, 6, None, None])

    def conditional_deletes_on_static_columns_with_null_values_test(self):
        session = self.get_lwttester_session()

        table_name = "conditional_deletes_on_static_with_null"
        session.execute("""
            CREATE TABLE {} (a int, b int, s1 int static, s2 int static, v int, PRIMARY KEY (a, b))
        """.format(table_name))

        for i in range(1, 6):
            session.execute("INSERT INTO {} (a, b, s1, s2, v) VALUES ({}, {}, {}, null, {})".format(table_name, i, i, i, i))

        assert_one(session, "DELETE s1 FROM {} WHERE a = 1 IF s2 = null".format(table_name), [True])

        assert_one(session, "SELECT * FROM {} WHERE a = 1".format(table_name), [1, 1, None, None, 1])

        assert_one(session, "DELETE s1 FROM {} WHERE a = 2 IF s2 IN (10,20,30)".format(table_name), [False, None])

        assert_one(session, "SELECT * FROM {} WHERE a = 2".format(table_name), [2, 2, 2, None, 2])

        assert_one(session, "DELETE s1 FROM {} WHERE a = 3 IF s2 IN (null,20,30)".format(table_name), [True])

        assert_one(session, "SELECT * FROM {} WHERE a = 3".format(table_name), [3, 3, None, None, 3])

        assert_one(session, "DELETE s1 FROM {} WHERE a = 4 IF s2 != 4".format(table_name), [True])

        assert_one(session, "SELECT * FROM {} WHERE a = 4".format(table_name), [4, 4, None, None, 4])

        for operator in [">", "<", ">=", "<=", "="]:
            assert_one(session, "DELETE s1 FROM {} WHERE a = 5 IF s2 {} 3".format(table_name, operator), [False, None])
            assert_one(session, "SELECT * FROM {} WHERE a = 5".format(table_name), [5, 5, 5, None, 5])

    def conditional_deletes_on_static_columns_with_null_values_batch_test(self):
        session = self.get_lwttester_session()

        table_name = "conditional_deletes_on_static_with_null_batch"
        session.execute("""
            CREATE TABLE {} (a int, b int, s1 int static, s2 int static, v int, PRIMARY KEY (a, b))
        """.format(table_name))

        assert_one(session, """
             BEGIN BATCH
                 INSERT INTO {table_name} (a, b, s1, v) values (2, 2, 2, 2);
                 DELETE s1 FROM {table_name} WHERE a = 2 IF s2 = null;
             APPLY BATCH""".format(table_name=table_name), [True])

        assert_one(session, "SELECT * FROM {} WHERE a = 2".format(table_name), [2, 2, None, None, 2])

        for operator in [">", "<", ">=", "<=", "="]:
            assert_one(session, """
                BEGIN BATCH
                    INSERT INTO {table_name} (a, b, s1, v) values (3, 3, 3, 3);
                    DELETE s1 FROM {table_name} WHERE a = 3 IF s2 {operator} 5;
                APPLY BATCH""".format(table_name=table_name, operator=operator), [False])

            assert_none(session, "SELECT * FROM {} WHERE a = 3".format(table_name))

        assert_one(session, """
             BEGIN BATCH
                 INSERT INTO {table_name} (a, b, s1, v) values (6, 6, 6, 6);
                 DELETE s1 FROM {table_name} WHERE a = 6 IF s2 IN (1,2,3);
             APPLY BATCH""".format(table_name=table_name), [False])

        assert_none(session, "SELECT * FROM {} WHERE a = 6".format(table_name))

        assert_one(session, """
             BEGIN BATCH
                 INSERT INTO {table_name} (a, b, s1, v) values (4, 4, 4, 4);
                 DELETE s1 FROM {table_name} WHERE a = 4 IF s2 = null;
             APPLY BATCH""".format(table_name=table_name), [True])

        assert_one(session, "SELECT * FROM {} WHERE a = 4".format(table_name), [4, 4, None, None, 4])

        assert_one(session, """
            BEGIN BATCH
                INSERT INTO {table_name} (a, b, s1, v) VALUES (5, 5, 5, 5);
                DELETE s1 FROM {table_name} WHERE a = 5 IF s1 IN (1,2,null);
            APPLY BATCH""".format(table_name=table_name), [True])

        assert_one(session, "SELECT * FROM {} WHERE a = 5".format(table_name), [5, 5, None, None, 5])

        assert_one(session, """
            BEGIN BATCH
                INSERT INTO {table_name} (a, b, s1, v) values (7, 7, 7, 7);
                DELETE s1 FROM {table_name} WHERE a = 7 IF s2 != 7;
            APPLY BATCH""".format(table_name=table_name), [True])

        assert_one(session, "SELECT * FROM {} WHERE a = 7".format(table_name), [7, 7, None, None, 7])

    def lwt_with_empty_resultset(self):
        """
        LWT with unset row.
        @jira_ticket CASSANDRA-12694
        """
        session = self.get_lwttester_session()

        session.execute("""
            CREATE TABLE test (pk text, v1 int, v2 text, PRIMARY KEY (pk));
        """)
        session.execute("update test set v1 = 100 where pk = 'test1';")
        node1 = self.cluster.nodelist()[0]
        self.cluster.flush()
        assert_one(session, "UPDATE test SET v1 = 100 WHERE pk = 'test1' IF v2 = null;", [True])


class WarningsTester(CQLTester):

    @since('2.2')
    def test_client_warnings(self):
        """
        Tests for CASSANDRA-9399, check client warnings:
        - an unlogged batch across multiple partitions should generate a WARNING if there are more than
        unlogged_batch_across_partitions_warn_threshold partitions.

        Execute two unlogged batches: one only with fewer partitions and the other one with more than
        unlogged_batch_across_partitions_warn_threshold partitions.

        Check that only the second one generates a client warning.

        @jira_ticket CASSNADRA-9399
        @jira_ticket CASSANDRA-9303
        @jira_ticket CASSANDRA-11529
        """
        max_partitions_per_batch = 5
        self.cluster.populate(3)
        self.cluster.set_configuration_options({
            'unlogged_batch_across_partitions_warn_threshold': str(max_partitions_per_batch)})

        self.cluster.start()

        node1 = self.cluster.nodelist()[0]

        stdout, stderr, _ = node1.run_cqlsh("""
            CREATE KEYSPACE client_warnings WITH replication = {'class': 'SimpleStrategy', 'replication_factor': 1};
            USE client_warnings;
            CREATE TABLE test (id int, val text, PRIMARY KEY (id))""")

        self.assertEqual(len(stderr), 0, "Failed to execute cqlsh: {}".format(stderr))

        session = self.patient_cql_connection(node1)
        prepared = session.prepare("INSERT INTO client_warnings.test (id, val) VALUES (?, 'abc')")

        batch_without_warning = BatchStatement(batch_type=BatchType.UNLOGGED)
        batch_with_warning = BatchStatement(batch_type=BatchType.UNLOGGED)

        for i in xrange(max_partitions_per_batch + 1):
            batch_with_warning.add(prepared, (i,))
            if i < max_partitions_per_batch:
                batch_without_warning.add(prepared, (i,))

        fut = session.execute_async(batch_without_warning)
        fut.result()  # wait for batch to complete before checking warnings
        self.assertIsNone(fut.warnings)

        fut = session.execute_async(batch_with_warning)
        fut.result()  # wait for batch to complete before checking warnings
        debug(fut.warnings)
        self.assertIsNotNone(fut.warnings)
        self.assertEquals(["Unlogged batch covering {} partitions detected against table [client_warnings.test]. "
                           .format(max_partitions_per_batch + 1) +
                           "You should use a logged batch for atomicity, or asynchronous writes for performance."],
                          fut.warnings)

    @since("3.10")
    def test_sasi_client_warnings(self):
        """
        Tests for APOLLO-93, checks for warnings issued on index creation
        and once per connection on SELECT query using SASI index.

        @jira_ticket APOLLO-93
        """
        self.cluster.populate(1)
        self.cluster.start()
        node1 = self.cluster.nodelist()[0]
        session = self.patient_cql_connection(node1)

        stdout, stderr, _ = node1.run_cqlsh("""
            CREATE KEYSPACE sasi_client_warnings WITH replication = {'class': 'SimpleStrategy', 'replication_factor': 1};
            USE sasi_client_warnings;
            CREATE TABLE sasi_client_warnings (
                a text PRIMARY KEY,
                b text,
                c text,
                data text)""")
        self.assertEqual(len(stderr), 0, "Failed to execute cqlsh: {}".format(stderr))

        session.execute("USE sasi_client_warnings;")
        warning = "SASI index was enabled for 'sasi_client_warnings.sasi_client_warnings'. SASI is still in beta, take extra caution when using it in production."

        result = session.execute_async("CREATE CUSTOM INDEX ON sasi_client_warnings (c) USING 'org.apache.cassandra.index.sasi.SASIIndex';")
        result.result()
        self.assertEquals([warning], result.warnings)
        log = node1.grep_log(warning)
        self.assertEquals(1, len(log))

        warnings = 1
        for session in [self.patient_cql_connection(node1), self.patient_cql_connection(node1)]:
            session.execute("USE sasi_client_warnings;")

            result = session.execute_async("SELECT * FROM sasi_client_warnings WHERE c = 'a';")
            result.result()
            self.assertEquals([warning], result.warnings)
            warnings += 1
            log = node1.grep_log(warning)
            self.assertEquals(warnings, len(log))

            # make sure we do not warn for the second time per connection
            result = session.execute_async("SELECT * FROM sasi_client_warnings WHERE c = 'a';")
            result.result()
            self.assertEquals(None, result.warnings)
            log = node1.grep_log(warning)
            self.assertEquals(warnings, len(log))<|MERGE_RESOLUTION|>--- conflicted
+++ resolved
@@ -20,11 +20,7 @@
 from thrift_tests import get_thrift_client
 from tools.assertions import (assert_all, assert_invalid, assert_length_equal,
                               assert_none, assert_one, assert_unavailable)
-<<<<<<< HEAD
-from tools.data import create_ks
-=======
-from tools.data import rows_to_list
->>>>>>> 8e65211b
+from tools.data import create_ks, rows_to_list
 from tools.decorators import since
 from tools.metadata_wrapper import (UpdatingClusterMetadataWrapper,
                                     UpdatingKeyspaceMetadataWrapper,
@@ -1025,6 +1021,7 @@
 
     @jira_ticket CASSANDRA-12403
     """
+
     def local_query_test(self):
         """
         Check that a query running locally on the coordinator is reported as slow:
