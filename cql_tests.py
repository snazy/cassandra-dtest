--- conflicted
+++ resolved
@@ -7,11 +7,7 @@
 from blist import sortedset
 from uuid import uuid4, UUID
 
-<<<<<<< HEAD
-from dtest import PyTester as Tester, canReuseCluster, freshCluster
-=======
-from dtest import Tester
->>>>>>> b26735ba
+from dtest import Tester, canReuseCluster, freshCluster
 from pyassertions import assert_invalid, assert_one, assert_none, assert_all
 from pytools import since, require, rows_to_list
 from cassandra import ConsistencyLevel
