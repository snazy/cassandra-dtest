--- conflicted
+++ resolved
@@ -10,14 +10,9 @@
 from cassandra.concurrent import execute_concurrent
 from ccmlib.node import Node
 
-<<<<<<< HEAD
 from dtest import Tester, debug
 from tools.data import create_ks
-from tools.decorators import known_failure, since
-=======
-from dtest import Tester, debug, create_ks
 from tools.decorators import since
->>>>>>> 4031157a
 from tools.misc import ImmutableMapping
 
 
