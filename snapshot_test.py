import distutils.dir_util
import glob
import os
import shutil
import subprocess
import time

from cassandra.concurrent import execute_concurrent_with_args

<<<<<<< HEAD
from dtest import (Tester, cleanup_cluster, create_ccm_cluster, debug,
                   get_test_path)
from tools.data import create_ks
=======
from dtest import (Tester, cleanup_cluster, create_ccm_cluster, create_ks,
                   debug, get_test_path)
>>>>>>> fab539e1
from tools.decorators import known_failure
from tools.files import replace_in_file, safe_mkdtemp
from tools.hacks import advance_to_next_cl_segment
from tools.misc import ImmutableMapping


class SnapshotTester(Tester):

    def create_schema(self, session):
        create_ks(session, 'ks', 1)
        session.execute('CREATE TABLE ks.cf ( key int PRIMARY KEY, val text);')

    def insert_rows(self, session, start, end):
        insert_statement = session.prepare("INSERT INTO ks.cf (key, val) VALUES (?, 'asdf')")
        args = [(r,) for r in range(start, end)]
        execute_concurrent_with_args(session, insert_statement, args, concurrency=20)

    def make_snapshot(self, node, ks, cf, name):
        debug("Making snapshot....")
        node.flush()
        snapshot_cmd = 'snapshot {ks} -cf {cf} -t {name}'.format(ks=ks, cf=cf, name=name)
        debug("Running snapshot cmd: {snapshot_cmd}".format(snapshot_cmd=snapshot_cmd))
        node.nodetool(snapshot_cmd)
        tmpdir = safe_mkdtemp()
        os.mkdir(os.path.join(tmpdir, ks))
        os.mkdir(os.path.join(tmpdir, ks, cf))

        # Find the snapshot dir, it's different in various C*
        x = 0
        for data_dir in node.data_directories():
            snapshot_dir = "{data_dir}/{ks}/{cf}/snapshots/{name}".format(data_dir=data_dir, ks=ks, cf=cf, name=name)
            if not os.path.isdir(snapshot_dir):
                snapshot_dirs = glob.glob("{data_dir}/{ks}/{cf}-*/snapshots/{name}".format(data_dir=data_dir, ks=ks, cf=cf, name=name))
                if len(snapshot_dirs) > 0:
                    snapshot_dir = snapshot_dirs[0]
                else:
                    continue
            debug("snapshot_dir is : " + snapshot_dir)
            debug("snapshot copy is : " + tmpdir)

            # Copy files from the snapshot dir to existing temp dir
            distutils.dir_util.copy_tree(str(snapshot_dir), os.path.join(tmpdir, str(x), ks, cf))
            x += 1

        return tmpdir

    def restore_snapshot(self, snapshot_dir, node, ks, cf):
        debug("Restoring snapshot....")
        for x in xrange(0, self.cluster.data_dir_count):
            snap_dir = os.path.join(snapshot_dir, str(x), ks, cf)
            if os.path.exists(snap_dir):
                ip = node.address()

                args = [node.get_tool('sstableloader'), '-d', ip, snap_dir]
                p = subprocess.Popen(args, stdout=subprocess.PIPE, stderr=subprocess.PIPE)
                stdout, stderr = p.communicate()
                exit_status = p.wait()

                if exit_status != 0:
                    raise Exception("sstableloader command '%s' failed; exit status: %d'; stdout: %s; stderr: %s" %
                                    (" ".join(args), exit_status, stdout, stderr))


class TestSnapshot(SnapshotTester):

    def test_basic_snapshot_and_restore(self):
        cluster = self.cluster
        cluster.populate(1).start()
        (node1,) = cluster.nodelist()
        session = self.patient_cql_connection(node1)
        self.create_schema(session)

        self.insert_rows(session, 0, 100)
        snapshot_dir = self.make_snapshot(node1, 'ks', 'cf', 'basic')

        # Write more data after the snapshot, this will get thrown
        # away when we restore:
        self.insert_rows(session, 100, 200)
        rows = session.execute('SELECT count(*) from ks.cf')
        self.assertEqual(rows[0][0], 200)

        # Drop the keyspace, make sure we have no data:
        session.execute('DROP KEYSPACE ks')
        self.create_schema(session)
        rows = session.execute('SELECT count(*) from ks.cf')
        self.assertEqual(rows[0][0], 0)

        # Restore data from snapshot:
        self.restore_snapshot(snapshot_dir, node1, 'ks', 'cf')
        node1.nodetool('refresh ks cf')
        rows = session.execute('SELECT count(*) from ks.cf')

        # clean up
        debug("removing snapshot_dir: " + snapshot_dir)
        shutil.rmtree(snapshot_dir)

        self.assertEqual(rows[0][0], 100)


class TestArchiveCommitlog(SnapshotTester):
    cluster_options = ImmutableMapping({'commitlog_segment_size_in_mb': 1})

    def make_snapshot(self, node, ks, cf, name):
        debug("Making snapshot....")
        node.flush()
        snapshot_cmd = 'snapshot {ks} -cf {cf} -t {name}'.format(ks=ks, cf=cf, name=name)
        debug("Running snapshot cmd: {snapshot_cmd}".format(snapshot_cmd=snapshot_cmd))
        node.nodetool(snapshot_cmd)
        tmpdirs = []
        base_tmpdir = safe_mkdtemp()
        for x in xrange(0, self.cluster.data_dir_count):
            tmpdir = os.path.join(base_tmpdir, str(x))
            os.mkdir(tmpdir)
            # Copy files from the snapshot dir to existing temp dir
            distutils.dir_util.copy_tree(os.path.join(node.get_path(), 'data{0}'.format(x), ks), tmpdir)
            tmpdirs.append(tmpdir)

        return tmpdirs

    def restore_snapshot(self, snapshot_dir, node, ks, cf, name):
        debug("Restoring snapshot for cf ....")
        data_dir = os.path.join(node.get_path(), 'data{0}'.format(os.path.basename(snapshot_dir)))
        cfs = [s for s in os.listdir(snapshot_dir) if s.startswith(cf + "-")]
        if len(cfs) > 0:
            cf_id = cfs[0]
            glob_path = "{snapshot_dir}/{cf_id}/snapshots/{name}".format(snapshot_dir=snapshot_dir, cf_id=cf_id, name=name)
            globbed = glob.glob(glob_path)
            if len(globbed) > 0:
                snapshot_dir = globbed[0]
                if not os.path.exists(os.path.join(data_dir, ks)):
                    os.mkdir(os.path.join(data_dir, ks))
                os.mkdir(os.path.join(data_dir, ks, cf_id))

                debug("snapshot_dir is : " + snapshot_dir)
                distutils.dir_util.copy_tree(snapshot_dir, os.path.join(data_dir, ks, cf_id))

    @known_failure(failure_source='test',
                   jira_url='https://issues.apache.org/jira/browse/CASSANDRA-11811',
                   flaky=False,
                   notes='Fails on windows.')
    def test_archive_commitlog(self):
        self.run_archive_commitlog(restore_point_in_time=False)

    @known_failure(failure_source='test',
                   jira_url='https://issues.apache.org/jira/browse/CASSANDRA-11811',
                   flaky=False,
                   notes='Fails on windows.')
    def test_archive_commitlog_with_active_commitlog(self):
        """
        Copy the active commitlogs to the archive directory before restoration
        """
        self.run_archive_commitlog(restore_point_in_time=False, archive_active_commitlogs=True)

    def dont_test_archive_commitlog(self):
        """
        Run the archive commitlog test, but forget to add the restore commands
        """
        self.run_archive_commitlog(restore_point_in_time=False, restore_archived_commitlog=False)

    @known_failure(failure_source='test',
                   jira_url='https://issues.apache.org/jira/browse/CASSANDRA-11811',
                   flaky=False,
                   notes='Fails on windows.')
    def test_archive_commitlog_point_in_time(self):
        """
        Test archive commit log with restore_point_in_time setting
        """
        self.run_archive_commitlog(restore_point_in_time=True)

    @known_failure(failure_source='test',
                   jira_url='https://issues.apache.org/jira/browse/CASSANDRA-11811',
                   flaky=False,
                   notes='Fails on windows.')
    def test_archive_commitlog_point_in_time_with_active_commitlog(self):
        """
        Test archive commit log with restore_point_in_time setting
        """
        self.run_archive_commitlog(restore_point_in_time=True, archive_active_commitlogs=True)

    @known_failure(failure_source='test',
                   jira_url='https://issues.apache.org/jira/browse/CASSANDRA-11811',
                   flaky=False,
                   notes='Fails on windows.')
    @known_failure(failure_source='test',
                   jira_url='https://issues.apache.org/jira/browse/CASSANDRA-12495',
                   flaky=True)
    def test_archive_commitlog_point_in_time_with_active_commitlog_ln(self):
        """
        Test archive commit log with restore_point_in_time setting
        """
        self.run_archive_commitlog(restore_point_in_time=True, archive_active_commitlogs=True, archive_command='ln')

    def run_archive_commitlog(self, restore_point_in_time=False, restore_archived_commitlog=True, archive_active_commitlogs=False, archive_command='cp'):
        """
        Run archive commit log restoration test
        """

        cluster = self.cluster
        cluster.populate(1)
        (node1,) = cluster.nodelist()

        # Create a temp directory for storing commitlog archives:
        tmp_commitlog = safe_mkdtemp()
        debug("tmp_commitlog: " + tmp_commitlog)

        # Edit commitlog_archiving.properties and set an archive
        # command:
        replace_in_file(os.path.join(node1.get_path(), 'conf', 'commitlog_archiving.properties'),
                        [(r'^archive_command=.*$', 'archive_command={archive_command} %path {tmp_commitlog}/%name'.format(
                            tmp_commitlog=tmp_commitlog, archive_command=archive_command))])

        cluster.start()

        session = self.patient_cql_connection(node1)
        create_ks(session, 'ks', 1)

        # Write until we get a new CL segment. This avoids replaying
        # initialization mutations from startup into system tables when
        # restoring snapshots. See CASSANDRA-11811.
        advance_to_next_cl_segment(
            session=session,
            commitlog_dir=os.path.join(node1.get_path(), 'commitlogs')
        )

        session.execute('CREATE TABLE ks.cf ( key bigint PRIMARY KEY, val text);')
        debug("Writing first 30,000 rows...")
        self.insert_rows(session, 0, 30000)
        # Record when this first set of inserts finished:
        insert_cutoff_times = [time.gmtime()]

        # Delete all commitlog backups so far:
        for f in glob.glob(tmp_commitlog + "/*"):
            debug('Removing {}'.format(f))
            os.remove(f)

        snapshot_dirs = self.make_snapshot(node1, 'ks', 'cf', 'basic')

        if self.cluster.version() >= '3.0':
            system_ks_snapshot_dirs = self.make_snapshot(node1, 'system_schema', 'keyspaces', 'keyspaces')
        else:
            system_ks_snapshot_dirs = self.make_snapshot(node1, 'system', 'schema_keyspaces', 'keyspaces')

        if self.cluster.version() >= '3.0':
            system_col_snapshot_dirs = self.make_snapshot(node1, 'system_schema', 'columns', 'columns')
        else:
            system_col_snapshot_dirs = self.make_snapshot(node1, 'system', 'schema_columns', 'columns')

        if self.cluster.version() >= '3.0':
            system_ut_snapshot_dirs = self.make_snapshot(node1, 'system_schema', 'types', 'usertypes')
        else:
            system_ut_snapshot_dirs = self.make_snapshot(node1, 'system', 'schema_usertypes', 'usertypes')

        if self.cluster.version() >= '3.0':
            system_cfs_snapshot_dirs = self.make_snapshot(node1, 'system_schema', 'tables', 'cfs')
        else:
            system_cfs_snapshot_dirs = self.make_snapshot(node1, 'system', 'schema_columnfamilies', 'cfs')

        try:
            # Write more data:
            debug("Writing second 30,000 rows...")
            self.insert_rows(session, 30000, 60000)
            node1.flush()
            time.sleep(10)
            # Record when this second set of inserts finished:
            insert_cutoff_times.append(time.gmtime())

            debug("Writing final 5,000 rows...")
            self.insert_rows(session, 60000, 65000)
            # Record when the third set of inserts finished:
            insert_cutoff_times.append(time.gmtime())

            # Flush so we get an accurate view of commitlogs
            node1.flush()

            rows = session.execute('SELECT count(*) from ks.cf')
            # Make sure we have the same amount of rows as when we snapshotted:
            self.assertEqual(rows[0][0], 65000)

            # Check that there are at least one commit log backed up that
            # is not one of the active commit logs:
            commitlog_dir = os.path.join(node1.get_path(), 'commitlogs')
            debug("node1 commitlog dir: " + commitlog_dir)
            debug("node1 commitlog dir contents: " + str(os.listdir(commitlog_dir)))
            debug("tmp_commitlog contents: " + str(os.listdir(tmp_commitlog)))

            self.assertNotEqual(set(os.listdir(tmp_commitlog)) - set(os.listdir(commitlog_dir)),
                                set())

            cluster.flush()
            cluster.compact()
            node1.drain()

            # Destroy the cluster
            cluster.stop()
            debug("node1 commitlog dir contents after stopping: " + str(os.listdir(commitlog_dir)))
            debug("tmp_commitlog contents after stopping: " + str(os.listdir(tmp_commitlog)))

            self.copy_logs(self.cluster, name=self.id().split(".")[0] + "_pre-restore")
            cleanup_cluster(self.cluster, self.test_path)
            self.test_path = get_test_path()
            cluster = self.cluster = create_ccm_cluster(self.test_path, name='test')
            cluster.populate(1)
            node1, = cluster.nodelist()

            # Restore schema from snapshots:
            for system_ks_snapshot_dir in system_ks_snapshot_dirs:
                if self.cluster.version() >= '3.0':
                    self.restore_snapshot(system_ks_snapshot_dir, node1, 'system_schema', 'keyspaces', 'keyspaces')
                else:
                    self.restore_snapshot(system_ks_snapshot_dir, node1, 'system', 'schema_keyspaces', 'keyspaces')
            for system_col_snapshot_dir in system_col_snapshot_dirs:
                if self.cluster.version() >= '3.0':
                    self.restore_snapshot(system_col_snapshot_dir, node1, 'system_schema', 'columns', 'columns')
                else:
                    self.restore_snapshot(system_col_snapshot_dir, node1, 'system', 'schema_columns', 'columns')
            for system_ut_snapshot_dir in system_ut_snapshot_dirs:
                if self.cluster.version() >= '3.0':
                    self.restore_snapshot(system_ut_snapshot_dir, node1, 'system_schema', 'types', 'usertypes')
                else:
                    self.restore_snapshot(system_ut_snapshot_dir, node1, 'system', 'schema_usertypes', 'usertypes')

            for system_cfs_snapshot_dir in system_cfs_snapshot_dirs:
                if self.cluster.version() >= '3.0':
                    self.restore_snapshot(system_cfs_snapshot_dir, node1, 'system_schema', 'tables', 'cfs')
                else:
                    self.restore_snapshot(system_cfs_snapshot_dir, node1, 'system', 'schema_columnfamilies', 'cfs')
            for snapshot_dir in snapshot_dirs:
                self.restore_snapshot(snapshot_dir, node1, 'ks', 'cf', 'basic')

            cluster.start()

            session = self.patient_cql_connection(node1)
            node1.nodetool('refresh ks cf')

            rows = session.execute('SELECT count(*) from ks.cf')
            # Make sure we have the same amount of rows as when we snapshotted:
            self.assertEqual(rows[0][0], 30000)

            # Edit commitlog_archiving.properties. Remove the archive
            # command  and set a restore command and restore_directories:
            if restore_archived_commitlog:
                replace_in_file(os.path.join(node1.get_path(), 'conf', 'commitlog_archiving.properties'),
                                [(r'^archive_command=.*$', 'archive_command='),
                                 (r'^restore_command=.*$', 'restore_command=cp -f %from %to'),
                                 (r'^restore_directories=.*$', 'restore_directories={tmp_commitlog}'.format(
                                     tmp_commitlog=tmp_commitlog))])

                if restore_point_in_time:
                    restore_time = time.strftime("%Y:%m:%d %H:%M:%S", insert_cutoff_times[1])
                    replace_in_file(os.path.join(node1.get_path(), 'conf', 'commitlog_archiving.properties'),
                                    [(r'^restore_point_in_time=.*$', 'restore_point_in_time={restore_time}'.format(restore_time=restore_time))])

            debug("Restarting node1..")
            node1.stop()
            node1.start(wait_for_binary_proto=True)

            node1.nodetool('flush')
            node1.nodetool('compact')

            session = self.patient_cql_connection(node1)
            rows = session.execute('SELECT count(*) from ks.cf')
            # Now we should have 30000 rows from the snapshot + 30000 rows
            # from the commitlog backups:
            if not restore_archived_commitlog:
                self.assertEqual(rows[0][0], 30000)
            elif restore_point_in_time:
                self.assertEqual(rows[0][0], 60000)
            else:
                self.assertEqual(rows[0][0], 65000)

        finally:
            # clean up
            debug("removing snapshot_dir: " + ",".join(snapshot_dirs))
            for snapshot_dir in snapshot_dirs:
                shutil.rmtree(snapshot_dir)
            debug("removing snapshot_dir: " + ",".join(system_ks_snapshot_dirs))
            for system_ks_snapshot_dir in system_ks_snapshot_dirs:
                shutil.rmtree(system_ks_snapshot_dir)
            debug("removing snapshot_dir: " + ",".join(system_cfs_snapshot_dirs))
            for system_cfs_snapshot_dir in system_cfs_snapshot_dirs:
                shutil.rmtree(system_cfs_snapshot_dir)
            debug("removing snapshot_dir: " + ",".join(system_ut_snapshot_dirs))
            for system_ut_snapshot_dir in system_ut_snapshot_dirs:
                shutil.rmtree(system_ut_snapshot_dir)
            debug("removing snapshot_dir: " + ",".join(system_col_snapshot_dirs))
            for system_col_snapshot_dir in system_col_snapshot_dirs:
                shutil.rmtree(system_col_snapshot_dir)

            debug("removing tmp_commitlog: " + tmp_commitlog)
            shutil.rmtree(tmp_commitlog)

    def test_archive_and_restore_commitlog_repeatedly(self):
        """
        @jira_ticket CASSANDRA-10593
        Run archive commit log restoration test repeatedly to make sure it is idempotent
        and doesn't fail if done repeatedly
        """

        cluster = self.cluster
        cluster.populate(1)
        node1 = cluster.nodelist()[0]

        # Create a temp directory for storing commitlog archives:
        tmp_commitlog = safe_mkdtemp()
        debug("tmp_commitlog: {}".format(tmp_commitlog))

        # Edit commitlog_archiving.properties and set an archive
        # command:
        replace_in_file(os.path.join(node1.get_path(), 'conf', 'commitlog_archiving.properties'),
                        [(r'^archive_command=.*$', 'archive_command=ln %path {tmp_commitlog}/%name'.format(
                            tmp_commitlog=tmp_commitlog)),
                         (r'^restore_command=.*$', 'restore_command=cp -f %from %to'),
                         (r'^restore_directories=.*$', 'restore_directories={tmp_commitlog}'.format(
                          tmp_commitlog=tmp_commitlog))])

        cluster.start()

        debug("Creating initial connection")
        session = self.patient_cql_connection(node1)
        create_ks(session, 'ks', 1)
        session.execute('CREATE TABLE ks.cf ( key bigint PRIMARY KEY, val text);')
        debug("Writing 30,000 rows...")
        self.insert_rows(session, 0, 60000)

        try:
            # Check that there are at least one commit log backed up that
            # is not one of the active commit logs:
            commitlog_dir = os.path.join(node1.get_path(), 'commitlogs')
            debug("node1 commitlog dir: " + commitlog_dir)

            cluster.flush()

            self.assertNotEqual(set(os.listdir(tmp_commitlog)) - set(os.listdir(commitlog_dir)),
                                set())

            debug("Flushing and doing first restart")
            cluster.compact()
            node1.drain()
            # restart the node which causes the active commitlogs to be archived
            node1.stop()
            node1.start(wait_for_binary_proto=True)

            debug("Stopping and second restart")
            node1.stop()
            node1.start(wait_for_binary_proto=True)

            # Shouldn't be any additional data since it's replaying the same stuff repeatedly
            session = self.patient_cql_connection(node1)

            rows = session.execute('SELECT count(*) from ks.cf')
            self.assertEqual(rows[0][0], 60000)
        finally:
            debug("removing tmp_commitlog: " + tmp_commitlog)
            shutil.rmtree(tmp_commitlog)<|MERGE_RESOLUTION|>--- conflicted
+++ resolved
@@ -7,14 +7,9 @@
 
 from cassandra.concurrent import execute_concurrent_with_args
 
-<<<<<<< HEAD
 from dtest import (Tester, cleanup_cluster, create_ccm_cluster, debug,
                    get_test_path)
 from tools.data import create_ks
-=======
-from dtest import (Tester, cleanup_cluster, create_ccm_cluster, create_ks,
-                   debug, get_test_path)
->>>>>>> fab539e1
 from tools.decorators import known_failure
 from tools.files import replace_in_file, safe_mkdtemp
 from tools.hacks import advance_to_next_cl_segment
