import uuid
import time
from distutils.version import LooseVersion

from dse import ConsistencyLevel, WriteFailure, WriteTimeout
from dse.query import SimpleStatement
from dse.policies import FallthroughRetryPolicy
from nose.plugins.attrib import attr

<<<<<<< HEAD
=======
from distutils.version import LooseVersion
from dtest import Tester, supports_v5_protocol
>>>>>>> 8e65211b
from thrift_bindings.v22 import ttypes as thrift_types
from thrift_tests import get_thrift_client
from dtest import Tester, debug
from tools.decorators import since
from tools.data import create_ks
from tools.jmxutils import (JolokiaAgent, make_mbean,
                            remove_perf_disable_shared_mem)

KEYSPACE = "foo"


# These tests use the cassandra.test.fail_writes_ks option, which was only
# implemented in 2.2, so we skip it before then.
@since('2.2')
class TestWriteFailures(Tester):
    """
    Tests for write failures in the replicas,
    @jira_ticket CASSANDRA-8592.

    They require CURRENT_VERSION = VERSION_4 in CassandraDaemon.Server
    otherwise these tests will fail.
    """

    def setUp(self):
        super(TestWriteFailures, self).setUp()

        self.ignore_log_patterns = [
            "Testing write failures",  # The error to simulate a write failure
            "ERROR WRITE_FAILURE",     # Logged in DEBUG mode for write failures
            "MigrationStage"           # This occurs sometimes due to node down (because of restart)
        ]

        self.supports_v5_protocol = supports_v5_protocol(self.cluster.version())
        self.expected_expt = WriteFailure
        self.protocol_version = 5 if self.supports_v5_protocol else 4
        self.replication_factor = 3
        self.consistency_level = ConsistencyLevel.ALL
        self.failing_nodes = [1, 2]

    def tearDown(self):
        super(TestWriteFailures, self).tearDown()

    def _prepare_cluster(self, start_rpc=False):
        self.cluster.populate(3)

        if start_rpc:
            self.cluster.set_configuration_options(values={'start_rpc': True})

        self.cluster.start()
        self.nodes = self.cluster.nodes.values()

        session = self.patient_exclusive_cql_connection(self.nodes[0], protocol_version=self.protocol_version)

        session.execute("""
            CREATE KEYSPACE IF NOT EXISTS %s
            WITH replication = { 'class': 'SimpleStrategy', 'replication_factor': '%s' }
            """ % (KEYSPACE, self.replication_factor))
        session.set_keyspace(KEYSPACE)

        session.execute("CREATE TABLE IF NOT EXISTS mytable (key text PRIMARY KEY, value text)")
        session.execute("CREATE TABLE IF NOT EXISTS countertable (key uuid PRIMARY KEY, value counter)")

        for idx in self.failing_nodes:
            node = self.nodes[idx]
            node.stop()
            node.start(wait_for_binary_proto=True, jvm_args=["-Dcassandra.test.fail_writes_ks=" + KEYSPACE])

            if idx == 0:
                session = self.patient_exclusive_cql_connection(node, protocol_version=self.protocol_version)
                session.set_keyspace(KEYSPACE)

        return session

    def _perform_cql_statement(self, text):
        session = self._prepare_cluster()

        statement = session.prepare(text)
        statement.consistency_level = self.consistency_level

        if self.expected_expt is None:
            session.execute(statement)
        else:
            with self.assertRaises(self.expected_expt) as cm:
                session.execute(statement)
            return cm.exception

    def _assert_error_code_map_exists_with_code(self, exception, expected_code):
        """
        Asserts that the given exception contains an error code map
        where at least one node responded with some expected code.
        This is meant for testing failure exceptions on protocol v5.
        """
        self.assertIsNotNone(exception)
        self.assertIsNotNone(exception.error_code_map)
        expected_code_found = False
        for error_code in exception.error_code_map.values():
            if error_code == expected_code:
                expected_code_found = True
                break
        self.assertTrue(expected_code_found,
                        "The error code map did not contain {}, got instead: {}"
                        .format(expected_code, exception.error_code_map.values()))

    @attr("smoke-test")
    @since('2.2', max_version='2.2.x')
    def test_mutation_v2(self):
        """
        A failed mutation at v2 receives a WriteTimeout
        """
        self.expected_expt = WriteTimeout
        self.protocol_version = 2
        self._perform_cql_statement("INSERT INTO mytable (key, value) VALUES ('key1', 'Value 1')")

    @attr("smoke-test")
    def test_mutation_v3(self):
        """
        A failed mutation at v3 receives a WriteTimeout
        """
        self.expected_expt = WriteTimeout
        self.protocol_version = 3
        self._perform_cql_statement("INSERT INTO mytable (key, value) VALUES ('key1', 'Value 1')")

    @attr("smoke-test")
    def test_mutation_v4(self):
        """
        A failed mutation at v4 receives a WriteFailure
        """
        self.expected_expt = WriteFailure
        self.protocol_version = 4
        self._perform_cql_statement("INSERT INTO mytable (key, value) VALUES ('key1', 'Value 1')")

    @attr("smoke-test")
    @since('3.10')
    def test_mutation_v5(self):
        """
        A failed mutation at v5 receives a WriteFailure with an error code map containing error code 0x0000
        """
        self.expected_expt = WriteFailure
        self.protocol_version = 5
        exc = self._perform_cql_statement("INSERT INTO mytable (key, value) VALUES ('key1', 'Value 1')")
        self._assert_error_code_map_exists_with_code(exc, 0x0000)

    @attr("smoke-test")
    def test_mutation_any(self):
        """
        A WriteFailure is not received at consistency level ANY
        even if all nodes fail because of hinting
        """
        self.consistency_level = ConsistencyLevel.ANY
        self.expected_expt = None
        self.failing_nodes = [0, 1, 2]
        self._perform_cql_statement("INSERT INTO mytable (key, value) VALUES ('key1', 'Value 1')")

    @attr("smoke-test")
    def test_mutation_one(self):
        """
            A WriteFailure is received at consistency level ONE
            if all nodes fail
        """
        self.consistency_level = ConsistencyLevel.ONE
        self.failing_nodes = [0, 1, 2]
        exc = self._perform_cql_statement("INSERT INTO mytable (key, value) VALUES ('key1', 'Value 1')")
        if self.supports_v5_protocol:
            self._assert_error_code_map_exists_with_code(exc, 0x0000)

    @attr("smoke-test")
    def test_mutation_quorum(self):
        """
        A WriteFailure is not received at consistency level
        QUORUM if quorum succeeds
        """
        self.consistency_level = ConsistencyLevel.QUORUM
        self.expected_expt = None
        self.failing_nodes = [2]
        self._perform_cql_statement("INSERT INTO mytable (key, value) VALUES ('key1', 'Value 1')")

    @attr("smoke-test")
    def test_batch(self):
        """
        A failed batch receives a WriteFailure
        """
        exc = self._perform_cql_statement("""
            BEGIN BATCH
            INSERT INTO mytable (key, value) VALUES ('key2', 'Value 2') USING TIMESTAMP 1111111111111111
            INSERT INTO mytable (key, value) VALUES ('key3', 'Value 3') USING TIMESTAMP 1111111111111112
            APPLY BATCH
        """)
        if self.supports_v5_protocol:
            self._assert_error_code_map_exists_with_code(exc, 0x0000)

    @attr("smoke-test")
    def test_counter(self):
        """
        A failed counter mutation receives a WriteFailure
        """
        _id = str(uuid.uuid4())
        exc = self._perform_cql_statement("""
            UPDATE countertable
                SET value = value + 1
                where key = {uuid}
        """.format(uuid=_id))
        if self.supports_v5_protocol:
            if self.cluster.version() >= LooseVersion('4.0'):
                self._assert_error_code_map_exists_with_code(exc, 0x0004)
            else:
                self._assert_error_code_map_exists_with_code(exc, 0x0000)

    @attr("smoke-test")
    def test_paxos(self):
        """
        A light transaction receives a WriteFailure
        """
        exc = self._perform_cql_statement("INSERT INTO mytable (key, value) VALUES ('key1', 'Value 1') IF NOT EXISTS")
        if self.supports_v5_protocol:
            self._assert_error_code_map_exists_with_code(exc, 0x0000)

    @attr("smoke-test")
    def test_paxos_any(self):
        """
        A light transaction at consistency level ANY does not receive a WriteFailure
        """
        self.consistency_level = ConsistencyLevel.ANY
        self.expected_expt = None
        self._perform_cql_statement("INSERT INTO mytable (key, value) VALUES ('key1', 'Value 1') IF NOT EXISTS")

    @since('2.0', max_version='4')
    def test_thrift(self):
        """
        A thrift client receives a TimedOutException
        """
        self._prepare_cluster(start_rpc=True)
        self.expected_expt = thrift_types.TimedOutException

        client = get_thrift_client()
        client.transport.open()
        client.set_keyspace(KEYSPACE)

        with self.assertRaises(self.expected_expt):
            client.insert('key1',
                          thrift_types.ColumnParent('mytable'),
                          thrift_types.Column('value', 'Value 1', 0),
                          thrift_types.ConsistencyLevel.ALL)

        client.transport.close()

    @since('3.0')
    def test_cross_dc_rtt(self):
        """
        Verify cross_dc_rtt_in_ms is applied and reduces hints
        @jira_ticket APOLLO-854
        """
        debug("prepare cluster")
        self.cluster.populate(nodes=[2, 2], install_byteman=True)
        self.cluster.set_configuration_options(
            values={'hinted_handoff_enabled': True,
                    'write_request_timeout_in_ms': 1000,
                    'cross_dc_rtt_in_ms': 6000}
        )
        node1, _, node3, _ = self.cluster.nodelist()
        for node in self.cluster.nodelist():
            remove_perf_disable_shared_mem(node)  # necessary for jmx
        self.cluster.start()
        session = self.patient_exclusive_cql_connection(node1)  # node1 is coordinator with whitelist policy

        debug("prepare schema")
        create_ks(session, 'ks', {'dc1': 2, 'dc2': 2})
        session.execute("CREATE TABLE t (id int PRIMARY KEY, v int)  WITH speculative_retry = 'NONE'")

        debug("install byteman to dc2 - node3 to delay write request for 5 seconds")
        script_version = '4x' if self.cluster.version() >= '4' else '3x'
        node3.byteman_submit(['./byteman/delay_write_request_{}.btm'.format(script_version)])

        # no hints generated
        hint_size = self._get_hint_size(node1)
        debug("hint size {}".format(hint_size))
        self.assertEquals(0, hint_size)

        debug("test with CL ALL with cross_dc_rtt_in_ms=6000")
        t_request, hint_size = self._exec_insert(session, node1, cl=ConsistencyLevel.ALL)
        self.assertTrue(1 <= t_request <= 2)
        self.assertEquals(0, hint_size)

        debug("test with CL LOCAL_QUORUM with cross_dc_rtt_in_ms=6000")
        t_request, hint_size = self._exec_insert(session, node1)
        self.assertTrue(t_request < 1)
        self.assertEquals(0, hint_size)

        debug("test with CL LOCAL_QUORUM with cross_dc_rtt_in_ms=1000")
        for node in self.cluster.nodelist():
            self._set_cross_dc_rtt_in_ms(node, 1000)
        t_request, hint_size = self._exec_insert(session, node1)
        self.assertTrue(t_request < 1)
        self.assertNotEquals(0, hint_size)

        debug("test with CL LOCAL_QUORUM with cross_dc_rtt_in_ms=0")
        for node in self.cluster.nodelist():
            self._set_cross_dc_rtt_in_ms(node, 0)
        t_request, hint_size_2 = self._exec_insert(session, node1)
        self.assertTrue(t_request < 1)
        self.assertEquals(hint_size * 2, hint_size_2)

    def _exec_insert(self, session, node, sleep=8, cl=ConsistencyLevel.LOCAL_QUORUM):
        t_start = time.time()
        try:
            session.execute(SimpleStatement("INSERT INTO ks.t(id) VALUES(1)",
                                            consistency_level=cl,
                                            retry_policy=FallthroughRetryPolicy()))
            if cl is ConsistencyLevel.ALL:
                self.fail("Expect WriteTimeout")
            t_request = time.time() - t_start
            debug("duration:{}s".format(t_request))
        except WriteTimeout as exc:
            t_request = time.time() - t_start
            debug("duration:{}s {}".format(t_request, str(exc)))

        # wait for cross dc rtt
        time.sleep(sleep)

        hint_size = self._get_hint_size(node)
        debug("hint size {}".format(hint_size))

        return t_request, hint_size

    def _set_cross_dc_rtt_in_ms(self, node, cross_dc_rtt_in_ms):
        mbean = make_mbean('db', type='StorageProxy', )
        with JolokiaAgent(node) as jmx:
            jmx.write_attribute(mbean, attribute='CrossDCRttLatency', value=cross_dc_rtt_in_ms)

    def _get_hint_size(self, node):
        mbean = make_mbean('metrics', type='Storage', name='TotalHints')
        with JolokiaAgent(node) as jmx:
            return jmx.read_attribute(mbean, 'Count')<|MERGE_RESOLUTION|>--- conflicted
+++ resolved
@@ -1,22 +1,17 @@
+import time
 import uuid
-import time
 from distutils.version import LooseVersion
 
 from dse import ConsistencyLevel, WriteFailure, WriteTimeout
+from dse.policies import FallthroughRetryPolicy
 from dse.query import SimpleStatement
-from dse.policies import FallthroughRetryPolicy
 from nose.plugins.attrib import attr
 
-<<<<<<< HEAD
-=======
-from distutils.version import LooseVersion
-from dtest import Tester, supports_v5_protocol
->>>>>>> 8e65211b
+from dtest import Tester, debug, supports_v5_protocol
 from thrift_bindings.v22 import ttypes as thrift_types
 from thrift_tests import get_thrift_client
-from dtest import Tester, debug
+from tools.data import create_ks
 from tools.decorators import since
-from tools.data import create_ks
 from tools.jmxutils import (JolokiaAgent, make_mbean,
                             remove_perf_disable_shared_mem)
 
