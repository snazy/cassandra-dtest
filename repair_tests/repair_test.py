--- conflicted
+++ resolved
@@ -151,12 +151,8 @@
 class TestRepair(BaseRepairTest):
     __test__ = True
 
-<<<<<<< HEAD
-    @since('2.2.1')
+    @since('2.2.1', '4')
     @attr('resource-intensive')
-=======
-    @since('2.2.1', '4')
->>>>>>> 5220241a
     def no_anticompaction_after_dclocal_repair_test(self):
         """
         * Launch a four node, two DC cluster
@@ -225,12 +221,8 @@
             self.assertTrue('Unknown keyspace/cf pair' in nodetool_error.message,
                             'Repair thread on inexistent table did not detect inexistent table.')
 
-<<<<<<< HEAD
-    @since('2.2.1')
+    @since('2.2.1', '4')
     @attr('resource-intensive')
-=======
-    @since('2.2.1', '4')
->>>>>>> 5220241a
     def no_anticompaction_after_hostspecific_repair_test(self):
         """
         * Launch a four node, two DC cluster
@@ -272,12 +264,8 @@
         for node in cluster.nodelist():
             self.assertFalse(node.grep_log("Starting anticompaction"))
 
-<<<<<<< HEAD
-    @since('2.2.1')
+    @since('2.2.1', '4')
     @attr('resource-intensive')
-=======
-    @since('2.2.1', '4')
->>>>>>> 5220241a
     def anticompaction_after_normal_repair_test(self):
         """
         * Launch a four node, two DC cluster
