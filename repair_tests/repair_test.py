import threading
import time
from collections import namedtuple
from threading import Thread
from unittest import skip, skipIf

from cassandra import ConsistencyLevel
from cassandra.query import SimpleStatement
from ccmlib.node import ToolError
from nose.plugins.attrib import attr

<<<<<<< HEAD
from dtest import CASSANDRA_VERSION_FROM_BUILD, FlakyRetryPolicy, Tester, debug
from tools.data import insert_c1c2, query_c1c2, create_cf, create_ks
from tools.decorators import known_failure, no_vnodes, since
=======
from dtest import CASSANDRA_VERSION_FROM_BUILD, FlakyRetryPolicy, Tester, debug, create_ks, create_cf
from tools.data import insert_c1c2, query_c1c2
from tools.decorators import no_vnodes, since
>>>>>>> 4031157a


def _repair_options(version, ks='', cf=None, sequential=True):
    """
    Function for assembling appropriate repair CLI options,
    based on C* version, as defaults have changed.
    @param ks The keyspace to repair
    @param cf The table to repair
    @param sequential If the repair should be a sequential repair [vs parallel]
    """
    opts = []

    # since version 2.2, default is parallel, otherwise it's sequential
    if sequential:
        if version >= '2.2':
            opts += ['-seq']
    else:
        if version < '2.2':
            opts += ['-par']

    # test with full repair
    if version >= '2.2':
        opts += ['-full']
    if ks:
        opts += [ks]
    if cf:
        opts += [cf]
    return opts


class BaseRepairTest(Tester):
    __test__ = False

    def check_rows_on_node(self, node_to_check, rows, found=None, missings=None, restart=True):
        """
        Function to verify the rows on a given node, without interference
        from the other nodes in the cluster
        @param node_to_check The given node to check. Should be the node, not the index
        @param rows The number of rows we expect
        @param found A list of partition keys that we expect to be on the node
        @param missings A list of partition keys we expect NOT to be on the node
        @param restart Whether or not we should restart the nodes we shut down to perform the assertions. Should only be False if the call to check_rows_on_node is the last line in the test.
        """
        if found is None:
            found = []
        if missings is None:
            missings = []
        stopped_nodes = []

        for node in self.cluster.nodes.values():
            if node.is_running() and node is not node_to_check:
                stopped_nodes.append(node)
                node.stop(wait_other_notice=True)

        session = self.patient_exclusive_cql_connection(node_to_check, 'ks')
        result = list(session.execute("SELECT * FROM cf LIMIT {}".format(rows * 2)))
        self.assertEqual(len(result), rows)

        for k in found:
            query_c1c2(session, k, ConsistencyLevel.ONE)

        for k in missings:
            query = SimpleStatement("SELECT c1, c2 FROM cf WHERE key='k{}'".format(k), consistency_level=ConsistencyLevel.ONE)
            res = list(session.execute(query))
            self.assertEqual(len(filter(lambda x: len(x) != 0, res)), 0, res)

        if restart:
            for node in stopped_nodes:
                node.start(wait_other_notice=True)

    def _populate_cluster(self, start=True):
        cluster = self.cluster

        # Disable hinted handoff and set batch commit log so this doesn't
        # interfere with the test (this must be after the populate)
        cluster.set_configuration_options(values={'hinted_handoff_enabled': False})
        cluster.set_batch_commitlog(enabled=True)
        debug("Starting cluster..")
        cluster.populate(3).start()
        node1, node2, node3 = cluster.nodelist()

        session = self.patient_cql_connection(node1)
        session.cluster.default_retry_policy = FlakyRetryPolicy(max_retries=15)
        create_ks(session, 'ks', 3)
        create_cf(session, 'cf', read_repair=0.0, columns={'c1': 'text', 'c2': 'text'})

        # Insert 1000 keys, kill node 3, insert 1 key, restart node 3, insert 1000 more keys
        debug("Inserting data...")
        insert_c1c2(session, n=1000, consistency=ConsistencyLevel.ALL)
        node3.flush()
        node3.stop(wait_other_notice=True)
        insert_c1c2(session, keys=(1000, ), consistency=ConsistencyLevel.TWO)
        node3.start(wait_other_notice=True, wait_for_binary_proto=True)
        insert_c1c2(session, keys=range(1001, 2001), consistency=ConsistencyLevel.ALL)

        cluster.flush()

    def _repair_and_verify(self, sequential=True):
        cluster = self.cluster
        node1, node2, node3 = cluster.nodelist()

        # Verify that node3 has only 2000 keys
        debug("Checking data on node3...")
        self.check_rows_on_node(node3, 2000, missings=[1000])

        # Verify that node1 has 2001 keys
        debug("Checking data on node1...")
        self.check_rows_on_node(node1, 2001, found=[1000])

        # Verify that node2 has 2001 keys
        debug("Checking data on node2...")
        self.check_rows_on_node(node2, 2001, found=[1000])

        time.sleep(10)  # see CASSANDRA-4373
        # Run repair
        start = time.time()
        debug("starting repair...")
        node1.repair(_repair_options(self.cluster.version(), ks='ks', sequential=sequential))
        debug("Repair time: {end}".format(end=time.time() - start))

        # Validate that only one range was transfered
        out_of_sync_logs = node1.grep_log("/([0-9.]+) and /([0-9.]+) have ([0-9]+) range\(s\) out of sync")

        self.assertEqual(len(out_of_sync_logs), 2, "Lines matching: " + str([elt[0] for elt in out_of_sync_logs]))

        valid_out_of_sync_pairs = [{node1.address(), node3.address()},
                                   {node2.address(), node3.address()}]

        for line, m in out_of_sync_logs:
            num_out_of_sync_ranges, out_of_sync_nodes = m.group(3), {m.group(1), m.group(2)}
            self.assertEqual(int(num_out_of_sync_ranges), 1, "Expecting 1 range out of sync for {}, but saw {}".format(out_of_sync_nodes, line))
            self.assertIn(out_of_sync_nodes, valid_out_of_sync_pairs, str(out_of_sync_nodes))

        # Check node3 now has the key
        self.check_rows_on_node(node3, 2001, found=[1000], restart=False)


class TestRepair(BaseRepairTest):
    __test__ = True

    @since('2.2.1')
    @attr('resource-intensive')
    def no_anticompaction_after_dclocal_repair_test(self):
        """
        * Launch a four node, two DC cluster
        * Start a -local repair on node1 in dc1
        * Assert that the dc1 nodes see repair messages
        * Assert that the dc2 nodes do not see repair messages
        * Assert no nodes anticompact
        # TODO: Verify the anticompaction with sstablemetadata, not just logs
        @jira_ticket CASSANDRA-10422
        """
        cluster = self.cluster
        debug("Starting cluster..")
        cluster.populate([2, 2]).start()
        node1_1, node2_1, node1_2, node2_2 = cluster.nodelist()
        node1_1.stress(stress_options=['write', 'n=50K', 'no-warmup', 'cl=ONE', '-schema', 'replication(factor=4)', '-rate', 'threads=50'])
        node1_1.nodetool("repair -local keyspace1 standard1")
        self.assertTrue(node1_1.grep_log("Not a global repair"))
        self.assertTrue(node2_1.grep_log("Not a global repair"))

        # dc2 should not see these messages:
        self.assertFalse(node1_2.grep_log("Not a global repair"))
        self.assertFalse(node2_2.grep_log("Not a global repair"))

        # and no nodes should do anticompaction:
        for node in cluster.nodelist():
            self.assertFalse(node.grep_log("Starting anticompaction"))

    @skipIf(CASSANDRA_VERSION_FROM_BUILD == '3.9', "Test doesn't run on 3.9")
    def nonexistent_table_repair_test(self):
        """
        * Check that repairing a non-existent table fails
        @jira_ticket CASSANDRA-12279
        """
        self.ignore_log_patterns = [r'Unknown keyspace/cf pair']
        cluster = self.cluster
        debug('Starting nodes')
        cluster.populate(2).start()
        node1, _ = cluster.nodelist()
        debug('Creating keyspace and tables')
        node1.stress(stress_options=['write', 'n=1', 'no-warmup',
                                     'cl=ONE', '-schema', 'replication(factor=2)',
                                     '-rate', 'threads=1'])
        debug('Repairing non-existent table')

        def repair_non_existent_table():
            global nodetool_error
            try:
                node1.nodetool('repair keyspace1 standard2')
            except Exception, e:
                nodetool_error = e

        # Launch in a external thread so it does not hang process
        t = Thread(target=repair_non_existent_table)
        t.start()

        t.join(timeout=60)
        self.assertFalse(t.isAlive(), 'Repair thread on inexistent table is still running')

        if self.cluster.version() >= '2.2':
            node1.watch_log_for("Unknown keyspace/cf pair", timeout=60)
        # Repair only finishes with error status after CASSANDRA-12508 on 3.0+
        if self.cluster.version() >= '3.0':
            self.assertTrue('nodetool_error' in globals() and isinstance(nodetool_error, ToolError),
                            'Repair thread on inexistent table did not throw exception')
            debug(nodetool_error.message)
            self.assertTrue('Unknown keyspace/cf pair' in nodetool_error.message,
                            'Repair thread on inexistent table did not detect inexistent table.')

    @since('2.2.1')
    @attr('resource-intensive')
    def no_anticompaction_after_hostspecific_repair_test(self):
        """
        * Launch a four node, two DC cluster
        * Start a repair on all nodes, by enumerating with -hosts
        * Assert all nodes see a repair messages
        * Assert no nodes anticompact
        # TODO: Verify the anticompaction with sstablemetadata, not just logs
        @jira_ticket CASSANDRA-10422
        """
        cluster = self.cluster
        debug("Starting cluster..")
        cluster.populate([2, 2]).start()
        node1_1, node2_1, node1_2, node2_2 = cluster.nodelist()
        node1_1.stress(stress_options=['write', 'n=100K', 'no-warmup', 'cl=ONE', '-schema', 'replication(factor=4)', '-rate', 'threads=50'])
        node1_1.nodetool("repair -hosts 127.0.0.1,127.0.0.2,127.0.0.3,127.0.0.4 keyspace1 standard1")
        for node in cluster.nodelist():
            self.assertTrue(node.grep_log("Not a global repair"))
        for node in cluster.nodelist():
            self.assertFalse(node.grep_log("Starting anticompaction"))

    @since('2.2.4')
    def no_anticompaction_after_subrange_repair_test(self):
        """
        * Launch a three node, two DC cluster
        * Start a repair on a token range
        * Assert all nodes see repair messages
        * Assert no nodes anticompact
        # TODO: Verify the anticompaction with sstablemetadata, not just logs
        @jira_ticket CASSANDRA-10422
        """
        cluster = self.cluster
        debug("Starting cluster..")
        cluster.populate(3).start()
        node1, node2, node3 = cluster.nodelist()
        node1.stress(stress_options=['write', 'n=50K', 'no-warmup', 'cl=ONE', '-schema', 'replication(factor=3)', '-rate', 'threads=50'])
        node1.nodetool("repair -st 0 -et 1000 keyspace1 standard1")
        for node in cluster.nodelist():
            self.assertTrue(node.grep_log("Not a global repair"))
        for node in cluster.nodelist():
            self.assertFalse(node.grep_log("Starting anticompaction"))

    @since('2.2.1')
    @attr('resource-intensive')
    def anticompaction_after_normal_repair_test(self):
        """
        * Launch a four node, two DC cluster
        * Start a normal repair
        * Assert every node anticompacts
        @jira_ticket CASSANDRA-10422
        """
        cluster = self.cluster
        debug("Starting cluster..")
        cluster.populate([2, 2]).start()
        node1_1, node2_1, node1_2, node2_2 = cluster.nodelist()
        node1_1.stress(stress_options=['write', 'n=50K', 'no-warmup', 'cl=ONE', '-schema', 'replication(factor=4)'])
        node1_1.nodetool("repair keyspace1 standard1")
        for node in cluster.nodelist():
            self.assertTrue("Starting anticompaction")

    def simple_sequential_repair_test(self):
        """
        Calls simple repair test with a sequential repair
        """
        self._simple_repair(sequential=True)

    def simple_parallel_repair_test(self):
        """
        Calls simple repair test with a parallel repair
        """
        self._simple_repair(sequential=False)

    def empty_vs_gcable_sequential_repair_test(self):
        """
        Calls empty_vs_gcable repair test with a sequential repair
        """
        self._empty_vs_gcable_no_repair(sequential=True)

    def empty_vs_gcable_parallel_repair_test(self):
        """
        Calls empty_vs_gcable repair test with a parallel repair
        """
        self._empty_vs_gcable_no_repair(sequential=False)

    def range_tombstone_digest_sequential_repair_test(self):
        """
        Calls range_tombstone_digest with a sequential repair
        """
        self._range_tombstone_digest(sequential=True)

    def range_tombstone_digest_parallel_repair_test(self):
        """
        Calls range_tombstone_digest with a parallel repair
        """
        self._range_tombstone_digest(sequential=False)

    @since('2.1')
    def shadowed_cell_digest_sequential_repair_test(self):
        """
        Calls _cell_shadowed_by_range_tombstone with sequential repair
        """
        self._cell_shadowed_by_range_tombstone(sequential=True)

    @since('2.1')
    def shadowed_cell_digest_parallel_repair_test(self):
        """
        Calls _cell_shadowed_by_range_tombstone with parallel repair
        """
        self._cell_shadowed_by_range_tombstone(sequential=False)

    @since('3.0')
    def shadowed_range_tombstone_digest_sequential_repair_test(self):
        """
        Calls _range_tombstone_shadowed_by_range_tombstone with sequential repair
        """
        self._range_tombstone_shadowed_by_range_tombstone(sequential=True)

    @since('3.0')
    def shadowed_range_tombstone_digest_parallel_repair_test(self):
        """
        Calls _range_tombstone_shadowed_by_range_tombstone with parallel repair
        """
        self._range_tombstone_shadowed_by_range_tombstone(sequential=False)

    @no_vnodes()
    def simple_repair_order_preserving_test(self):
        """
        Calls simple repair test with OPP and sequential repair
        @jira_ticket CASSANDRA-5220
        """
        self._simple_repair(order_preserving_partitioner=True)

    def _simple_repair(self, order_preserving_partitioner=False, sequential=True):
        """
        * Configure a three node cluster to not use hinted handoff, and to use batch commitlog
        * Launch the cluster
        * Create a keyspace at RF 3 and table
        * Insert one thousand rows at CL ALL
        * Flush on node3 and shut it down
        * Insert one row at CL TWO
        * Restart node3
        * Insert one thousand more rows at CL ALL
        * Flush all nodes
        * Check node3 only has 2000 keys
        * Check node1 and node2 have 2001 keys
        * Perform the repair type specified by the parent test
        * Assert the appropriate messages are logged
        * Assert node3 now has all data

        @jira_ticket CASSANDRA-4373
        """
        if order_preserving_partitioner:
            self.cluster.set_partitioner('org.apache.cassandra.dht.ByteOrderedPartitioner')

        self._populate_cluster()
        self._repair_and_verify(sequential)

    def _empty_vs_gcable_no_repair(self, sequential):
        """
        Repairing empty partition and tombstoned partition older than gc grace
        should be treated as the same and no repair is necessary.
        @jira_ticket CASSANDRA-8979.
        """
        cluster = self.cluster
        cluster.populate(2)
        cluster.set_configuration_options(values={'hinted_handoff_enabled': False})
        cluster.set_batch_commitlog(enabled=True)
        cluster.start()
        node1, node2 = cluster.nodelist()

        session = self.patient_cql_connection(node1)
        # create keyspace with RF=2 to be able to be repaired
        create_ks(session, 'ks', 2)
        # we create two tables, one has low gc grace seconds so that the data
        # can be dropped during test (but we don't actually drop them).
        # the other has default gc.
        # compaction is disabled not to purge data
        query = """
            CREATE TABLE cf1 (
                key text,
                c1 text,
                c2 text,
                PRIMARY KEY (key, c1)
            )
            WITH gc_grace_seconds=1
            AND compaction = {'class': 'SizeTieredCompactionStrategy', 'enabled': 'false'};
        """
        session.execute(query)
        time.sleep(.5)
        query = """
            CREATE TABLE cf2 (
                key text,
                c1 text,
                c2 text,
                PRIMARY KEY (key, c1)
            )
            WITH compaction = {'class': 'SizeTieredCompactionStrategy', 'enabled': 'false'};
        """
        session.execute(query)
        time.sleep(.5)

        # take down node2, so that only node1 has gc-able data
        node2.stop(wait_other_notice=True)
        for cf in ['cf1', 'cf2']:
            # insert some data
            for i in xrange(0, 10):
                for j in xrange(0, 1000):
                    query = SimpleStatement("INSERT INTO {} (key, c1, c2) VALUES ('k{}', 'v{}', 'value')".format(cf, i, j), consistency_level=ConsistencyLevel.ONE)
                    session.execute(query)
            node1.flush()
            # delete those data, half with row tombstone, and the rest with cell range tombstones
            for i in xrange(0, 5):
                query = SimpleStatement("DELETE FROM {} WHERE key='k{}'".format(cf, i), consistency_level=ConsistencyLevel.ONE)
                session.execute(query)
            node1.flush()
            for i in xrange(5, 10):
                for j in xrange(0, 1000):
                    query = SimpleStatement("DELETE FROM {} WHERE key='k{}' AND c1='v{}'".format(cf, i, j), consistency_level=ConsistencyLevel.ONE)
                    session.execute(query)
            node1.flush()

        # sleep until gc grace seconds pass so that cf1 can be dropped
        time.sleep(2)

        # bring up node2 and repair
        node2.start(wait_for_binary_proto=True, wait_other_notice=True)
        node2.repair(_repair_options(self.cluster.version(), ks='ks', sequential=sequential))

        # check no rows will be returned
        for cf in ['cf1', 'cf2']:
            for i in xrange(0, 10):
                query = SimpleStatement("SELECT c1, c2 FROM {} WHERE key='k{}'".format(cf, i), consistency_level=ConsistencyLevel.ALL)
                res = list(session.execute(query))
                self.assertEqual(len(filter(lambda x: len(x) != 0, res)), 0, res)

        # check log for no repair happened for gcable data
        out_of_sync_logs = node2.grep_log("/([0-9.]+) and /([0-9.]+) have ([0-9]+) range\(s\) out of sync for cf1")
        self.assertEqual(len(out_of_sync_logs), 0, "GC-able data does not need to be repaired with empty data: " + str([elt[0] for elt in out_of_sync_logs]))
        # check log for actual repair for non gcable data
        out_of_sync_logs = node2.grep_log("/([0-9.]+) and /([0-9.]+) have ([0-9]+) range\(s\) out of sync for cf2")
        self.assertGreater(len(out_of_sync_logs), 0, "Non GC-able data should be repaired")

    def _range_tombstone_digest(self, sequential):
        """
        multiple range tombstones for same partition and interval must not create a digest mismatch as long
        as the most recent tombstone is present.
        @jira_ticket cassandra-11349.
        """

        def withsession(session, node1):
            session.execute("delete from table1 where c1 = 'a' and c2 = 'b'")
            node1.flush()
            # recreate same tombstone (will be flushed by repair, so we end up with 2x on node1 and 1x on node2)
            session.execute("delete from table1 where c1 = 'a' and c2 = 'b'")

        self._repair_digest(sequential, withsession)

    def _cell_shadowed_by_range_tombstone(self, sequential):
        """
        Cells shadowed by range tombstones must not effect repairs (given tombstones are present on all nodes)
        @jira_ticket CASSANDRA-11349.
        """

        def withSession(session, node1):
            session.execute("INSERT INTO table1 (c1, c2, c3, c4) VALUES ('a', 'b', 'c', 1)")
            node1.flush()
            session.execute("DELETE FROM table1 WHERE c1 = 'a' AND c2 = 'b'")

        self._repair_digest(sequential, withSession)

    def _range_tombstone_shadowed_by_range_tombstone(self, sequential):
        """
        Range tombstones shadowed by other range tombstones must not effect repairs
        @jira_ticket CASSANDRA-11349.
        """

        def withSession(session, node1):
            session.execute("DELETE FROM table1 WHERE c1 = 'a' AND c2 = 'b' AND c3 = 'c'")
            node1.flush()
            session.execute("DELETE FROM table1 WHERE c1 = 'a' AND c2 = 'b'")
            node1.flush()
            session.execute("DELETE FROM table1 WHERE c1 = 'a' AND c2 = 'b' AND c3 = 'd'")
            node1.flush()
            session.execute("DELETE FROM table1 WHERE c1 = 'a' AND c2 = 'b' AND c3 = 'a'")

        self._repair_digest(sequential, withSession)

    def _repair_digest(self, sequential, populate):
        cluster = self.cluster
        cluster.populate(2)
        cluster.set_configuration_options(values={'hinted_handoff_enabled': False})
        cluster.set_batch_commitlog(enabled=True)
        cluster.start()
        node1, node2 = cluster.nodelist()

        session = self.patient_cql_connection(node1)
        # create keyspace with RF=2 to be able to be repaired
        create_ks(session, 'ks', 2)
        query = """
            CREATE TABLE IF NOT EXISTS table1 (
                c1 text,
                c2 text,
                c3 text,
                c4 float,
                PRIMARY KEY (c1, c2, c3)
            )
            WITH compaction = {'class': 'SizeTieredCompactionStrategy', 'enabled': 'false'};
        """
        session.execute(query)

        populate(session, node1)

        node2.repair(_repair_options(self.cluster.version(), ks='ks', sequential=sequential))

        # check log for no repair happened for gcable data
        out_of_sync_logs = node2.grep_log("/([0-9.]+) and /([0-9.]+) have ([0-9]+) range\(s\) out of sync for table1")
        self.assertEqual(len(out_of_sync_logs), 0, "Digest mismatch for range tombstone: {}".format(str([elt[0] for elt in out_of_sync_logs])))

    @attr('resource-intensive')
    def local_dc_repair_test(self):
        """
        * Set up a multi DC cluster
        * Perform a -local repair on one DC
        * Assert only nodes in that DC are repaired
        """
        cluster = self._setup_multi_dc()
        node1 = cluster.nodes["node1"]
        node2 = cluster.nodes["node2"]

        debug("starting repair...")
        opts = ["-local"]
        opts += _repair_options(self.cluster.version(), ks="ks")
        node1.repair(opts)

        # Verify that only nodes in dc1 are involved in repair
        out_of_sync_logs = node1.grep_log("/([0-9.]+) and /([0-9.]+) have ([0-9]+) range\(s\) out of sync")
        self.assertEqual(len(out_of_sync_logs), 1, "Lines matching: {}".format(len(out_of_sync_logs)))

        line, m = out_of_sync_logs[0]
        num_out_of_sync_ranges, out_of_sync_nodes = m.group(3), {m.group(1), m.group(2)}

        self.assertEqual(int(num_out_of_sync_ranges), 1, "Expecting 1 range out of sync for {}, but saw {}".format(out_of_sync_nodes, line))
        valid_out_of_sync_pairs = {node1.address(), node2.address()}
        self.assertEqual(out_of_sync_nodes, valid_out_of_sync_pairs, "Unrelated node found in local repair: {}, expected {}".format(out_of_sync_nodes, valid_out_of_sync_pairs))
        # Check node2 now has the key
        self.check_rows_on_node(node2, 2001, found=[1000], restart=False)

    @attr('resource-intensive')
    def dc_repair_test(self):
        """
        * Set up a multi DC cluster
        * Perform a -dc repair on two dc's
        * Assert only nodes on those dcs were repaired
        """
        cluster = self._setup_multi_dc()
        node1 = cluster.nodes["node1"]
        node2 = cluster.nodes["node2"]
        node3 = cluster.nodes["node3"]

        debug("starting repair...")
        opts = ["-dc", "dc1", "-dc", "dc2"]
        opts += _repair_options(self.cluster.version(), ks="ks")
        node1.repair(opts)

        # Verify that only nodes in dc1 and dc2 are involved in repair
        out_of_sync_logs = node1.grep_log("/([0-9.]+) and /([0-9.]+) have ([0-9]+) range\(s\) out of sync")
        self.assertEqual(len(out_of_sync_logs), 2, "Lines matching: " + str([elt[0] for elt in out_of_sync_logs]))
        valid_out_of_sync_pairs = [{node1.address(), node2.address()},
                                   {node2.address(), node3.address()}]

        for line, m in out_of_sync_logs:
            num_out_of_sync_ranges, out_of_sync_nodes = m.group(3), {m.group(1), m.group(2)}
            self.assertEqual(int(num_out_of_sync_ranges), 1, "Expecting 1 range out of sync for {}, but saw {}".format(out_of_sync_nodes, line))
            self.assertIn(out_of_sync_nodes, valid_out_of_sync_pairs, str(out_of_sync_nodes))

        # Check node2 now has the key
        self.check_rows_on_node(node2, 2001, found=[1000], restart=False)

<<<<<<< HEAD
    @known_failure(failure_source='test',
                   jira_url='https://issues.apache.org/jira/browse/CASSANDRA-11605',
                   flaky=True,
                   notes='flaky on Windows')
    @attr('resource-intensive')
=======
>>>>>>> 4031157a
    def dc_parallel_repair_test(self):
        """
        * Set up a multi DC cluster
        * Perform a -dc repair on two dc's, with -dcpar
        * Assert only nodes on those dcs were repaired
        """
        cluster = self._setup_multi_dc()
        node1 = cluster.nodes["node1"]
        node2 = cluster.nodes["node2"]
        node3 = cluster.nodes["node3"]

        debug("starting repair...")
        opts = ["-dc", "dc1", "-dc", "dc2", "-dcpar"]
        opts += _repair_options(self.cluster.version(), ks="ks", sequential=False)
        node1.repair(opts)

        # Verify that only nodes in dc1 and dc2 are involved in repair
        out_of_sync_logs = node1.grep_log("/([0-9.]+) and /([0-9.]+) have ([0-9]+) range\(s\) out of sync")
        self.assertEqual(len(out_of_sync_logs), 2, "Lines matching: " + str([elt[0] for elt in out_of_sync_logs]))
        valid_out_of_sync_pairs = [{node1.address(), node2.address()},
                                   {node2.address(), node3.address()}]

        for line, m in out_of_sync_logs:
            num_out_of_sync_ranges, out_of_sync_nodes = m.group(3), {m.group(1), m.group(2)}
            self.assertEqual(int(num_out_of_sync_ranges), 1, "Expecting 1 range out of sync for {}, but saw {}".format(out_of_sync_nodes, line))
            self.assertIn(out_of_sync_nodes, valid_out_of_sync_pairs, str(out_of_sync_nodes))

        # Check node2 now has the key
        self.check_rows_on_node(node2, 2001, found=[1000], restart=False)

        # Check the repair was a dc parallel repair
        if self.cluster.version() >= '2.2':
            self.assertEqual(len(node1.grep_log('parallelism: dc_parallel')), 1, str(node1.grep_log('parallelism')))
        else:
            self.assertEqual(len(node1.grep_log('parallelism=PARALLEL')), 1, str(node1.grep_log('parallelism')))

    def _setup_multi_dc(self):
        """
        Sets up 3 DCs (2 nodes in 'dc1', and one each in 'dc2' and 'dc3').
        After set up, node2 in dc1 lacks some data and needs to be repaired.
        """
        cluster = self.cluster

        # Disable hinted handoff and set batch commit log so this doesn't
        # interfer with the test (this must be after the populate)
        cluster.set_configuration_options(values={'hinted_handoff_enabled': False})
        cluster.set_batch_commitlog(enabled=True)
        debug("Starting cluster..")
        # populate 2 nodes in dc1, and one node each in dc2 and dc3
        cluster.populate([2, 1, 1]).start()

        node1, node2, node3, node4 = cluster.nodelist()
        session = self.patient_cql_connection(node1)
        session.execute("CREATE KEYSPACE ks WITH replication = {'class': 'NetworkTopologyStrategy', 'dc1': 2, 'dc2': 1, 'dc3':1}")
        session.execute("USE ks")
        create_cf(session, 'cf', read_repair=0.0, columns={'c1': 'text', 'c2': 'text'})

        # Insert 1000 keys, kill node 2, insert 1 key, restart node 2, insert 1000 more keys
        debug("Inserting data...")
        insert_c1c2(session, n=1000, consistency=ConsistencyLevel.ALL)
        node2.flush()
        node2.stop(wait_other_notice=True)
        insert_c1c2(session, keys=(1000, ), consistency=ConsistencyLevel.THREE)
        node2.start(wait_for_binary_proto=True, wait_other_notice=True)
        node1.watch_log_for_alive(node2)
        insert_c1c2(session, keys=range(1001, 2001), consistency=ConsistencyLevel.ALL)

        cluster.flush()

        # Verify that only node2 has only 2000 keys and others have 2001 keys
        debug("Checking data...")
        self.check_rows_on_node(node2, 2000, missings=[1000])
        for node in [node1, node3, node4]:
            self.check_rows_on_node(node, 2001, found=[1000])
        return cluster

    @since('2.2')
    def parallel_table_repair_noleak(self):
        """
        @jira_ticket CASSANDRA-11215

        Tests that multiple parallel repairs on the same table isn't
        causing reference leaks.
        """
        self.ignore_log_patterns = [
            "Cannot start multiple repair sessions over the same sstables",  # The message we are expecting
            "Validation failed in",                                          # Expecting validation to fail
            "RMI Runtime",                                                   # JMX Repair failures
            "Session completed with the following error",                    # The nodetool repair error
            "ValidationExecutor",                                            # Errors by the validation executor
            "RepairJobTask"                                                  # Errors by the repair job task
        ]

        cluster = self.cluster
        debug("Starting cluster..")
        cluster.populate([3]).start()
        node1, node2, node3 = cluster.nodelist()
        node1.stress(stress_options=['write', 'n=10k', 'no-warmup', 'cl=ONE', '-schema', 'replication(factor=3)', '-rate', 'threads=50'])

        # Start multiple repairs in parallel
        threads = []
        for i in range(3):
            t = threading.Thread(target=node1.nodetool, args=("repair keyspace1 standard1",))
            threads.append(t)
            t.start()

        # Wait for the repairs to finish
        for t in threads:
            t.join()

        found_message = False
        # All nodes should reject multiple repairs and have no reference leaks
        for node in cluster.nodelist():
            if len(node.grep_log("Cannot start multiple repair sessions over the same sstables")) > 0:
                found_message = True
                break
        self.assertTrue(found_message)

    @no_vnodes()
    def token_range_repair_test(self):
        """
        Test repair using the -st and -et options
        * Launch a three node cluster
        * Insert some data at RF 2
        * Shut down node2, insert more data, restore node2
        * Issue a repair on a range that only belongs to node1
        * Verify that nodes 1 and 2, and only nodes 1+2, are repaired
        """
        cluster = self.cluster
        cluster.set_configuration_options(values={'hinted_handoff_enabled': False})
        cluster.set_batch_commitlog(enabled=True)
        debug("Starting cluster..")
        cluster.populate(3).start()

        node1, node2, node3 = cluster.nodelist()

        self._parameterized_range_repair(repair_opts=['-st', str(node3.initial_token), '-et', str(node1.initial_token)])

    @no_vnodes()
    def token_range_repair_test_with_cf(self):
        """
        @jira_ticket CASSANDRA-11866

        Test repair using the -st and -et, and -cf options
        * Launch a three node cluster
        * Insert some data at RF 2
        * Shut down node2, insert more data, restore node2
        * Issue a repair on a range that only belongs to node1 on the wrong cf
        * Verify that the data did not get repaired
        * Issue a repair on a range that belongs to the right cf
        * Verify that the data was repaired
        """
        cluster = self.cluster
        cluster.set_configuration_options(values={'hinted_handoff_enabled': False})
        cluster.set_batch_commitlog(enabled=True)
        debug("Starting cluster..")
        cluster.populate(3).start()

        node1, node2, node3 = cluster.nodelist()

        # Insert data, kill node 2, insert more data, restart node 2, insert another set of data
        debug("Inserting data...")
        node1.stress(['write', 'n=1k', 'no-warmup', 'cl=ALL', '-schema', 'replication(factor=2)', '-rate', 'threads=30'])
        node2.flush()
        node2.stop(wait_other_notice=True)
        node1.stress(['write', 'n=1K', 'no-warmup', 'cl=ONE', '-schema', 'replication(factor=2)', '-rate', 'threads=30', '-pop', 'seq=20..40K'])
        node2.start(wait_for_binary_proto=True, wait_other_notice=True)
        node1.stress(['write', 'n=1K', 'no-warmup', 'cl=ALL', '-schema', 'replication(factor=2)', '-rate', 'threads=30', '-pop', 'seq=40..60K'])
        cluster.flush()

        # Repair only the range node 1 owns on the wrong CF, assert everything is still broke
        opts = ['-st', str(node3.initial_token), '-et', str(node1.initial_token), ]
        opts += _repair_options(self.cluster.version(), ks='keyspace1', cf='counter1', sequential=False)
        node1.repair(opts)
        self.assertEqual(len(node1.grep_log('are consistent for standard1')), 0, "Nodes 1 and 2 should not be consistent.")
        self.assertEqual(len(node3.grep_log('Repair command')), 0, "Node 3 should not have been involved in the repair.")
        out_of_sync_logs = node1.grep_log("/([0-9.]+) and /([0-9.]+) have ([0-9]+) range\(s\) out of sync")
        self.assertEqual(len(out_of_sync_logs), 0, "We repaired the wrong CF, so things should still be broke")

        # Repair only the range node 1 owns on the right  CF, assert everything is fixed
        opts = ['-st', str(node3.initial_token), '-et', str(node1.initial_token), ]
        opts += _repair_options(self.cluster.version(), ks='keyspace1', cf='standard1', sequential=False)
        node1.repair(opts)
        self.assertEqual(len(node1.grep_log('are consistent for standard1')), 0, "Nodes 1 and 2 should not be consistent.")
        self.assertEqual(len(node3.grep_log('Repair command')), 0, "Node 3 should not have been involved in the repair.")
        out_of_sync_logs = node1.grep_log("/([0-9.]+) and /([0-9.]+) have ([0-9]+) range\(s\) out of sync")
        _, matches = out_of_sync_logs[0]
        out_of_sync_nodes = {matches.group(1), matches.group(2)}
        valid_out_of_sync_pairs = [{node1.address(), node2.address()}]
        self.assertIn(out_of_sync_nodes, valid_out_of_sync_pairs, str(out_of_sync_nodes))

    @no_vnodes()
    def partitioner_range_repair_test(self):
        """
        Test repair using the -pr option
        * Launch a three node cluster
        * Insert some data at RF 2
        * Shut down node2, insert more data, restore node2
        * Issue a repair on a range that only belongs to node1
        * Verify that nodes 1 and 2, and only nodes 1+2, are repaired
        """
        cluster = self.cluster
        cluster.set_configuration_options(values={'hinted_handoff_enabled': False})
        cluster.set_batch_commitlog(enabled=True)
        debug("Starting cluster..")
        cluster.populate(3).start()

        node1, node2, node3 = cluster.nodelist()

        self._parameterized_range_repair(repair_opts=['-pr'])

    @since('3.10')
    @no_vnodes()
    def pull_repair_test(self):
        """
        Test repair using the --pull option
        @jira_ticket CASSANDRA-9876
        * Launch a three node cluster
        * Insert some data at RF 2
        * Shut down node2, insert more data, restore node2
        * Issue a pull repair on a range that only belongs to node1
        * Verify that nodes 1 and 2, and only nodes 1+2, are repaired
        * Verify that node1 only received data
        * Verify that node2 only sent data
        """
        cluster = self.cluster
        cluster.set_configuration_options(values={'hinted_handoff_enabled': False})
        cluster.set_batch_commitlog(enabled=True)
        debug("Starting cluster..")
        cluster.populate(3).start()

        node1, node2, node3 = cluster.nodelist()

        node1_address = node1.network_interfaces['binary'][0]
        node2_address = node2.network_interfaces['binary'][0]

        self._parameterized_range_repair(repair_opts=['--pull', '--in-hosts', node1_address + ',' + node2_address, '-st', str(node3.initial_token), '-et', str(node1.initial_token)])

        # Node 1 should only receive files (as we ran a pull repair on node1)
        self.assertTrue(len(node1.grep_log("Receiving [1-9][0-9]* files")) > 0)
        self.assertEqual(len(node1.grep_log("sending [1-9][0-9]* files")), 0)
        self.assertTrue(len(node1.grep_log("sending 0 files")) > 0)

        # Node 2 should only send files (as we ran a pull repair on node1)
        self.assertEqual(len(node2.grep_log("Receiving [1-9][0-9]* files")), 0)
        self.assertTrue(len(node2.grep_log("Receiving 0 files")) > 0)
        self.assertTrue(len(node2.grep_log("sending [1-9][0-9]* files")) > 0)

    def _parameterized_range_repair(self, repair_opts):
        """
        @param repair_opts A list of strings which represent cli args to nodetool repair
        * Launch a three node cluster
        * Insert some data at RF 2
        * Shut down node2, insert more data, restore node2
        * Issue a repair on a range that only belongs to node1, using repair_opts
        * Verify that nodes 1 and 2, and only nodes 1+2, are repaired
        """
        cluster = self.cluster
        node1, node2, node3 = cluster.nodelist()

        # Insert data, kill node 2, insert more data, restart node 2, insert another set of data
        debug("Inserting data...")
        node1.stress(['write', 'n=20K', 'no-warmup', 'cl=ALL', '-schema', 'replication(factor=2)', '-rate', 'threads=30'])

        node2.flush()
        node2.stop(wait_other_notice=True)

        node1.stress(['write', 'n=20K', 'no-warmup', 'cl=ONE', '-schema', 'replication(factor=2)', '-rate', 'threads=30', '-pop', 'seq=20..40K'])
        node2.start(wait_for_binary_proto=True, wait_other_notice=True)

        node1.stress(['write', 'n=20K', 'no-warmup', 'cl=ALL', '-schema', 'replication(factor=2)', '-rate', 'threads=30', '-pop', 'seq=40..60K'])

        cluster.flush()

        # Repair only the range node 1 owns
        opts = repair_opts
        opts += _repair_options(self.cluster.version(), ks='keyspace1', cf='standard1', sequential=False)
        node1.repair(opts)

        self.assertEqual(len(node1.grep_log('are consistent for standard1')), 0, "Nodes 1 and 2 should not be consistent.")
        self.assertEqual(len(node3.grep_log('Repair command')), 0, "Node 3 should not have been involved in the repair.")

        out_of_sync_logs = node1.grep_log("/([0-9.]+) and /([0-9.]+) have ([0-9]+) range\(s\) out of sync")
        _, matches = out_of_sync_logs[0]
        out_of_sync_nodes = {matches.group(1), matches.group(2)}

        valid_out_of_sync_pairs = [{node1.address(), node2.address()}]

        self.assertIn(out_of_sync_nodes, valid_out_of_sync_pairs, str(out_of_sync_nodes))

    @since('2.2')
    def trace_repair_test(self):
        """
        * Launch a three node cluster
        * Insert some data at RF 2
        * Shut down node2, insert more data, restore node2
        * Issue a repair on to node1, setting job threads to 2 and with tracing enabled
        * Check the trace data was written, and that the right job thread count was used
        """
        cluster = self.cluster
        cluster.set_configuration_options(values={'hinted_handoff_enabled': False})
        cluster.set_batch_commitlog(enabled=True)
        debug("Starting cluster..")
        cluster.populate(3).start()

        node1, node2, node3 = cluster.nodelist()

        debug("Inserting data...")
        node1.stress(['write', 'n=20K', 'no-warmup', 'cl=ALL', '-schema', 'replication(factor=2)', '-rate', 'threads=30'])

        node2.flush()
        node2.stop(wait_other_notice=True)

        node1.stress(['write', 'n=20K', 'no-warmup', 'cl=ONE', '-schema', 'replication(factor=2)', '-rate', 'threads=30', '-pop', 'seq=20..40K'])
        node2.start(wait_for_binary_proto=True, wait_other_notice=True)

        cluster.flush()

        job_thread_count = '2'
        opts = ['-tr', '-j', job_thread_count]
        opts += _repair_options(self.cluster.version(), ks='keyspace1', cf='standard1', sequential=False)
        node1.repair(opts)

        time.sleep(5)  # Give the trace table some time to populate

        session = self.patient_cql_connection(node1)
        rows = list(session.execute("SELECT activity FROM system_traces.events"))
        # This check assumes that the only (or at least first) thing to write to `system_traces.events.activity` is
        # the repair task triggered in the test.
        self.assertIn('job threads: {}'.format(job_thread_count),
                      rows[0][0],
                      'Expected {} job threads in repair options. Instead we saw {}'.format(job_thread_count, rows[0][0]))

    @since('2.2')
    def thread_count_repair_test(self):
        """
        * Launch a three node cluster
        * Insert some data at RF 2
        * Shut down node2, insert more data, restore node2
        * Issue a repair on to node1, setting job threads
        * Check the right job thread count was used
        * Repeat steps 2 through 5 with all job count options
        """
        cluster = self.cluster
        cluster.set_configuration_options(values={'hinted_handoff_enabled': False})
        cluster.set_batch_commitlog(enabled=True)
        debug("Starting cluster..")
        cluster.populate(3).start()

        node1, node2, node3 = cluster.nodelist()

        # Valid job thread counts: 1, 2, 3, and 4
        for job_thread_count in range(1, 5):
            debug("Inserting data...")
            node1.stress(['write', 'n=2K', 'no-warmup', 'cl=ALL', '-schema', 'replication(factor=2)', '-rate',
                          'threads=30', '-pop', 'seq={}..{}K'.format(2 * (job_thread_count - 1), 2 * job_thread_count)])

            node2.flush()
            node2.stop(wait_other_notice=True)

            node1.stress(['write', 'n=2K', 'no-warmup', 'cl=ONE', '-schema', 'replication(factor=2)', '-rate',
                          'threads=30', '-pop', 'seq={}..{}K'.format(2 * (job_thread_count), 2 * (job_thread_count + 1))])
            node2.start(wait_for_binary_proto=True, wait_other_notice=True)

            cluster.flush()
            session = self.patient_cql_connection(node1)
            session.execute("TRUNCATE system_traces.events")

            opts = ['-tr', '-j', str(job_thread_count)]
            opts += _repair_options(self.cluster.version(), ks='keyspace1', cf='standard1', sequential=False)
            node1.repair(opts)

            time.sleep(5)  # Give the trace table some time to populate

            rows = list(session.execute("SELECT activity FROM system_traces.events"))
            # This check assumes that the only (or at least first) thing to write to `system_traces.events.activity` is
            # the repair task triggered in the test.
            self.assertIn('job threads: {}'.format(job_thread_count),
                          rows[0][0],
                          'Expected {} job threads in repair options. Instead we saw {}'.format(job_thread_count, rows[0][0]))

    @no_vnodes()
    def test_multiple_concurrent_repairs(self):
        """
        @jira_ticket CASSANDRA-11451
        Make sure we can run sub range repairs in parallel - and verify that we actually do repair
        """
        cluster = self.cluster
        cluster.set_configuration_options(values={'hinted_handoff_enabled': False})
        cluster.populate(3).start()
        node1, node2, node3 = cluster.nodelist()
        node2.stop(wait_other_notice=True)
        node1.stress(['write', 'n=1M', 'no-warmup', '-schema', 'replication(factor=3)', '-rate', 'threads=30'])
        node2.start(wait_for_binary_proto=True)
        t1 = threading.Thread(target=node1.nodetool, args=('repair keyspace1 standard1 -st {} -et {}'.format(str(node3.initial_token), str(node1.initial_token)),))
        t2 = threading.Thread(target=node2.nodetool, args=('repair keyspace1 standard1 -st {} -et {}'.format(str(node1.initial_token), str(node2.initial_token)),))
        t3 = threading.Thread(target=node3.nodetool, args=('repair keyspace1 standard1 -st {} -et {}'.format(str(node2.initial_token), str(node3.initial_token)),))
        t1.start()
        t2.start()
        t3.start()
        t1.join()
        t2.join()
        t3.join()
        node1.stop(wait_other_notice=True)
        node3.stop(wait_other_notice=True)
        _, _, rc = node2.stress(['read', 'n=1M', 'no-warmup', '-rate', 'threads=30'], whitelist=True)
        self.assertEqual(rc, 0)

    def test_dead_coordinator(self):
        """
        @jira_ticket CASSANDRA-11824
        Make sure parent repair session is cleared out if the repair coordinator dies
        """
        cluster = self.cluster
        cluster.set_configuration_options(values={'hinted_handoff_enabled': False})
        cluster.populate(3).start()
        node1, node2, node3 = cluster.nodelist()
        node1.stress(['write', 'n=100k', '-schema', 'replication(factor=3)', '-rate', 'threads=30'])
        if cluster.version() >= "2.2":
            t1 = threading.Thread(target=node1.repair)
            t1.start()
            node2.watch_log_for('Validating ValidationRequest', filename='debug.log')
        else:
            t1 = threading.Thread(target=node1.nodetool, args=('repair keyspace1 standard1 -inc -par',))
            t1.start()
            node1.watch_log_for('requesting merkle trees', filename='system.log')
            time.sleep(2)

        debug("stopping node1")
        node1.stop(gently=False, wait_other_notice=True)
        t1.join()
        debug("starting node1 - first repair should have failed")
        node1.start(wait_for_binary_proto=True, wait_other_notice=True)
        debug("running second repair")
        if cluster.version() >= "2.2":
            node1.repair()
        else:
            node1.nodetool('repair keyspace1 standard1 -inc -par')

    @since('2.2')
    def test_dead_sync_initiator(self):
        """
        @jira_ticket CASSANDRA-12901
        """
        self._test_failure_during_repair(phase='sync', initiator=True)

    @known_failure(failure_source='test',
                   jira_url='https://datastax.jira.com/browse/CSTAR-824',
                   flaky=True)
    @since('2.2')
    def test_dead_sync_participant(self):
        """
        @jira_ticket CASSANDRA-12901
        """
        self._test_failure_during_repair(phase='sync', initiator=False,)

    @since('2.2')
    def test_failure_during_anticompaction(self):
        """
        @jira_ticket CASSANDRA-12901
        """
        self._test_failure_during_repair(phase='anticompaction',)

    @since('2.2')
    def test_failure_during_validation(self):
        """
        @jira_ticket CASSANDRA-12901
        """
        self._test_failure_during_repair(phase='validation')

    def _test_failure_during_repair(self, phase, initiator=False):
        cluster = self.cluster
        # We are not interested in specific errors, but
        # that the repair session finishes on node failure without hanging
        self.ignore_log_patterns = [
            "Endpoint .* died",
            "Streaming error occurred",
            "StreamReceiveTask",
            "Stream failed",
            "Session completed with the following error",
            "Repair session .* for range .* failed with error",
            "Sync failed between .* and .*"
        ]

        # Disable hinted handoff and set batch commit log so this doesn't
        # interfere with the test (this must be after the populate)
        cluster.set_configuration_options(values={'hinted_handoff_enabled': False})
        cluster.set_batch_commitlog(enabled=True)
        debug("Setting up cluster..")
        cluster.populate(3)
        node1, node2, node3 = cluster.nodelist()

        node_to_kill = node2 if (phase == 'sync' and initiator) else node3
        debug("Setting up byteman on {}".format(node_to_kill.name))
        # set up byteman
        node_to_kill.byteman_port = '8100'
        node_to_kill.import_config_files()

        debug("Starting cluster..")
        cluster.start(wait_other_notice=True)

        debug("stopping node3")
        node3.stop(gently=False, wait_other_notice=True)

        debug("inserting data while node3 is down")
        node1.stress(stress_options=['write', 'n=1k',
                                     'no-warmup', 'cl=ONE',
                                     '-schema', 'replication(factor=3)',
                                     '-rate', 'threads=10'])

        debug("bring back node3")
        node3.start(wait_other_notice=True, wait_for_binary_proto=True)

        script = 'stream_sleep.btm' if phase == 'sync' else 'repair_{}_sleep.btm'.format(phase)
        debug("Submitting byteman script to {}".format(node_to_kill.name))
        # Sleep on anticompaction/stream so there will be time for node to be killed
        node_to_kill.byteman_submit(['./byteman/{}'.format(script)])

        def node1_repair():
            global nodetool_error
            try:
                node1.nodetool('repair keyspace1 standard1')
            except Exception, e:
                nodetool_error = e

        debug("repair node1")
        # Launch in a external thread so it does not hang process
        t = Thread(target=node1_repair)
        t.start()

        debug("Will kill {} in middle of {}".format(node_to_kill.name, phase))
        msg_to_wait = 'streaming plan for Repair'
        if phase == 'anticompaction':
            msg_to_wait = 'Got anticompaction request'
        elif phase == 'validation':
            msg_to_wait = 'Validating'
        node_to_kill.watch_log_for(msg_to_wait, filename='debug.log')
        node_to_kill.stop(gently=False, wait_other_notice=True)

        debug("Killed {}, now waiting repair to finish".format(node_to_kill.name))
        t.join(timeout=60)
        self.assertFalse(t.isAlive(), 'Repair still running after sync {} was killed'
                                      .format("initiator" if initiator else "participant"))

        node1.watch_log_for('Endpoint .* died', timeout=60)
        node1.watch_log_for('Repair command .* finished', timeout=60)


RepairTableContents = namedtuple('RepairTableContents',
                                 ['parent_repair_history', 'repair_history'])


@since('2.2')
@attr("resource-intensive")
class TestRepairDataSystemTable(Tester):
    """
    @jira_ticket CASSANDRA-5839

    Tests the `system_distributed.parent_repair_history` and
    `system_distributed.repair_history` tables by writing thousands of records
    to a cluster, then ensuring these tables are in valid states before and
    after running repair.
    """

    def setUp(self):
        """
        Prepares a cluster for tests of the repair history tables by starting
        a 5-node cluster, then inserting 5000 values with RF=3.
        """

        Tester.setUp(self)
        self.cluster.populate(5).start()
        self.node1 = self.cluster.nodelist()[0]
        self.session = self.patient_cql_connection(self.node1)

        self.node1.stress(stress_options=['write', 'n=5K', 'no-warmup', 'cl=ONE', '-schema', 'replication(factor=3)'])

        self.cluster.flush()

    def repair_table_contents(self, node, include_system_keyspaces=True):
        """
        @param node the node to connect to and query
        @param include_system_keyspaces if truthy, return repair information about all keyspaces. If falsey, filter out keyspaces whose name contains 'system'

        Return a `RepairTableContents` `namedtuple` containing the rows in
        `node`'s `system_distributed.parent_repair_history` and
        `system_distributed.repair_history` tables. If `include_system_keyspaces`,
        include all results. If not `include_system_keyspaces`, filter out
        repair information about system keyspaces, or at least keyspaces with
        'system' in their names.
        """
        session = self.patient_cql_connection(node)

        def execute_with_all(stmt):
            return session.execute(SimpleStatement(stmt, consistency_level=ConsistencyLevel.ALL))

        parent_repair_history = execute_with_all('SELECT * FROM system_distributed.parent_repair_history;')
        repair_history = execute_with_all('SELECT * FROM system_distributed.repair_history;')

        if not include_system_keyspaces:
            parent_repair_history = [row for row in parent_repair_history
                                     if 'system' not in row.keyspace_name]
            repair_history = [row for row in repair_history if
                              'system' not in row.keyspace_name]
        return RepairTableContents(parent_repair_history=parent_repair_history,
                                   repair_history=repair_history)

    @skip('hangs CI')
    def initial_empty_repair_tables_test(self):
        debug('repair tables:')
        debug(self.repair_table_contents(node=self.node1, include_system_keyspaces=False))
        repair_tables_dict = self.repair_table_contents(node=self.node1, include_system_keyspaces=False)._asdict()
        for table_name, table_contents in repair_tables_dict.items():
            self.assertFalse(table_contents, '{} is non-empty'.format(table_name))

    def repair_parent_table_test(self):
        """
        Test that `system_distributed.parent_repair_history` is properly populated
        after repair by:

        - running repair on `node` and
        - checking that there are a non-zero number of entries in `parent_repair_history`.
        """
        self.node1.repair()
        parent_repair_history, _ = self.repair_table_contents(node=self.node1, include_system_keyspaces=False)
        self.assertTrue(len(parent_repair_history))

    def repair_table_test(self):
        """
        Test that `system_distributed.repair_history` is properly populated
        after repair by:

        - running repair on `node` and
        - checking that there are a non-zero number of entries in `repair_history`.
        """
        self.node1.repair()
        _, repair_history = self.repair_table_contents(node=self.node1, include_system_keyspaces=False)
        self.assertTrue(len(repair_history))<|MERGE_RESOLUTION|>--- conflicted
+++ resolved
@@ -9,15 +9,9 @@
 from ccmlib.node import ToolError
 from nose.plugins.attrib import attr
 
-<<<<<<< HEAD
 from dtest import CASSANDRA_VERSION_FROM_BUILD, FlakyRetryPolicy, Tester, debug
 from tools.data import insert_c1c2, query_c1c2, create_cf, create_ks
-from tools.decorators import known_failure, no_vnodes, since
-=======
-from dtest import CASSANDRA_VERSION_FROM_BUILD, FlakyRetryPolicy, Tester, debug, create_ks, create_cf
-from tools.data import insert_c1c2, query_c1c2
 from tools.decorators import no_vnodes, since
->>>>>>> 4031157a
 
 
 def _repair_options(version, ks='', cf=None, sequential=True):
@@ -607,14 +601,7 @@
         # Check node2 now has the key
         self.check_rows_on_node(node2, 2001, found=[1000], restart=False)
 
-<<<<<<< HEAD
-    @known_failure(failure_source='test',
-                   jira_url='https://issues.apache.org/jira/browse/CASSANDRA-11605',
-                   flaky=True,
-                   notes='flaky on Windows')
     @attr('resource-intensive')
-=======
->>>>>>> 4031157a
     def dc_parallel_repair_test(self):
         """
         * Set up a multi DC cluster
@@ -1061,9 +1048,6 @@
         """
         self._test_failure_during_repair(phase='sync', initiator=True)
 
-    @known_failure(failure_source='test',
-                   jira_url='https://datastax.jira.com/browse/CSTAR-824',
-                   flaky=True)
     @since('2.2')
     def test_dead_sync_participant(self):
         """
