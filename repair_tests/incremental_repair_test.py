--- conflicted
+++ resolved
@@ -5,16 +5,10 @@
 from unittest import skip
 from uuid import UUID, uuid1
 
-<<<<<<< HEAD
-from ccmlib.common import is_win
-from ccmlib.node import Node
-from dse import ConsistencyLevel
-=======
-from cassandra import ConsistencyLevel
-from cassandra.query import SimpleStatement
 from ccmlib.common import is_win
 from ccmlib.node import Node, ToolError
->>>>>>> 5220241a
+from dse import ConsistencyLevel
+from dse.query import SimpleStatement
 from nose.plugins.attrib import attr
 
 from dtest import Tester, debug
