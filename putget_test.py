--- conflicted
+++ resolved
@@ -6,16 +6,10 @@
 
 from dtest import Tester
 from tools.data import (create_c1c2_table, insert_c1c2, insert_columns, putget,
-<<<<<<< HEAD
                         query_c1c2, query_columns, range_putget, create_cf, create_ks)
-from tools.decorators import known_failure, no_vnodes
+from tools.decorators import no_vnodes
 from tools.misc import ImmutableMapping
 from tools.funcutils import retry_till_success
-=======
-                        query_c1c2, query_columns, range_putget)
-from tools.decorators import no_vnodes
-from tools.misc import ImmutableMapping, retry_till_success
->>>>>>> 4031157a
 
 
 class TestPutGet(Tester):
