--- conflicted
+++ resolved
@@ -6,7 +6,8 @@
 from dtest import Tester, debug
 from tools.data import create_ks
 from tools.decorators import since
-from tools.jmxutils import make_mbean, JolokiaAgent, remove_perf_disable_shared_mem
+from tools.jmxutils import (JolokiaAgent, make_mbean,
+                            remove_perf_disable_shared_mem)
 
 
 class TestCqlTracing(Tester):
@@ -26,10 +27,6 @@
         jvm_args.append('-Dcassandra.wait_for_tracing_events_timeout_secs=15')
 
         cluster = self.cluster
-<<<<<<< HEAD
-        cluster.populate(nodes).start(jvm_args=jvm_args)
-=======
->>>>>>> 8e65211b
 
         if random_partitioner:
             cluster.set_partitioner("org.apache.cassandra.dht.RandomPartitioner")
