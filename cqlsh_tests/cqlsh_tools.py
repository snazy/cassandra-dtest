--- conflicted
+++ resolved
@@ -51,9 +51,9 @@
 
 
 def deserialize_date_fallback_int(byts, protocol_version):
-    timestamp_ms = cassandra.marshal.int64_unpack(byts)
+    timestamp_ms = dse.marshal.int64_unpack(byts)
     try:
-        return cassandra.util.datetime_from_timestamp(timestamp_ms / 1000.0)
+        return dse.util.datetime_from_timestamp(timestamp_ms / 1000.0)
     except OverflowError:
         return timestamp_ms
 
@@ -64,25 +64,17 @@
     that cqlsh does. Returns a dictionary containing the original values of
     the monkeypatched names.
     """
-<<<<<<< HEAD
-    cache = {'deserialize': dse.cqltypes.BytesType.deserialize,
+    cache = {'BytesType_deserialize': dse.cqltypes.BytesType.deserialize,
+             'DateType_deserialize': dse.cqltypes.DateType.deserialize,
              'support_empty_values': dse.cqltypes.CassandraType.support_empty_values}
 
     dse.cqltypes.BytesType.deserialize = staticmethod(lambda byts, protocol_version: bytearray(byts))
+    dse.cqltypes.DateType.deserialize = staticmethod(deserialize_date_fallback_int)
     dse.cqltypes.CassandraType.support_empty_values = True
-=======
-    cache = {'BytesType_deserialize': cassandra.cqltypes.BytesType.deserialize,
-             'DateType_deserialize': cassandra.cqltypes.DateType.deserialize,
-             'support_empty_values': cassandra.cqltypes.CassandraType.support_empty_values}
 
-    cassandra.cqltypes.BytesType.deserialize = staticmethod(lambda byts, protocol_version: bytearray(byts))
-    cassandra.cqltypes.DateType.deserialize = staticmethod(deserialize_date_fallback_int)
-    cassandra.cqltypes.CassandraType.support_empty_values = True
->>>>>>> 495165a7
-
-    if hasattr(cassandra, 'deserializers'):
-        cache['DesDateType'] = cassandra.deserializers.DesDateType
-        del cassandra.deserializers.DesDateType
+    if hasattr(dse, 'deserializers'):
+        cache['DesDateType'] = dse.deserializers.DesDateType
+        del dse.deserializers.DesDateType
 
     return cache
 
@@ -92,14 +84,9 @@
     Given a dictionary that was used to cache parts of `dse` for
     monkeypatching, restore those values to the `dse` module.
     """
-<<<<<<< HEAD
-    dse.cqltypes.BytesType.deserialize = staticmethod(cache['deserialize'])
+    dse.cqltypes.BytesType.deserialize = staticmethod(cache['BytesType_deserialize'])
+    dse.cqltypes.DateType.deserialize = staticmethod(cache['DateType_deserialize'])
     dse.cqltypes.CassandraType.support_empty_values = cache['support_empty_values']
-=======
-    cassandra.cqltypes.BytesType.deserialize = staticmethod(cache['BytesType_deserialize'])
-    cassandra.cqltypes.DateType.deserialize = staticmethod(cache['DateType_deserialize'])
-    cassandra.cqltypes.CassandraType.support_empty_values = cache['support_empty_values']
 
-    if hasattr(cassandra, 'deserializers'):
-        cassandra.deserializers.DesDateType = cache['DesDateType']
->>>>>>> 495165a7
+    if hasattr(dse, 'deserializers'):
+        dse.deserializers.DesDateType = cache['DesDateType']