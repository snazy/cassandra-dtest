# -*- coding: utf-8 -*-
import binascii
import csv
import datetime
import os
import re
import subprocess
import sys
from decimal import Decimal
from distutils.version import LooseVersion
from tempfile import NamedTemporaryFile
from uuid import UUID, uuid4

from cassandra import InvalidRequest
from cassandra.concurrent import execute_concurrent_with_args
from cassandra.query import BatchStatement, BatchType
from ccmlib import common

from cqlsh_tools import monkeypatch_driver, unmonkeypatch_driver
from dtest import Tester, debug
from tools.assertions import assert_all, assert_none
<<<<<<< HEAD
from tools.data import create_c1c2_table, insert_c1c2, rows_to_list, create_cf, create_ks
from tools.decorators import known_failure, since
=======
from tools.data import create_c1c2_table, insert_c1c2, rows_to_list
from tools.decorators import since
>>>>>>> 4031157a


class TestCqlsh(Tester):
    maxDiff = None

    @classmethod
    def setUpClass(cls):
        cls._cached_driver_methods = monkeypatch_driver()

    @classmethod
    def tearDownClass(cls):
        unmonkeypatch_driver(cls._cached_driver_methods)

    def tearDown(self):
        if hasattr(self, 'tempfile') and not common.is_win():
            os.unlink(self.tempfile.name)
        super(TestCqlsh, self).tearDown()

    @since('2.1.9')
    def test_pep8_compliance(self):
        """
        @jira_ticket CASSANDRA-10066
        Checks that cqlsh is compliant with pep8 with the following command:
        pep8 --ignore E501,E402,E731 pylib/cqlshlib/*.py bin/cqlsh.py
        """
        cluster = self.cluster

        if cluster.version() < '2.2':
            cqlsh_path = os.path.join(cluster.get_install_dir(), 'bin', 'cqlsh')
        else:
            cqlsh_path = os.path.join(cluster.get_install_dir(), 'bin', 'cqlsh.py')

        cqlshlib_path = os.path.join(cluster.get_install_dir(), 'pylib', 'cqlshlib')
        cqlshlib_paths = os.listdir(cqlshlib_path)
        cqlshlib_paths = [os.path.join(cqlshlib_path, x) for x in cqlshlib_paths if '.py' in x and '.pyc' not in x]

        cmds = ['pep8', '--ignore', 'E501,E402,E731', cqlsh_path] + cqlshlib_paths

        debug(cmds)

        p = subprocess.Popen(cmds, stdout=subprocess.PIPE, stderr=subprocess.PIPE)
        stdout, stderr = p.communicate()

        self.assertEqual(len(stdout), 0, stdout)
        self.assertEqual(len(stderr), 0, stderr)

    def test_simple_insert(self):

        self.cluster.populate(1)
        self.cluster.start()

        node1, = self.cluster.nodelist()

        node1.run_cqlsh(cmds="""
            CREATE KEYSPACE simple WITH replication = {'class': 'SimpleStrategy', 'replication_factor': 1};
            use simple;
            create TABLE simple (id int PRIMARY KEY , value text ) ;
            insert into simple (id, value) VALUES (1, 'one');
            insert into simple (id, value) VALUES (2, 'two');
            insert into simple (id, value) VALUES (3, 'three');
            insert into simple (id, value) VALUES (4, 'four');
            insert into simple (id, value) VALUES (5, 'five')""")

        session = self.patient_cql_connection(node1)
        rows = list(session.execute("select id, value from simple.simple"))

        self.assertEqual({1: 'one', 2: 'two', 3: 'three', 4: 'four', 5: 'five'},
                         {k: v for k, v in rows})

    def test_lwt(self):
        """
        Test LWT inserts and updates.

        @jira_ticket CASSANDRA-11003
        """

        self.cluster.populate(1)
        self.cluster.start()

        node1, = self.cluster.nodelist()

        node1.run_cqlsh(cmds="""
            CREATE KEYSPACE lwt WITH replication = {'class': 'SimpleStrategy', 'replication_factor': 1};
            CREATE TABLE lwt.lwt (id int PRIMARY KEY , value text)""")

        def assert_applied(stmt, node=node1):
            expected_substring = '[applied]'
            output, _ = self.run_cqlsh(node, stmt)
            msg = '{exp} not found in output from {stmt}: {routput}'.format(
                exp=repr(expected_substring),
                stmt=repr(stmt),
                routput=repr(output)
            )
            self.assertIn(expected_substring, output, msg=msg)

        assert_applied("INSERT INTO lwt.lwt (id, value) VALUES (1, 'one') IF NOT EXISTS")
        assert_applied("INSERT INTO lwt.lwt (id, value) VALUES (1, 'one') IF NOT EXISTS")
        assert_applied("UPDATE lwt.lwt SET value = 'one' WHERE id = 1 IF value = 'one'")
        assert_applied("UPDATE lwt.lwt SET value = 'one' WHERE id = 1 IF value = 'zzz'")

    @since('2.2')
    def test_past_and_future_dates(self):
        self.cluster.populate(1)
        self.cluster.start()

        node1, = self.cluster.nodelist()

        node1.run_cqlsh(cmds="""
            CREATE KEYSPACE simple WITH replication = {'class': 'SimpleStrategy', 'replication_factor': 1};
            use simple;
            create TABLE simpledate (id int PRIMARY KEY , value timestamp ) ;
            insert into simpledate (id, value) VALUES (1, '2143-04-19 11:21:01+0000');
            insert into simpledate (id, value) VALUES (2, '1943-04-19 11:21:01+0000')""")

        session = self.patient_cql_connection(node1)
        list(session.execute("select id, value from simple.simpledate"))

        output, err = self.run_cqlsh(node1, 'use simple; SELECT * FROM simpledate')

        if self.cluster.version() >= LooseVersion('3.4'):
            self.assertIn("2143-04-19 11:21:01.000000+0000", output)
            self.assertIn("1943-04-19 11:21:01.000000+0000", output)
        else:
            self.assertIn("2143-04-19 11:21:01+0000", output)
            self.assertIn("1943-04-19 11:21:01+0000", output)

    @since('3.4')
    def test_sub_second_precision(self):
        """
        Test that we can query at millisecond precision.
        @jira_ticket 10428
        """
        self.cluster.populate(1)
        self.cluster.start()

        node1, = self.cluster.nodelist()

        node1.run_cqlsh(cmds="""
            CREATE KEYSPACE simple WITH replication = {'class': 'SimpleStrategy', 'replication_factor': 1};
            use simple;
            create TABLE testsubsecond (id int, subid timestamp, value text, primary key (id, subid));
            insert into testsubsecond (id, subid, value) VALUES (1, '1943-06-19 11:21:01.123+0000', 'abc');
            insert into testsubsecond (id, subid, value) VALUES (2, '1943-06-19 11:21:01+0000', 'def')""")

        output, err, _ = node1.run_cqlsh(cmds="use simple; SELECT * FROM testsubsecond "
                                         "WHERE id = 1 AND subid = '1943-06-19 11:21:01.123+0000'")

        debug(output)
        self.assertIn("1943-06-19 11:21:01.123000+0000", output)
        self.assertNotIn("1943-06-19 11:21:01.000000+0000", output)

        output, err, _ = node1.run_cqlsh(cmds="use simple; SELECT * FROM testsubsecond "
                                         "WHERE id = 2 AND subid = '1943-06-19 11:21:01+0000'")

        debug(output)
        self.assertIn("1943-06-19 11:21:01.000000+0000", output)
        self.assertNotIn("1943-06-19 11:21:01.123000+0000", output)

    def verify_glass(self, node):
        session = self.patient_cql_connection(node)

        def verify_varcharmap(map_name, expected, encode_value=False):
            rows = list(session.execute((u"SELECT %s FROM testks.varcharmaptable WHERE varcharkey= '᚛᚛ᚉᚑᚅᚔᚉᚉᚔᚋ ᚔᚈᚔ ᚍᚂᚐᚅᚑ ᚅᚔᚋᚌᚓᚅᚐ᚜';" % map_name).encode("utf-8")))
            if encode_value:
                got = {k.encode("utf-8"): v.encode("utf-8") for k, v in rows[0][0].iteritems()}
            else:
                got = {k.encode("utf-8"): v for k, v in rows[0][0].iteritems()}
            self.assertEqual(got, expected)

        verify_varcharmap('varcharasciimap', {
            'Vitrum edere possum, mihi non nocet.': 'Hello',
            ' ⠊⠀⠉⠁⠝⠀⠑⠁⠞⠀⠛⠇⠁⠎⠎⠀⠁⠝⠙⠀⠊⠞⠀⠙⠕⠑⠎⠝⠞⠀⠓⠥⠗⠞⠀⠍⠑': 'My',
            'Можам да јадам стакло, а не ме штета.': 'Name',
            'I can eat glass and it does not hurt me': 'Is'
        })

        verify_varcharmap('varcharbigintmap', {
            'Vitrum edere possum, mihi non nocet.': 5100003,
            ' ⠊⠀⠉⠁⠝⠀⠑⠁⠞⠀⠛⠇⠁⠎⠎⠀⠁⠝⠙⠀⠊⠞⠀⠙⠕⠑⠎⠝⠞⠀⠓⠥⠗⠞⠀⠍⠑': -45,
            'Можам да јадам стакло, а не ме штета.': 12300,
            'I can eat glass and it does not hurt me': 0
        })

        verify_varcharmap('varcharblobmap', {
            'Vitrum edere possum, mihi non nocet.': binascii.a2b_hex("FEED103A"),
            ' ⠊⠀⠉⠁⠝⠀⠑⠁⠞⠀⠛⠇⠁⠎⠎⠀⠁⠝⠙⠀⠊⠞⠀⠙⠕⠑⠎⠝⠞⠀⠓⠥⠗⠞⠀⠍⠑': binascii.a2b_hex("DEADBEEF"),
            'Можам да јадам стакло, а не ме штета.': binascii.a2b_hex("BEEFBEEF"),
            'I can eat glass and it does not hurt me': binascii.a2b_hex("FEEB")
        })

        verify_varcharmap('varcharbooleanmap', {
            'Vitrum edere possum, mihi non nocet.': True,
            ' ⠊⠀⠉⠁⠝⠀⠑⠁⠞⠀⠛⠇⠁⠎⠎⠀⠁⠝⠙⠀⠊⠞⠀⠙⠕⠑⠎⠝⠞⠀⠓⠥⠗⠞⠀⠍⠑': False,
            'Можам да јадам стакло, а не ме штета.': False,
            'I can eat glass and it does not hurt me': False
        })

        verify_varcharmap('varchardecimalmap', {
            'Vitrum edere possum, mihi non nocet.': Decimal('50'),
            ' ⠊⠀⠉⠁⠝⠀⠑⠁⠞⠀⠛⠇⠁⠎⠎⠀⠁⠝⠙⠀⠊⠞⠀⠙⠕⠑⠎⠝⠞⠀⠓⠥⠗⠞⠀⠍⠑': Decimal('-20.4'),
            'Можам да јадам стакло, а не ме штета.': Decimal('11234234.3'),
            'I can eat glass and it does not hurt me': Decimal('10.0')
        })

        verify_varcharmap('varchardoublemap', {
            'Vitrum edere possum, mihi non nocet.': 4234243,
            ' ⠊⠀⠉⠁⠝⠀⠑⠁⠞⠀⠛⠇⠁⠎⠎⠀⠁⠝⠙⠀⠊⠞⠀⠙⠕⠑⠎⠝⠞⠀⠓⠥⠗⠞⠀⠍⠑': -432.311,
            'Можам да јадам стакло, а не ме штета.': 3.1415,
            'I can eat glass and it does not hurt me': 20000.0
        })

        verify_varcharmap('varcharfloatmap', {
            'Vitrum edere possum, mihi non nocet.': 10.0,
            ' ⠊⠀⠉⠁⠝⠀⠑⠁⠞⠀⠛⠇⠁⠎⠎⠀⠁⠝⠙⠀⠊⠞⠀⠙⠕⠑⠎⠝⠞⠀⠓⠥⠗⠞⠀⠍⠑': -234.3000030517578,
            'Можам да јадам стакло, а не ме штета.': -234234,
            'I can eat glass and it does not hurt me': 1000.5
        })

        verify_varcharmap('varcharintmap', {
            'Vitrum edere possum, mihi non nocet.': 1,
            ' ⠊⠀⠉⠁⠝⠀⠑⠁⠞⠀⠛⠇⠁⠎⠎⠀⠁⠝⠙⠀⠊⠞⠀⠙⠕⠑⠎⠝⠞⠀⠓⠥⠗⠞⠀⠍⠑': 2,
            'Можам да јадам стакло, а не ме штета.': -3,
            'I can eat glass and it does not hurt me': -500
        })

        verify_varcharmap('varcharinetmap', {
            'Vitrum edere possum, mihi non nocet.': '192.168.0.1',
            ' ⠊⠀⠉⠁⠝⠀⠑⠁⠞⠀⠛⠇⠁⠎⠎⠀⠁⠝⠙⠀⠊⠞⠀⠙⠕⠑⠎⠝⠞⠀⠓⠥⠗⠞⠀⠍⠑': '127.0.0.1',
            'Можам да јадам стакло, а не ме штета.': '8.8.8.8',
            'I can eat glass and it does not hurt me': '8.8.4.4'
        })

        verify_varcharmap('varchartextmap', {
            'Vitrum edere possum, mihi non nocet.': 'Once I went',
            ' ⠊⠀⠉⠁⠝⠀⠑⠁⠞⠀⠛⠇⠁⠎⠎⠀⠁⠝⠙⠀⠊⠞⠀⠙⠕⠑⠎⠝⠞⠀⠓⠥⠗⠞⠀⠍⠑': 'On a trip',
            'Можам да јадам стакло, а не ме штета.': 'Across',
            'I can eat glass and it does not hurt me': 'The '
        })

        verify_varcharmap('varchartimestampmap', {
            'Vitrum edere possum, mihi non nocet.': datetime.datetime(2013, 6, 19, 3, 21, 1),
            ' ⠊⠀⠉⠁⠝⠀⠑⠁⠞⠀⠛⠇⠁⠎⠎⠀⠁⠝⠙⠀⠊⠞⠀⠙⠕⠑⠎⠝⠞⠀⠓⠥⠗⠞⠀⠍⠑': datetime.datetime(1985, 8, 3, 4, 21, 1),
            'Можам да јадам стакло, а не ме штета.': datetime.datetime(2000, 1, 1, 0, 20, 1),
            'I can eat glass and it does not hurt me': datetime.datetime(1942, 3, 11, 5, 21, 1)
        })

        verify_varcharmap('varcharuuidmap', {
            'Vitrum edere possum, mihi non nocet.': UUID('7787064c-ce54-4324-abdd-05775b89ead7'),
            ' ⠊⠀⠉⠁⠝⠀⠑⠁⠞⠀⠛⠇⠁⠎⠎⠀⠁⠝⠙⠀⠊⠞⠀⠙⠕⠑⠎⠝⠞⠀⠓⠥⠗⠞⠀⠍⠑': UUID('1df0b6ac-f3d3-456c-8b78-2bc70e585107'),
            'Можам да јадам стакло, а не ме штета.': UUID('e2ed2164-31dc-42cb-8ee9-47376e071210'),
            'I can eat glass and it does not hurt me': UUID('a487fe45-8af5-4454-ac66-2614286d7e89')
        })

        verify_varcharmap('varchartimeuuidmap', {
            'Vitrum edere possum, mihi non nocet.': UUID('4a36c100-d8ec-11e2-a28f-0800200c9a66'),
            ' ⠊⠀⠉⠁⠝⠀⠑⠁⠞⠀⠛⠇⠁⠎⠎⠀⠁⠝⠙⠀⠊⠞⠀⠙⠕⠑⠎⠝⠞⠀⠓⠥⠗⠞⠀⠍⠑': UUID('670c7f90-d8ec-11e2-a28f-0800200c9a66'),
            'Можам да јадам стакло, а не ме штета.': UUID('750c2d70-d8ec-11e2-a28f-0800200c9a66'),
            'I can eat glass and it does not hurt me': UUID('80d74810-d8ec-11e2-a28f-0800200c9a66')
        })

        verify_varcharmap('varcharvarcharmap', {
            'Vitrum edere possum, mihi non nocet.': '᚛᚛ᚉᚑᚅᚔᚉᚉᚔᚋ ᚔᚈᚔ ᚍᚂᚐᚅᚑ ᚅᚔᚋᚌᚓᚅᚐ᚜',
            ' ⠊⠀⠉⠁⠝⠀⠑⠁⠞⠀⠛⠇⠁⠎⠎⠀⠁⠝⠙⠀⠊⠞⠀⠙⠕⠑⠎⠝⠞⠀⠓⠥⠗⠞⠀⠍⠑': ' ⠊⠀⠉⠁⠝⠀⠑⠁⠞⠀⠛⠇⠁⠎⠎⠀⠁⠝⠙⠀⠊⠞⠀⠙⠕⠑⠎⠝⠞⠀⠓⠥⠗⠞⠀⠍⠑',
            'Можам да јадам стакло, а не ме штета.': 'Можам да јадам стакло, а не ме штета.',
            'I can eat glass and it does not hurt me': 'I can eat glass and it does not hurt me'
        }, encode_value=True)

        verify_varcharmap('varcharvarintmap', {
            'Vitrum edere possum, mihi non nocet.': 1010010101020400204143243,
            ' ⠊⠀⠉⠁⠝⠀⠑⠁⠞⠀⠛⠇⠁⠎⠎⠀⠁⠝⠙⠀⠊⠞⠀⠙⠕⠑⠎⠝⠞⠀⠓⠥⠗⠞⠀⠍⠑': -40,
            'Можам да јадам стакло, а не ме штета.': 110230,
            'I can eat glass and it does not hurt me': 1400
        })

        output, err = self.run_cqlsh(node, 'use testks; SELECT * FROM varcharmaptable', ['--encoding=utf-8'])

        self.assertEquals(output.count('Можам да јадам стакло, а не ме штета.'), 16)
        self.assertEquals(output.count(' ⠊⠀⠉⠁⠝⠀⠑⠁⠞⠀⠛⠇⠁⠎⠎⠀⠁⠝⠙⠀⠊⠞⠀⠙⠕⠑⠎⠝⠞⠀⠓⠥⠗⠞⠀⠍⠑'), 16)
        self.assertEquals(output.count('᚛᚛ᚉᚑᚅᚔᚉᚉᚔᚋ ᚔᚈᚔ ᚍᚂᚐᚅᚑ ᚅᚔᚋᚌᚓᚅᚐ᚜'), 2)

    def test_eat_glass(self):

        self.cluster.populate(1)
        self.cluster.start()

        node1, = self.cluster.nodelist()

        node1.run_cqlsh(cmds=u"""create KEYSPACE testks WITH replication = {'class': 'SimpleStrategy', 'replication_factor': 1};
use testks;

CREATE TABLE varcharmaptable (
        varcharkey varchar ,
        varcharasciimap map<varchar, ascii>,
        varcharbigintmap map<varchar, bigint>,
        varcharblobmap map<varchar, blob>,
        varcharbooleanmap map<varchar, boolean>,
        varchardecimalmap map<varchar, decimal>,
        varchardoublemap map<varchar, double>,
        varcharfloatmap map<varchar, float>,
        varcharintmap map<varchar, int>,
        varcharinetmap map<varchar, inet>,
        varchartextmap map<varchar, text>,
        varchartimestampmap map<varchar, timestamp>,
        varcharuuidmap map<varchar, uuid>,
        varchartimeuuidmap map<varchar, timeuuid>,
        varcharvarcharmap map<varchar, varchar>,
        varcharvarintmap map<varchar, varint>,
        PRIMARY KEY (varcharkey));

INSERT INTO varcharmaptable (varcharkey, varcharasciimap ) VALUES      ('᚛᚛ᚉᚑᚅᚔᚉᚉᚔᚋ ᚔᚈᚔ ᚍᚂᚐᚅᚑ ᚅᚔᚋᚌᚓᚅᚐ᚜',  {' ⠊⠀⠉⠁⠝⠀⠑⠁⠞⠀⠛⠇⠁⠎⠎⠀⠁⠝⠙⠀⠊⠞⠀⠙⠕⠑⠎⠝⠞⠀⠓⠥⠗⠞⠀⠍⠑': 'My','Можам да јадам стакло, а не ме штета.': 'Name','I can eat glass and it does not hurt me': 'Is'} );

UPDATE varcharmaptable SET varcharasciimap = varcharasciimap + {'Vitrum edere possum, mihi non nocet.':'Cassandra'} WHERE varcharkey= '᚛᚛ᚉᚑᚅᚔᚉᚉᚔᚋ ᚔᚈᚔ ᚍᚂᚐᚅᚑ ᚅᚔᚋᚌᚓᚅᚐ᚜';

UPDATE varcharmaptable SET varcharasciimap['Vitrum edere possum, mihi non nocet.'] = 'Hello' WHERE varcharkey= '᚛᚛ᚉᚑᚅᚔᚉᚉᚔᚋ ᚔᚈᚔ ᚍᚂᚐᚅᚑ ᚅᚔᚋᚌᚓᚅᚐ᚜';

INSERT INTO varcharmaptable (varcharkey, varcharbigintmap ) VALUES      ('᚛᚛ᚉᚑᚅᚔᚉᚉᚔᚋ ᚔᚈᚔ ᚍᚂᚐᚅᚑ ᚅᚔᚋᚌᚓᚅᚐ᚜',  {' ⠊⠀⠉⠁⠝⠀⠑⠁⠞⠀⠛⠇⠁⠎⠎⠀⠁⠝⠙⠀⠊⠞⠀⠙⠕⠑⠎⠝⠞⠀⠓⠥⠗⠞⠀⠍⠑': -45,'Можам да јадам стакло, а не ме штета.': 12300,'I can eat glass and it does not hurt me': 0} );

UPDATE varcharmaptable SET varcharbigintmap = varcharbigintmap + {'Vitrum edere possum, mihi non nocet.':23} WHERE varcharkey= '᚛᚛ᚉᚑᚅᚔᚉᚉᚔᚋ ᚔᚈᚔ ᚍᚂᚐᚅᚑ ᚅᚔᚋᚌᚓᚅᚐ᚜';

UPDATE varcharmaptable SET varcharbigintmap['Vitrum edere possum, mihi non nocet.'] = 5100003 WHERE varcharkey= '᚛᚛ᚉᚑᚅᚔᚉᚉᚔᚋ ᚔᚈᚔ ᚍᚂᚐᚅᚑ ᚅᚔᚋᚌᚓᚅᚐ᚜';

INSERT INTO varcharmaptable (varcharkey, varcharblobmap ) VALUES      ('᚛᚛ᚉᚑᚅᚔᚉᚉᚔᚋ ᚔᚈᚔ ᚍᚂᚐᚅᚑ ᚅᚔᚋᚌᚓᚅᚐ᚜',  {' ⠊⠀⠉⠁⠝⠀⠑⠁⠞⠀⠛⠇⠁⠎⠎⠀⠁⠝⠙⠀⠊⠞⠀⠙⠕⠑⠎⠝⠞⠀⠓⠥⠗⠞⠀⠍⠑': 0xDEADBEEF,'Можам да јадам стакло, а не ме штета.': 0xBEEFBEEF,'I can eat glass and it does not hurt me': 0xFEEB} );

UPDATE varcharmaptable SET varcharblobmap = varcharblobmap + {'Vitrum edere possum, mihi non nocet.':0x10} WHERE varcharkey= '᚛᚛ᚉᚑᚅᚔᚉᚉᚔᚋ ᚔᚈᚔ ᚍᚂᚐᚅᚑ ᚅᚔᚋᚌᚓᚅᚐ᚜';

UPDATE varcharmaptable SET varcharblobmap['Vitrum edere possum, mihi non nocet.'] = 0xFEED103A WHERE varcharkey= '᚛᚛ᚉᚑᚅᚔᚉᚉᚔᚋ ᚔᚈᚔ ᚍᚂᚐᚅᚑ ᚅᚔᚋᚌᚓᚅᚐ᚜';

INSERT INTO varcharmaptable (varcharkey, varcharbooleanmap ) VALUES      ('᚛᚛ᚉᚑᚅᚔᚉᚉᚔᚋ ᚔᚈᚔ ᚍᚂᚐᚅᚑ ᚅᚔᚋᚌᚓᚅᚐ᚜',  {' ⠊⠀⠉⠁⠝⠀⠑⠁⠞⠀⠛⠇⠁⠎⠎⠀⠁⠝⠙⠀⠊⠞⠀⠙⠕⠑⠎⠝⠞⠀⠓⠥⠗⠞⠀⠍⠑': FALSE,'Можам да јадам стакло, а не ме штета.': FALSE,'I can eat glass and it does not hurt me': FALSE} );

UPDATE varcharmaptable SET varcharbooleanmap = varcharbooleanmap + {'Vitrum edere possum, mihi non nocet.':TRUE} WHERE varcharkey= '᚛᚛ᚉᚑᚅᚔᚉᚉᚔᚋ ᚔᚈᚔ ᚍᚂᚐᚅᚑ ᚅᚔᚋᚌᚓᚅᚐ᚜';

UPDATE varcharmaptable SET varcharbooleanmap['Vitrum edere possum, mihi non nocet.'] = TRUE WHERE varcharkey= '᚛᚛ᚉᚑᚅᚔᚉᚉᚔᚋ ᚔᚈᚔ ᚍᚂᚐᚅᚑ ᚅᚔᚋᚌᚓᚅᚐ᚜';

INSERT INTO varcharmaptable (varcharkey, varchardecimalmap ) VALUES      ('᚛᚛ᚉᚑᚅᚔᚉᚉᚔᚋ ᚔᚈᚔ ᚍᚂᚐᚅᚑ ᚅᚔᚋᚌᚓᚅᚐ᚜',  {' ⠊⠀⠉⠁⠝⠀⠑⠁⠞⠀⠛⠇⠁⠎⠎⠀⠁⠝⠙⠀⠊⠞⠀⠙⠕⠑⠎⠝⠞⠀⠓⠥⠗⠞⠀⠍⠑': -20.4,'Можам да јадам стакло, а не ме штета.': 11234234.3,'I can eat glass and it does not hurt me': 10.0} );

UPDATE varcharmaptable SET varchardecimalmap = varchardecimalmap + {'Vitrum edere possum, mihi non nocet.':0.0} WHERE varcharkey= '᚛᚛ᚉᚑᚅᚔᚉᚉᚔᚋ ᚔᚈᚔ ᚍᚂᚐᚅᚑ ᚅᚔᚋᚌᚓᚅᚐ᚜';

UPDATE varcharmaptable SET varchardecimalmap['Vitrum edere possum, mihi non nocet.'] = 50.0 WHERE varcharkey= '᚛᚛ᚉᚑᚅᚔᚉᚉᚔᚋ ᚔᚈᚔ ᚍᚂᚐᚅᚑ ᚅᚔᚋᚌᚓᚅᚐ᚜';

INSERT INTO varcharmaptable (varcharkey, varchardoublemap ) VALUES      ('᚛᚛ᚉᚑᚅᚔᚉᚉᚔᚋ ᚔᚈᚔ ᚍᚂᚐᚅᚑ ᚅᚔᚋᚌᚓᚅᚐ᚜',  {' ⠊⠀⠉⠁⠝⠀⠑⠁⠞⠀⠛⠇⠁⠎⠎⠀⠁⠝⠙⠀⠊⠞⠀⠙⠕⠑⠎⠝⠞⠀⠓⠥⠗⠞⠀⠍⠑': -432.311,'Можам да јадам стакло, а не ме штета.': 3.1415,'I can eat glass and it does not hurt me': 20000.0} );

UPDATE varcharmaptable SET varchardoublemap = varchardoublemap + {'Vitrum edere possum, mihi non nocet.':11} WHERE varcharkey= '᚛᚛ᚉᚑᚅᚔᚉᚉᚔᚋ ᚔᚈᚔ ᚍᚂᚐᚅᚑ ᚅᚔᚋᚌᚓᚅᚐ᚜';

UPDATE varcharmaptable SET varchardoublemap['Vitrum edere possum, mihi non nocet.'] = 4234243 WHERE varcharkey= '᚛᚛ᚉᚑᚅᚔᚉᚉᚔᚋ ᚔᚈᚔ ᚍᚂᚐᚅᚑ ᚅᚔᚋᚌᚓᚅᚐ᚜';

INSERT INTO varcharmaptable (varcharkey, varcharfloatmap ) VALUES      ('᚛᚛ᚉᚑᚅᚔᚉᚉᚔᚋ ᚔᚈᚔ ᚍᚂᚐᚅᚑ ᚅᚔᚋᚌᚓᚅᚐ᚜',  {' ⠊⠀⠉⠁⠝⠀⠑⠁⠞⠀⠛⠇⠁⠎⠎⠀⠁⠝⠙⠀⠊⠞⠀⠙⠕⠑⠎⠝⠞⠀⠓⠥⠗⠞⠀⠍⠑': -234.3,'Можам да јадам стакло, а не ме штета.': -234234,'I can eat glass and it does not hurt me': 1000.5} );

UPDATE varcharmaptable SET varcharfloatmap = varcharfloatmap + {'Vitrum edere possum, mihi non nocet.':-3.14} WHERE varcharkey= '᚛᚛ᚉᚑᚅᚔᚉᚉᚔᚋ ᚔᚈᚔ ᚍᚂᚐᚅᚑ ᚅᚔᚋᚌᚓᚅᚐ᚜';

UPDATE varcharmaptable SET varcharfloatmap['Vitrum edere possum, mihi non nocet.'] = 10.0 WHERE varcharkey= '᚛᚛ᚉᚑᚅᚔᚉᚉᚔᚋ ᚔᚈᚔ ᚍᚂᚐᚅᚑ ᚅᚔᚋᚌᚓᚅᚐ᚜';

INSERT INTO varcharmaptable (varcharkey, varcharintmap ) VALUES      ('᚛᚛ᚉᚑᚅᚔᚉᚉᚔᚋ ᚔᚈᚔ ᚍᚂᚐᚅᚑ ᚅᚔᚋᚌᚓᚅᚐ᚜',  {' ⠊⠀⠉⠁⠝⠀⠑⠁⠞⠀⠛⠇⠁⠎⠎⠀⠁⠝⠙⠀⠊⠞⠀⠙⠕⠑⠎⠝⠞⠀⠓⠥⠗⠞⠀⠍⠑': 2,'Можам да јадам стакло, а не ме штета.': -3,'I can eat glass and it does not hurt me': -500} );

UPDATE varcharmaptable SET varcharintmap = varcharintmap + {'Vitrum edere possum, mihi non nocet.':20000} WHERE varcharkey= '᚛᚛ᚉᚑᚅᚔᚉᚉᚔᚋ ᚔᚈᚔ ᚍᚂᚐᚅᚑ ᚅᚔᚋᚌᚓᚅᚐ᚜';

UPDATE varcharmaptable SET varcharintmap['Vitrum edere possum, mihi non nocet.'] = 1 WHERE varcharkey= '᚛᚛ᚉᚑᚅᚔᚉᚉᚔᚋ ᚔᚈᚔ ᚍᚂᚐᚅᚑ ᚅᚔᚋᚌᚓᚅᚐ᚜';

INSERT INTO varcharmaptable (varcharkey, varcharinetmap ) VALUES      ('᚛᚛ᚉᚑᚅᚔᚉᚉᚔᚋ ᚔᚈᚔ ᚍᚂᚐᚅᚑ ᚅᚔᚋᚌᚓᚅᚐ᚜',  {' ⠊⠀⠉⠁⠝⠀⠑⠁⠞⠀⠛⠇⠁⠎⠎⠀⠁⠝⠙⠀⠊⠞⠀⠙⠕⠑⠎⠝⠞⠀⠓⠥⠗⠞⠀⠍⠑': '127.0.0.1','Можам да јадам стакло, а не ме штета.': '8.8.8.8','I can eat glass and it does not hurt me': '8.8.4.4'} );

UPDATE varcharmaptable SET varcharinetmap = varcharinetmap + {'Vitrum edere possum, mihi non nocet.':'241.30.12.24'} WHERE varcharkey= '᚛᚛ᚉᚑᚅᚔᚉᚉᚔᚋ ᚔᚈᚔ ᚍᚂᚐᚅᚑ ᚅᚔᚋᚌᚓᚅᚐ᚜';

UPDATE varcharmaptable SET varcharinetmap['Vitrum edere possum, mihi non nocet.'] = '192.168.0.1' WHERE varcharkey= '᚛᚛ᚉᚑᚅᚔᚉᚉᚔᚋ ᚔᚈᚔ ᚍᚂᚐᚅᚑ ᚅᚔᚋᚌᚓᚅᚐ᚜';

INSERT INTO varcharmaptable (varcharkey, varchartextmap ) VALUES      ('᚛᚛ᚉᚑᚅᚔᚉᚉᚔᚋ ᚔᚈᚔ ᚍᚂᚐᚅᚑ ᚅᚔᚋᚌᚓᚅᚐ᚜',  {' ⠊⠀⠉⠁⠝⠀⠑⠁⠞⠀⠛⠇⠁⠎⠎⠀⠁⠝⠙⠀⠊⠞⠀⠙⠕⠑⠎⠝⠞⠀⠓⠥⠗⠞⠀⠍⠑': 'On a trip','Можам да јадам стакло, а не ме штета.': 'Across','I can eat glass and it does not hurt me': 'The '} );

UPDATE varcharmaptable SET varchartextmap = varchartextmap + {'Vitrum edere possum, mihi non nocet.':'Sea'} WHERE varcharkey= '᚛᚛ᚉᚑᚅᚔᚉᚉᚔᚋ ᚔᚈᚔ ᚍᚂᚐᚅᚑ ᚅᚔᚋᚌᚓᚅᚐ᚜';

UPDATE varcharmaptable SET varchartextmap['Vitrum edere possum, mihi non nocet.'] = 'Once I went' WHERE varcharkey= '᚛᚛ᚉᚑᚅᚔᚉᚉᚔᚋ ᚔᚈᚔ ᚍᚂᚐᚅᚑ ᚅᚔᚋᚌᚓᚅᚐ᚜';

INSERT INTO varcharmaptable (varcharkey, varchartimestampmap ) VALUES      ('᚛᚛ᚉᚑᚅᚔᚉᚉᚔᚋ ᚔᚈᚔ ᚍᚂᚐᚅᚑ ᚅᚔᚋᚌᚓᚅᚐ᚜',  {' ⠊⠀⠉⠁⠝⠀⠑⠁⠞⠀⠛⠇⠁⠎⠎⠀⠁⠝⠙⠀⠊⠞⠀⠙⠕⠑⠎⠝⠞⠀⠓⠥⠗⠞⠀⠍⠑': '1985-08-03T04:21:01+0000','Можам да јадам стакло, а не ме штета.': '2000-01-01T00:20:01+0000','I can eat glass and it does not hurt me': '1942-03-11T5:21:01+0000'} );

UPDATE varcharmaptable SET varchartimestampmap = varchartimestampmap + {'Vitrum edere possum, mihi non nocet.':'2043-11-04T11:21:01+0000'} WHERE varcharkey= '᚛᚛ᚉᚑᚅᚔᚉᚉᚔᚋ ᚔᚈᚔ ᚍᚂᚐᚅᚑ ᚅᚔᚋᚌᚓᚅᚐ᚜';

UPDATE varcharmaptable SET varchartimestampmap['Vitrum edere possum, mihi non nocet.'] = '2013-06-19T03:21:01+0000' WHERE varcharkey= '᚛᚛ᚉᚑᚅᚔᚉᚉᚔᚋ ᚔᚈᚔ ᚍᚂᚐᚅᚑ ᚅᚔᚋᚌᚓᚅᚐ᚜';

INSERT INTO varcharmaptable (varcharkey, varcharuuidmap ) VALUES      ('᚛᚛ᚉᚑᚅᚔᚉᚉᚔᚋ ᚔᚈᚔ ᚍᚂᚐᚅᚑ ᚅᚔᚋᚌᚓᚅᚐ᚜',  {' ⠊⠀⠉⠁⠝⠀⠑⠁⠞⠀⠛⠇⠁⠎⠎⠀⠁⠝⠙⠀⠊⠞⠀⠙⠕⠑⠎⠝⠞⠀⠓⠥⠗⠞⠀⠍⠑': 1df0b6ac-f3d3-456c-8b78-2bc70e585107,'Можам да јадам стакло, а не ме штета.': e2ed2164-31dc-42cb-8ee9-47376e071210,'I can eat glass and it does not hurt me': a487fe45-8af5-4454-ac66-2614286d7e89} );

UPDATE varcharmaptable SET varcharuuidmap = varcharuuidmap + {'Vitrum edere possum, mihi non nocet.':d25bdfc7-eb81-472c-bf5b-b4e6afdf66c2} WHERE varcharkey= '᚛᚛ᚉᚑᚅᚔᚉᚉᚔᚋ ᚔᚈᚔ ᚍᚂᚐᚅᚑ ᚅᚔᚋᚌᚓᚅᚐ᚜';

UPDATE varcharmaptable SET varcharuuidmap['Vitrum edere possum, mihi non nocet.'] = 7787064c-ce54-4324-abdd-05775b89ead7 WHERE varcharkey= '᚛᚛ᚉᚑᚅᚔᚉᚉᚔᚋ ᚔᚈᚔ ᚍᚂᚐᚅᚑ ᚅᚔᚋᚌᚓᚅᚐ᚜';

INSERT INTO varcharmaptable (varcharkey, varchartimeuuidmap ) VALUES      ('᚛᚛ᚉᚑᚅᚔᚉᚉᚔᚋ ᚔᚈᚔ ᚍᚂᚐᚅᚑ ᚅᚔᚋᚌᚓᚅᚐ᚜',  {' ⠊⠀⠉⠁⠝⠀⠑⠁⠞⠀⠛⠇⠁⠎⠎⠀⠁⠝⠙⠀⠊⠞⠀⠙⠕⠑⠎⠝⠞⠀⠓⠥⠗⠞⠀⠍⠑': 670c7f90-d8ec-11e2-a28f-0800200c9a66,'Можам да јадам стакло, а не ме штета.': 750c2d70-d8ec-11e2-a28f-0800200c9a66,'I can eat glass and it does not hurt me': 80d74810-d8ec-11e2-a28f-0800200c9a66} );

UPDATE varcharmaptable SET varchartimeuuidmap = varchartimeuuidmap + {'Vitrum edere possum, mihi non nocet.':93e276f0-d8ec-11e2-a28f-0800200c9a66} WHERE varcharkey= '᚛᚛ᚉᚑᚅᚔᚉᚉᚔᚋ ᚔᚈᚔ ᚍᚂᚐᚅᚑ ᚅᚔᚋᚌᚓᚅᚐ᚜';

UPDATE varcharmaptable SET varchartimeuuidmap['Vitrum edere possum, mihi non nocet.'] = 4a36c100-d8ec-11e2-a28f-0800200c9a66 WHERE varcharkey= '᚛᚛ᚉᚑᚅᚔᚉᚉᚔᚋ ᚔᚈᚔ ᚍᚂᚐᚅᚑ ᚅᚔᚋᚌᚓᚅᚐ᚜';

INSERT INTO varcharmaptable (varcharkey, varcharvarcharmap ) VALUES      ('᚛᚛ᚉᚑᚅᚔᚉᚉᚔᚋ ᚔᚈᚔ ᚍᚂᚐᚅᚑ ᚅᚔᚋᚌᚓᚅᚐ᚜',  {' ⠊⠀⠉⠁⠝⠀⠑⠁⠞⠀⠛⠇⠁⠎⠎⠀⠁⠝⠙⠀⠊⠞⠀⠙⠕⠑⠎⠝⠞⠀⠓⠥⠗⠞⠀⠍⠑': ' ⠊⠀⠉⠁⠝⠀⠑⠁⠞⠀⠛⠇⠁⠎⠎⠀⠁⠝⠙⠀⠊⠞⠀⠙⠕⠑⠎⠝⠞⠀⠓⠥⠗⠞⠀⠍⠑','Можам да јадам стакло, а не ме штета.': 'Можам да јадам стакло, а не ме штета.','I can eat glass and it does not hurt me': 'I can eat glass and it does not hurt me'} );

UPDATE varcharmaptable SET varcharvarcharmap = varcharvarcharmap + {'Vitrum edere possum, mihi non nocet.':'Vitrum edere possum, mihi non nocet.'} WHERE varcharkey= '᚛᚛ᚉᚑᚅᚔᚉᚉᚔᚋ ᚔᚈᚔ ᚍᚂᚐᚅᚑ ᚅᚔᚋᚌᚓᚅᚐ᚜';

UPDATE varcharmaptable SET varcharvarcharmap['Vitrum edere possum, mihi non nocet.'] = '᚛᚛ᚉᚑᚅᚔᚉᚉᚔᚋ ᚔᚈᚔ ᚍᚂᚐᚅᚑ ᚅᚔᚋᚌᚓᚅᚐ᚜' WHERE varcharkey= '᚛᚛ᚉᚑᚅᚔᚉᚉᚔᚋ ᚔᚈᚔ ᚍᚂᚐᚅᚑ ᚅᚔᚋᚌᚓᚅᚐ᚜';

INSERT INTO varcharmaptable (varcharkey, varcharvarintmap ) VALUES      ('᚛᚛ᚉᚑᚅᚔᚉᚉᚔᚋ ᚔᚈᚔ ᚍᚂᚐᚅᚑ ᚅᚔᚋᚌᚓᚅᚐ᚜',  {' ⠊⠀⠉⠁⠝⠀⠑⠁⠞⠀⠛⠇⠁⠎⠎⠀⠁⠝⠙⠀⠊⠞⠀⠙⠕⠑⠎⠝⠞⠀⠓⠥⠗⠞⠀⠍⠑': -40,'Можам да јадам стакло, а не ме штета.': 110230,'I can eat glass and it does not hurt me': 1400} );

UPDATE varcharmaptable SET varcharvarintmap = varcharvarintmap + {'Vitrum edere possum, mihi non nocet.':20000} WHERE varcharkey= '᚛᚛ᚉᚑᚅᚔᚉᚉᚔᚋ ᚔᚈᚔ ᚍᚂᚐᚅᚑ ᚅᚔᚋᚌᚓᚅᚐ᚜';

UPDATE varcharmaptable SET varcharvarintmap['Vitrum edere possum, mihi non nocet.'] = 1010010101020400204143243 WHERE varcharkey= '᚛᚛ᚉᚑᚅᚔᚉᚉᚔᚋ ᚔᚈᚔ ᚍᚂᚐᚅᚑ ᚅᚔᚋᚌᚓᚅᚐ᚜'
        """.encode("utf-8"))

        self.verify_glass(node1)

    def test_source_glass(self):

        self.cluster.populate(1)
        self.cluster.start()

        node1, = self.cluster.nodelist()

        node1.run_cqlsh(cmds="SOURCE 'cqlsh_tests/glass.cql'")

        self.verify_glass(node1)

    def test_unicode_syntax_error(self):
        """
        Ensure that syntax errors involving unicode are handled correctly.
        @jira_ticket CASSANDRA-11626
        """

        self.cluster.populate(1)
        self.cluster.start()

        node1, = self.cluster.nodelist()

        output, err, _ = node1.run_cqlsh(cmds=u"ä;".encode('utf8'))
        err = err.decode('utf8')
        self.assertIn(u'Invalid syntax', err)
        self.assertIn(u'ä', err)

    @since('2.2')
    def test_unicode_invalid_request_error(self):
        """
        Ensure that invalid request errors involving unicode are handled correctly.
        @jira_ticket CASSANDRA-11626
        """
        self.cluster.populate(1)
        self.cluster.start()

        node1, = self.cluster.nodelist()

        cmd = u'''create keyspace "ä" WITH replication = {'class': 'SimpleStrategy', 'replication_factor': '1'};'''
        cmd = cmd.encode('utf8')
        output, err, _ = node1.run_cqlsh(cmds=cmd, cqlsh_options=["--debug"])

        err = err.decode('utf8')
        self.assertIn(u'"ä" is not a valid keyspace name', err)

    def test_with_empty_values(self):
        """
        CASSANDRA-7196. Make sure the server returns empty values and CQLSH prints them properly
        """
        self.cluster.populate(1)
        self.cluster.start()

        node1, = self.cluster.nodelist()

        node1.run_cqlsh(cmds=u"""create keyspace  CASSANDRA_7196 WITH replication = {'class': 'SimpleStrategy', 'replication_factor': 1} ;

use CASSANDRA_7196;

CREATE TABLE has_all_types (
    num int PRIMARY KEY,
    intcol int,
    asciicol ascii,
    bigintcol bigint,
    blobcol blob,
    booleancol boolean,
    decimalcol decimal,
    doublecol double,
    floatcol float,
    textcol text,
    timestampcol timestamp,
    uuidcol uuid,
    varcharcol varchar,
    varintcol varint
) WITH compression = {'sstable_compression':'LZ4Compressor'};

INSERT INTO has_all_types (num, intcol, asciicol, bigintcol, blobcol, booleancol,
                           decimalcol, doublecol, floatcol, textcol,
                           timestampcol, uuidcol, varcharcol, varintcol)
VALUES (0, -12, 'abcdefg', 1234567890123456789, 0x000102030405fffefd, true,
        19952.11882, 1.0, -2.1, 'Voilá!', '2012-05-14 12:53:20+0000',
        bd1924e1-6af8-44ae-b5e1-f24131dbd460, '"', 10000000000000000000000000);

INSERT INTO has_all_types (num, intcol, asciicol, bigintcol, blobcol, booleancol,
                           decimalcol, doublecol, floatcol, textcol,
                           timestampcol, uuidcol, varcharcol, varintcol)
VALUES (1, 2147483647, '__!''$#@!~"', 9223372036854775807, 0xffffffffffffffffff, true,
        0.00000000000001, 9999999.999, 99999.99, '∭Ƕ⑮ฑ➳❏''', '1900-01-01+0000',
        ffffffff-ffff-ffff-ffff-ffffffffffff, 'newline->
<-', 9);

INSERT INTO has_all_types (num, intcol, asciicol, bigintcol, blobcol, booleancol,
                           decimalcol, doublecol, floatcol, textcol,
                           timestampcol, uuidcol, varcharcol, varintcol)
VALUES (2, 0, '', 0, 0x, false,
        0.0, 0.0, 0.0, '', 0,
        00000000-0000-0000-0000-000000000000, '', 0);

INSERT INTO has_all_types (num, intcol, asciicol, bigintcol, blobcol, booleancol,
                           decimalcol, doublecol, floatcol, textcol,
                           timestampcol, uuidcol, varcharcol, varintcol)
VALUES (3, -2147483648, '''''''', -9223372036854775808, 0x80, false,
        10.0000000000000, -1004.10, 100000000.9, '龍馭鬱', '2038-01-19T03:14-1200',
        ffffffff-ffff-1fff-8fff-ffffffffffff, '''', -10000000000000000000000000);

INSERT INTO has_all_types (num, intcol, asciicol, bigintcol, blobcol, booleancol,
                           decimalcol, doublecol, floatcol, textcol,
                           timestampcol, uuidcol, varcharcol, varintcol)
VALUES (4, blobAsInt(0x), '', blobAsBigint(0x), 0x, blobAsBoolean(0x), blobAsDecimal(0x),
        blobAsDouble(0x), blobAsFloat(0x), '', blobAsTimestamp(0x), blobAsUuid(0x), '',
        blobAsVarint(0x))""".encode("utf-8"))

        output, err = self.run_cqlsh(node1, "select intcol, bigintcol, varintcol from CASSANDRA_7196.has_all_types where num in (0, 1, 2, 3, 4)")
        if common.is_win():
            output = output.replace('\r', '')

        expected = """
 intcol      | bigintcol            | varintcol
-------------+----------------------+-----------------------------
         -12 |  1234567890123456789 |  10000000000000000000000000
  2147483647 |  9223372036854775807 |                           9
           0 |                    0 |                           0
 -2147483648 | -9223372036854775808 | -10000000000000000000000000
             |                      |                            \n\n(5 rows)"""

        self.assertTrue(expected in output, "Output \n {%s} \n doesn't contain expected\n {%s}" % (output, expected))

    def tracing_from_system_traces_test(self):
        self.cluster.populate(1).start()

        node1, = self.cluster.nodelist()

        session = self.patient_cql_connection(node1)

        create_ks(session, 'ks', 1)
        create_c1c2_table(self, session)

        insert_c1c2(session, n=100)

        out, err = self.run_cqlsh(node1, 'TRACING ON; SELECT * FROM ks.cf')
        self.assertIn('Tracing session: ', out)

        out, err = self.run_cqlsh(node1, 'TRACING ON; SELECT * FROM system_traces.events')
        self.assertNotIn('Tracing session: ', out)

        out, err = self.run_cqlsh(node1, 'TRACING ON; SELECT * FROM system_traces.sessions')
        self.assertNotIn('Tracing session: ', out)

    def select_element_inside_udt_test(self):
        self.cluster.populate(1).start()

        node1, = self.cluster.nodelist()
        session = self.patient_cql_connection(node1)

        create_ks(session, 'ks', 1)
        session.execute("""
            CREATE TYPE address (
            street text,
            city text,
            zip_code int,
            phones set<text>
             );""")

        session.execute("""CREATE TYPE fullname (
            firstname text,
            lastname text
            );""")

        session.execute("""CREATE TABLE users (
            id uuid PRIMARY KEY,
            name FROZEN <fullname>,
            addresses map<text, FROZEN <address>>
            );""")

        session.execute("""INSERT INTO users (id, name)
            VALUES (62c36092-82a1-3a00-93d1-46196ee77204, {firstname: 'Marie-Claude', lastname: 'Josset'});
            """)

        out, err = self.run_cqlsh(node1, "SELECT name.lastname FROM ks.users WHERE id=62c36092-82a1-3a00-93d1-46196ee77204")
        self.assertNotIn('list index out of range', err)
        # If this assertion fails check CASSANDRA-7891

    def verify_output(self, query, node, expected):
        output, err = self.run_cqlsh(node, query, ['-u', 'cassandra', '-p', 'cassandra'])
        if common.is_win():
            output = output.replace('\r', '')

        self.assertEqual(len(err), 0, "Failed to execute cqlsh: {}".format(err))

        debug(output)
        self.assertTrue(expected in output, "Output \n {%s} \n doesn't contain expected\n {%s}" % (output, expected))

    def test_list_queries(self):
        config = {'authenticator': 'org.apache.cassandra.auth.PasswordAuthenticator',
                  'authorizer': 'org.apache.cassandra.auth.CassandraAuthorizer',
                  'permissions_validity_in_ms': '0'}
        self.cluster.set_configuration_options(values=config)
        self.cluster.populate(1)
        self.cluster.start()
        node1, = self.cluster.nodelist()
        node1.watch_log_for('Created default superuser')

        conn = self.patient_cql_connection(node1, user='cassandra', password='cassandra')
        conn.execute("CREATE KEYSPACE ks WITH replication = {'class':'SimpleStrategy', 'replication_factor':1}")
        conn.execute("CREATE TABLE ks.t1 (k int PRIMARY KEY, v int)")
        conn.execute("CREATE USER user1 WITH PASSWORD 'user1'")
        conn.execute("GRANT ALL ON ks.t1 TO user1")

        if self.cluster.version() >= '2.2':
            self.verify_output("LIST USERS", node1, """
 name      | super
-----------+-------
 cassandra |  True
     user1 | False

(2 rows)
""")
        else:
            self.verify_output("LIST USERS", node1, """
 name      | super
-----------+-------
     user1 | False
 cassandra |  True

(2 rows)
""")

        if self.cluster.version() >= '2.2':
            self.verify_output("LIST ALL PERMISSIONS OF user1", node1, """
 role  | username | resource      | permission
-------+----------+---------------+------------
 user1 |    user1 | <table ks.t1> |      ALTER
 user1 |    user1 | <table ks.t1> |       DROP
 user1 |    user1 | <table ks.t1> |     SELECT
 user1 |    user1 | <table ks.t1> |     MODIFY
 user1 |    user1 | <table ks.t1> |  AUTHORIZE

(5 rows)
""")
        else:
            self.verify_output("LIST ALL PERMISSIONS OF user1", node1, """
 username | resource      | permission
----------+---------------+------------
    user1 | <table ks.t1> |     CREATE
    user1 | <table ks.t1> |      ALTER
    user1 | <table ks.t1> |       DROP
    user1 | <table ks.t1> |     SELECT
    user1 | <table ks.t1> |     MODIFY
    user1 | <table ks.t1> |  AUTHORIZE

(6 rows)
""")

    def test_describe(self):
        """
        @jira_ticket CASSANDRA-7814
        """
        self.cluster.populate(1)
        self.cluster.start()
        node1, = self.cluster.nodelist()

        self.execute(
            cql="""
                CREATE KEYSPACE test WITH REPLICATION = {'class' : 'SimpleStrategy', 'replication_factor' : 1};
                CREATE TABLE test.users ( userid text PRIMARY KEY, firstname text, lastname text, age int);
                CREATE INDEX myindex ON test.users (age);
                CREATE TABLE test.test (id int, col int, val text, PRIMARY KEY(id, col));
                CREATE INDEX ON test.test (col);
                CREATE INDEX ON test.test (val)
                """)

        # Describe keyspaces
        output = self.execute(cql="DESCRIBE KEYSPACES")
        self.assertIn("test", output)
        self.assertIn("system", output)

        # Describe keyspace
        self.execute(cql="DESCRIBE KEYSPACE test", expected_output=self.get_keyspace_output())
        self.execute(cql="DESCRIBE test", expected_output=self.get_keyspace_output())
        self.execute(cql="DESCRIBE test2", expected_err="'test2' not found in keyspaces")
        self.execute(cql="USE test; DESCRIBE KEYSPACE", expected_output=self.get_keyspace_output())

        # Describe table
        self.execute(cql="DESCRIBE TABLE test.test", expected_output=self.get_test_table_output())
        self.execute(cql="DESCRIBE TABLE test.users", expected_output=self.get_users_table_output())
        self.execute(cql="DESCRIBE test.test", expected_output=self.get_test_table_output())
        self.execute(cql="DESCRIBE test.users", expected_output=self.get_users_table_output())
        self.execute(cql="DESCRIBE test.users2", expected_err="'users2' not found in keyspace 'test'")
        self.execute(cql="USE test; DESCRIBE TABLE test", expected_output=self.get_test_table_output())
        self.execute(cql="USE test; DESCRIBE TABLE users", expected_output=self.get_users_table_output())
        self.execute(cql="USE test; DESCRIBE test", expected_output=self.get_keyspace_output())
        self.execute(cql="USE test; DESCRIBE users", expected_output=self.get_users_table_output())
        self.execute(cql="USE test; DESCRIBE users2", expected_err="'users2' not found in keyspace 'test'")

        # Describe index
        self.execute(cql='DESCRIBE INDEX test.myindex', expected_output=self.get_index_output('myindex', 'test', 'users', 'age'))
        self.execute(cql='DESCRIBE INDEX test.test_col_idx', expected_output=self.get_index_output('test_col_idx', 'test', 'test', 'col'))
        self.execute(cql='DESCRIBE INDEX test.test_val_idx', expected_output=self.get_index_output('test_val_idx', 'test', 'test', 'val'))
        self.execute(cql='DESCRIBE test.myindex', expected_output=self.get_index_output('myindex', 'test', 'users', 'age'))
        self.execute(cql='DESCRIBE test.test_col_idx', expected_output=self.get_index_output('test_col_idx', 'test', 'test', 'col'))
        self.execute(cql='DESCRIBE test.test_val_idx', expected_output=self.get_index_output('test_val_idx', 'test', 'test', 'val'))
        self.execute(cql='DESCRIBE test.myindex2', expected_err="'myindex2' not found in keyspace 'test'")
        self.execute(cql='USE test; DESCRIBE INDEX myindex', expected_output=self.get_index_output('myindex', 'test', 'users', 'age'))
        self.execute(cql='USE test; DESCRIBE INDEX test_col_idx', expected_output=self.get_index_output('test_col_idx', 'test', 'test', 'col'))
        self.execute(cql='USE test; DESCRIBE INDEX test_val_idx', expected_output=self.get_index_output('test_val_idx', 'test', 'test', 'val'))
        self.execute(cql='USE test; DESCRIBE myindex', expected_output=self.get_index_output('myindex', 'test', 'users', 'age'))
        self.execute(cql='USE test; DESCRIBE test_col_idx', expected_output=self.get_index_output('test_col_idx', 'test', 'test', 'col'))
        self.execute(cql='USE test; DESCRIBE test_val_idx', expected_output=self.get_index_output('test_val_idx', 'test', 'test', 'val'))
        self.execute(cql='USE test; DESCRIBE myindex2', expected_err="'myindex2' not found in keyspace 'test'")

        # Drop table and recreate
        self.execute(cql='DROP TABLE test.users')
        self.execute(cql='DESCRIBE test.users', expected_err="'users' not found in keyspace 'test'")
        self.execute(cql='DESCRIBE test.myindex', expected_err="'myindex' not found in keyspace 'test'")
        self.execute(cql="""
                CREATE TABLE test.users ( userid text PRIMARY KEY, firstname text, lastname text, age int);
                CREATE INDEX myindex ON test.users (age)
                """)
        self.execute(cql="DESCRIBE test.users", expected_output=self.get_users_table_output())
        self.execute(cql='DESCRIBE test.myindex', expected_output=self.get_index_output('myindex', 'test', 'users', 'age'))

        # Drop index and recreate
        self.execute(cql='DROP INDEX test.myindex')
        self.execute(cql='DESCRIBE test.myindex', expected_err="'myindex' not found in keyspace 'test'")
        self.execute(cql='CREATE INDEX myindex ON test.users (age)')
        self.execute(cql='DESCRIBE INDEX test.myindex', expected_output=self.get_index_output('myindex', 'test', 'users', 'age'))

        # Alter table. Renaming indexed columns is not allowed, and since 3.0 neither is dropping them
        # Prior to 3.0 the index would have been automatically dropped, but now we need to explicitly do that.
        self.execute(cql='DROP INDEX test.test_val_idx')
        self.execute(cql='ALTER TABLE test.test DROP val')
        self.execute(cql="DESCRIBE test.test", expected_output=self.get_test_table_output(has_val=False, has_val_idx=False))
        self.execute(cql='DESCRIBE test.test_val_idx', expected_err="'test_val_idx' not found in keyspace 'test'")
        self.execute(cql='ALTER TABLE test.test ADD val text')
        self.execute(cql="DESCRIBE test.test", expected_output=self.get_test_table_output(has_val=True, has_val_idx=False))
        self.execute(cql='DESCRIBE test.test_val_idx', expected_err="'test_val_idx' not found in keyspace 'test'")

    def test_describe_describes_non_default_compaction_parameters(self):
        self.cluster.populate(1)
        self.cluster.start()
        node, = self.cluster.nodelist()
        session = self.patient_cql_connection(node)
        create_ks(session, 'ks', 1)
        session.execute("CREATE TABLE tab (key int PRIMARY KEY ) "
                        "WITH compaction = {'class': 'SizeTieredCompactionStrategy',"
                        "'min_threshold': 10, 'max_threshold': 100 }")
        describe_cmd = 'DESCRIBE ks.tab'
        stdout, _ = self.run_cqlsh(node, describe_cmd)
        self.assertIn("'min_threshold': '10'", stdout)
        self.assertIn("'max_threshold': '100'", stdout)

    def test_describe_on_non_reserved_keywords(self):
        """
        @jira_ticket CASSANDRA-9232
        Test that we can describe tables whose name is a non-reserved CQL keyword
        """
        self.cluster.populate(1)
        self.cluster.start()
        node, = self.cluster.nodelist()
        session = self.patient_cql_connection(node)
        create_ks(session, 'ks', 1)
        session.execute("CREATE TABLE map (key int PRIMARY KEY, val text)")
        describe_cmd = 'USE ks; DESCRIBE map'
        out, err = self.run_cqlsh(node, describe_cmd)
        self.assertEqual("", err)
        self.assertIn("CREATE TABLE ks.map (", out)

    @since('3.0')
    def test_describe_mv(self):
        """
        @jira_ticket CASSANDRA-9961
        """
        self.cluster.populate(1)
        self.cluster.start()
        node1, = self.cluster.nodelist()

        self.execute(
            cql="""
                CREATE KEYSPACE test WITH REPLICATION = {'class' : 'SimpleStrategy', 'replication_factor' : 1};
                CREATE TABLE test.users (username varchar, password varchar, gender varchar,
                session_token varchar, state varchar, birth_year bigint, PRIMARY KEY (username));
                CREATE MATERIALIZED VIEW test.users_by_state AS
                SELECT * FROM users WHERE STATE IS NOT NULL AND username IS NOT NULL PRIMARY KEY (state, username)
                """)

        output = self.execute(cql="DESCRIBE KEYSPACE test")
        self.assertIn("users_by_state", output)

        self.execute(cql='DESCRIBE MATERIALIZED VIEW test.users_by_state', expected_output=self.get_users_by_state_mv_output())
        self.execute(cql='DESCRIBE test.users_by_state', expected_output=self.get_users_by_state_mv_output())
        self.execute(cql='USE test; DESCRIBE MATERIALIZED VIEW test.users_by_state', expected_output=self.get_users_by_state_mv_output())
        self.execute(cql='USE test; DESCRIBE MATERIALIZED VIEW users_by_state', expected_output=self.get_users_by_state_mv_output())
        self.execute(cql='USE test; DESCRIBE users_by_state', expected_output=self.get_users_by_state_mv_output())

        # test quotes
        self.execute(cql='USE test; DESCRIBE MATERIALIZED VIEW "users_by_state"', expected_output=self.get_users_by_state_mv_output())
        self.execute(cql='USE test; DESCRIBE "users_by_state"', expected_output=self.get_users_by_state_mv_output())

    def get_keyspace_output(self):
        return ("CREATE KEYSPACE test WITH replication = {'class': 'SimpleStrategy', 'replication_factor': '1'}  AND durable_writes = true;" +
                self.get_test_table_output() +
                self.get_users_table_output())

    def get_test_table_output(self, has_val=True, has_val_idx=True):
        if has_val:
            ret = """
                CREATE TABLE test.test (
                    id int,
                    col int,
                    val text,
                PRIMARY KEY (id, col)
                """
        else:
            ret = """
                CREATE TABLE test.test (
                    id int,
                    col int,
                PRIMARY KEY (id, col)
                """

        if self.cluster.version() >= LooseVersion('3.9'):
            ret += """
        ) WITH CLUSTERING ORDER BY (col ASC)
            AND bloom_filter_fp_chance = 0.01
            AND caching = {'keys': 'ALL', 'rows_per_partition': 'NONE'}
            AND comment = ''
            AND compaction = {'class': 'org.apache.cassandra.db.compaction.SizeTieredCompactionStrategy', 'max_threshold': '32', 'min_threshold': '4'}
            AND compression = {'chunk_length_in_kb': '64', 'class': 'org.apache.cassandra.io.compress.LZ4Compressor'}
            AND crc_check_chance = 1.0
            AND dclocal_read_repair_chance = 0.1
            AND default_time_to_live = 0
            AND gc_grace_seconds = 864000
            AND max_index_interval = 2048
            AND memtable_flush_period_in_ms = 0
            AND min_index_interval = 128
            AND read_repair_chance = 0.0
            AND speculative_retry = '99PERCENTILE';
        """
        elif self.cluster.version() >= LooseVersion('3.0'):
            ret += """
        ) WITH CLUSTERING ORDER BY (col ASC)
            AND bloom_filter_fp_chance = 0.01
            AND caching = {'keys': 'ALL', 'rows_per_partition': 'NONE'}
            AND comment = ''
            AND compaction = {'class': 'org.apache.cassandra.db.compaction.SizeTieredCompactionStrategy', 'max_threshold': '32', 'min_threshold': '4'}
            AND compression = {'chunk_length_in_kb': '64', 'class': 'org.apache.cassandra.io.compress.LZ4Compressor'}
            AND crc_check_chance = 1.0
            AND dclocal_read_repair_chance = 0.1
            AND default_time_to_live = 0
            AND gc_grace_seconds = 864000
            AND max_index_interval = 2048
            AND memtable_flush_period_in_ms = 0
            AND min_index_interval = 128
            AND read_repair_chance = 0.0
            AND speculative_retry = '99PERCENTILE';
        """
        else:
            ret += """
        ) WITH CLUSTERING ORDER BY (col ASC)
            AND bloom_filter_fp_chance = 0.01
            AND caching = '{"keys":"ALL", "rows_per_partition":"NONE"}'
            AND comment = ''
            AND compaction = {'class': 'org.apache.cassandra.db.compaction.SizeTieredCompactionStrategy'}
            AND compression = {'sstable_compression': 'org.apache.cassandra.io.compress.LZ4Compressor'}
            AND dclocal_read_repair_chance = 0.1
            AND default_time_to_live = 0
            AND gc_grace_seconds = 864000
            AND max_index_interval = 2048
            AND memtable_flush_period_in_ms = 0
            AND min_index_interval = 128
            AND read_repair_chance = 0.0
            AND speculative_retry = '99.0PERCENTILE';
        """

        col_idx_def = self.get_index_output('test_col_idx', 'test', 'test', 'col')

        if has_val_idx:
            val_idx_def = self.get_index_output('test_val_idx', 'test', 'test', 'val')
            if self.cluster.version() >= LooseVersion('2.2'):
                return ret + "\n" + val_idx_def + "\n" + col_idx_def
            else:
                return ret + "\n" + col_idx_def + "\n" + val_idx_def
        else:
            return ret + "\n" + col_idx_def

    def get_users_table_output(self):
        if self.cluster.version() >= LooseVersion('3.9'):
            return """
        CREATE TABLE test.users (
            userid text PRIMARY KEY,
            age int,
            firstname text,
            lastname text
        ) WITH bloom_filter_fp_chance = 0.01
            AND caching = {'keys': 'ALL', 'rows_per_partition': 'NONE'}
            AND comment = ''
            AND compaction = {'class': 'org.apache.cassandra.db.compaction.SizeTieredCompactionStrategy', 'max_threshold': '32', 'min_threshold': '4'}
            AND compression = {'chunk_length_in_kb': '64', 'class': 'org.apache.cassandra.io.compress.LZ4Compressor'}
            AND crc_check_chance = 1.0
            AND dclocal_read_repair_chance = 0.1
            AND default_time_to_live = 0
            AND gc_grace_seconds = 864000
            AND max_index_interval = 2048
            AND memtable_flush_period_in_ms = 0
            AND min_index_interval = 128
            AND read_repair_chance = 0.0
            AND speculative_retry = '99PERCENTILE';
        """ + self.get_index_output('myindex', 'test', 'users', 'age')
        elif self.cluster.version() >= LooseVersion('3.0'):
            return """
        CREATE TABLE test.users (
            userid text PRIMARY KEY,
            age int,
            firstname text,
            lastname text
        ) WITH bloom_filter_fp_chance = 0.01
            AND caching = {'keys': 'ALL', 'rows_per_partition': 'NONE'}
            AND comment = ''
            AND compaction = {'class': 'org.apache.cassandra.db.compaction.SizeTieredCompactionStrategy', 'max_threshold': '32', 'min_threshold': '4'}
            AND compression = {'chunk_length_in_kb': '64', 'class': 'org.apache.cassandra.io.compress.LZ4Compressor'}
            AND crc_check_chance = 1.0
            AND dclocal_read_repair_chance = 0.1
            AND default_time_to_live = 0
            AND gc_grace_seconds = 864000
            AND max_index_interval = 2048
            AND memtable_flush_period_in_ms = 0
            AND min_index_interval = 128
            AND read_repair_chance = 0.0
            AND speculative_retry = '99PERCENTILE';
        """ + self.get_index_output('myindex', 'test', 'users', 'age')
        else:
            return """
        CREATE TABLE test.users (
            userid text PRIMARY KEY,
            age int,
            firstname text,
            lastname text
        ) WITH bloom_filter_fp_chance = 0.01
            AND caching = '{"keys":"ALL", "rows_per_partition":"NONE"}'
            AND comment = ''
            AND compaction = {'class': 'org.apache.cassandra.db.compaction.SizeTieredCompactionStrategy'}
            AND compression = {'sstable_compression': 'org.apache.cassandra.io.compress.LZ4Compressor'}
            AND dclocal_read_repair_chance = 0.1
            AND default_time_to_live = 0
            AND gc_grace_seconds = 864000
            AND max_index_interval = 2048
            AND memtable_flush_period_in_ms = 0
            AND min_index_interval = 128
            AND read_repair_chance = 0.0
            AND speculative_retry = '99.0PERCENTILE';
        """ + self.get_index_output('myindex', 'test', 'users', 'age')

    def get_index_output(self, index, ks, table, col):
        return "CREATE INDEX {} ON {}.{} ({});".format(index, ks, table, col)

    def get_users_by_state_mv_output(self):
        if self.cluster.version() >= LooseVersion('3.9'):
            return """
                CREATE MATERIALIZED VIEW test.users_by_state AS
                SELECT *
                FROM test.users
                WHERE state IS NOT NULL AND username IS NOT NULL
                PRIMARY KEY (state, username)
                WITH CLUSTERING ORDER BY (username ASC)
                AND bloom_filter_fp_chance = 0.01
                AND caching = {'keys': 'ALL', 'rows_per_partition': 'NONE'}
                AND comment = ''
                AND compaction = {'class': 'org.apache.cassandra.db.compaction.SizeTieredCompactionStrategy', 'max_threshold': '32', 'min_threshold': '4'}
                AND compression = {'chunk_length_in_kb': '64', 'class': 'org.apache.cassandra.io.compress.LZ4Compressor'}
                AND crc_check_chance = 1.0
                AND dclocal_read_repair_chance = 0.1
                AND default_time_to_live = 0
                AND gc_grace_seconds = 864000
                AND max_index_interval = 2048
                AND memtable_flush_period_in_ms = 0
                AND min_index_interval = 128
                AND read_repair_chance = 0.0
                AND speculative_retry = '99PERCENTILE';
               """
        else:
            return """
                CREATE MATERIALIZED VIEW test.users_by_state AS
                SELECT *
                FROM test.users
                WHERE state IS NOT NULL AND username IS NOT NULL
                PRIMARY KEY (state, username)
                WITH CLUSTERING ORDER BY (username ASC)
                AND bloom_filter_fp_chance = 0.01
                AND caching = {'keys': 'ALL', 'rows_per_partition': 'NONE'}
                AND comment = ''
                AND compaction = {'class': 'org.apache.cassandra.db.compaction.SizeTieredCompactionStrategy', 'max_threshold': '32', 'min_threshold': '4'}
                AND compression = {'chunk_length_in_kb': '64', 'class': 'org.apache.cassandra.io.compress.LZ4Compressor'}
                AND crc_check_chance = 1.0
                AND dclocal_read_repair_chance = 0.1
                AND default_time_to_live = 0
                AND gc_grace_seconds = 864000
                AND max_index_interval = 2048
                AND memtable_flush_period_in_ms = 0
                AND min_index_interval = 128
                AND read_repair_chance = 0.0
                AND speculative_retry = '99PERCENTILE';
               """

    def execute(self, cql, expected_output=None, expected_err=None, env_vars=None):
        debug(cql)
        node1, = self.cluster.nodelist()
        output, err = self.run_cqlsh(node1, cql, env_vars=env_vars)

        if err:
            if expected_err:
                err = err[10:]  # strip <stdin>:2:
                self.check_response(err, expected_err)
                return
            else:
                self.assertTrue(False, err)

        if expected_output:
            self.check_response(output, expected_output)

        return output

    def check_response(self, response, expected_response):
        lines = [s.strip() for s in response.split("\n") if s.strip()]
        expected_lines = [s.strip() for s in expected_response.split("\n") if s.strip()]
        self.assertEqual(expected_lines, lines)

    def test_copy_to(self):
        self.cluster.populate(1).start()
        node1, = self.cluster.nodelist()

        session = self.patient_cql_connection(node1)
        create_ks(session, 'ks', 1)
        session.execute("""
            CREATE TABLE testcopyto (
                a int,
                b text,
                c float,
                d uuid,
                PRIMARY KEY (a, b)
            )""")

        insert_statement = session.prepare("INSERT INTO testcopyto (a, b, c, d) VALUES (?, ?, ?, ?)")
        args = [(i, str(i), float(i) + 0.5, uuid4()) for i in range(10000)]
        execute_concurrent_with_args(session, insert_statement, args)

        results = list(session.execute("SELECT * FROM testcopyto"))

        self.tempfile = NamedTemporaryFile(delete=False)
        debug('Exporting to csv file: %s' % (self.tempfile.name,))
        node1.run_cqlsh(cmds="COPY ks.testcopyto TO '%s'" % (self.tempfile.name,))

        # session
        with open(self.tempfile.name, 'r') as csvfile:
            csvreader = csv.reader(csvfile)
            result_list = [map(str, cql_row) for cql_row in results]
            self.assertItemsEqual(result_list, csvreader)

        # import the CSV file with COPY FROM
        session.execute("TRUNCATE ks.testcopyto")
        node1.run_cqlsh(cmds="COPY ks.testcopyto FROM '%s'" % (self.tempfile.name,))
        new_results = list(session.execute("SELECT * FROM testcopyto"))
        self.assertItemsEqual(results, new_results)

    def test_float_formatting(self):
        """ Tests for CASSANDRA-9224, check format of float and double values"""
        self.cluster.populate(1)
        self.cluster.start()

        node1, = self.cluster.nodelist()

        stdout, stderr = self.run_cqlsh(node1, cmds="""
            CREATE KEYSPACE formatting WITH replication = {'class': 'SimpleStrategy', 'replication_factor': 1};
            use formatting;
            create TABLE values ( part text, id int, val1 double, val2 float, PRIMARY KEY (part, id) );
            insert into values (part, id, val1, val2) VALUES ('+', 1, 0.00000006, 0.00000006);
            insert into values (part, id, val1, val2) VALUES ('+', 2, 0.0000006, 0.0000006);
            insert into values (part, id, val1, val2) VALUES ('+', 3, 0.000006, 0.000006);
            insert into values (part, id, val1, val2) VALUES ('+', 4, 0.00006, 0.00006);
            insert into values (part, id, val1, val2) VALUES ('+', 5, 0.0006, 0.0006);
            insert into values (part, id, val1, val2) VALUES ('+', 6, 0.006, 0.006);
            insert into values (part, id, val1, val2) VALUES ('+', 7, 0.06, 0.06);
            insert into values (part, id, val1, val2) VALUES ('+', 8, 0.6, 0.6);
            insert into values (part, id, val1, val2) VALUES ('+', 9, 6, 6);
            insert into values (part, id, val1, val2) VALUES ('+', 10, 6.0, 6.0);
            insert into values (part, id, val1, val2) VALUES ('+', 11, 6.00, 6.00);
            insert into values (part, id, val1, val2) VALUES ('+', 12, 6.000, 6.000);
            insert into values (part, id, val1, val2) VALUES ('+', 13, 6.00000, 6.00000);
            insert into values (part, id, val1, val2) VALUES ('+', 14, 6.000000, 6.000000);
            insert into values (part, id, val1, val2) VALUES ('+', 15, 6.1, 6.1);
            insert into values (part, id, val1, val2) VALUES ('+', 16, 6.12, 6.12);
            insert into values (part, id, val1, val2) VALUES ('+', 17, 6.123, 6.123);
            insert into values (part, id, val1, val2) VALUES ('+', 18, 6.1234, 6.1234);
            insert into values (part, id, val1, val2) VALUES ('+', 19, 6.12345, 6.12345);
            insert into values (part, id, val1, val2) VALUES ('+', 20, 6.123454, 6.123454);
            insert into values (part, id, val1, val2) VALUES ('+', 21, 6.123455, 6.123455);
            insert into values (part, id, val1, val2) VALUES ('+', 22, 6.123456, 6.123456);
            insert into values (part, id, val1, val2) VALUES ('+', 23, 6.1234565, 6.1234565);
            insert into values (part, id, val1, val2) VALUES ('+', 24, 6.1234555, 6.1234555);
            insert into values (part, id, val1, val2) VALUES ('+', 25, 6.12345555, 6.12345555);
            insert into values (part, id, val1, val2) VALUES ('+', 26, 6.12345555555555, 6.12345555555555);
            insert into values (part, id, val1, val2) VALUES ('+', 27, 16.12345, 16.12345);
            insert into values (part, id, val1, val2) VALUES ('+', 28, 116.12345, 116.12345);
            insert into values (part, id, val1, val2) VALUES ('+', 29, 1116.12345, 1116.12345);
            insert into values (part, id, val1, val2) VALUES ('+', 30, 11116.12345, 11116.12345);
            insert into values (part, id, val1, val2) VALUES ('+', 31, 111116.12345, 111116.12345);
            insert into values (part, id, val1, val2) VALUES ('+', 32, 1111116.12345, 1111116.12345);
            insert into values (part, id, val1, val2) VALUES ('+', 33, 11111116.12345, 11111116.12345)""")

        self.verify_output("select * from formatting.values where part = '+'", node1, """
 part | id | val1        | val2
------+----+-------------+-------------
    + |  1 |       6e-08 |       6e-08
    + |  2 |       6e-07 |       6e-07
    + |  3 |       6e-06 |       6e-06
    + |  4 |       6e-05 |       6e-05
    + |  5 |      0.0006 |      0.0006
    + |  6 |       0.006 |       0.006
    + |  7 |        0.06 |        0.06
    + |  8 |         0.6 |         0.6
    + |  9 |           6 |           6
    + | 10 |           6 |           6
    + | 11 |           6 |           6
    + | 12 |           6 |           6
    + | 13 |           6 |           6
    + | 14 |           6 |           6
    + | 15 |         6.1 |         6.1
    + | 16 |        6.12 |        6.12
    + | 17 |       6.123 |       6.123
    + | 18 |      6.1234 |      6.1234
    + | 19 |     6.12345 |     6.12345
    + | 20 |     6.12345 |     6.12345
    + | 21 |     6.12345 |     6.12346
    + | 22 |     6.12346 |     6.12346
    + | 23 |     6.12346 |     6.12346
    + | 24 |     6.12346 |     6.12346
    + | 25 |     6.12346 |     6.12346
    + | 26 |     6.12346 |     6.12346
    + | 27 |    16.12345 |    16.12345
    + | 28 |   116.12345 |   116.12345
    + | 29 |  1116.12345 |  1116.12341
    + | 30 | 11116.12345 | 11116.12305
    + | 31 |  1.1112e+05 |  1.1112e+05
    + | 32 |  1.1111e+06 |  1.1111e+06
    + | 33 |  1.1111e+07 |  1.1111e+07
""")

        stdout, stderr = self.run_cqlsh(node1, cmds="""
            use formatting;
            insert into values (part, id, val1, val2) VALUES ('-', 1, -0.00000006, -0.00000006);
            insert into values (part, id, val1, val2) VALUES ('-', 2, -0.0000006, -0.0000006);
            insert into values (part, id, val1, val2) VALUES ('-', 3, -0.000006, -0.000006);
            insert into values (part, id, val1, val2) VALUES ('-', 4, -0.00006, -0.00006);
            insert into values (part, id, val1, val2) VALUES ('-', 5, -0.0006, -0.0006);
            insert into values (part, id, val1, val2) VALUES ('-', 6, -0.006, -0.006);
            insert into values (part, id, val1, val2) VALUES ('-', 7, -0.06, -0.06);
            insert into values (part, id, val1, val2) VALUES ('-', 8, -0.6, -0.6);
            insert into values (part, id, val1, val2) VALUES ('-', 9, -6, -6);
            insert into values (part, id, val1, val2) VALUES ('-', 10, -6.0, -6.0);
            insert into values (part, id, val1, val2) VALUES ('-', 11, -6.00, -6.00);
            insert into values (part, id, val1, val2) VALUES ('-', 12, -6.000, -6.000);
            insert into values (part, id, val1, val2) VALUES ('-', 13, -6.00000, -6.00000);
            insert into values (part, id, val1, val2) VALUES ('-', 14, -6.000000, -6.000000);
            insert into values (part, id, val1, val2) VALUES ('-', 15, -6.1, -6.1);
            insert into values (part, id, val1, val2) VALUES ('-', 16, -6.12, -6.12);
            insert into values (part, id, val1, val2) VALUES ('-', 17, -6.123, -6.123);
            insert into values (part, id, val1, val2) VALUES ('-', 18, -6.1234, -6.1234);
            insert into values (part, id, val1, val2) VALUES ('-', 19, -6.12345, -6.12345);
            insert into values (part, id, val1, val2) VALUES ('-', 20, -6.123454, -6.123454);
            insert into values (part, id, val1, val2) VALUES ('-', 21, -6.123455, -6.123455);
            insert into values (part, id, val1, val2) VALUES ('-', 22, -6.123456, -6.123456);
            insert into values (part, id, val1, val2) VALUES ('-', 23, -6.1234565, -6.1234565);
            insert into values (part, id, val1, val2) VALUES ('-', 24, -6.1234555, -6.1234555);
            insert into values (part, id, val1, val2) VALUES ('-', 25, -6.12345555, -6.12345555);
            insert into values (part, id, val1, val2) VALUES ('-', 26, -6.12345555555555, -6.12345555555555);
            insert into values (part, id, val1, val2) VALUES ('-', 27, -16.12345, -16.12345);
            insert into values (part, id, val1, val2) VALUES ('-', 28, -116.12345, -116.12345);
            insert into values (part, id, val1, val2) VALUES ('-', 29, -1116.12345, -1116.12345);
            insert into values (part, id, val1, val2) VALUES ('-', 30, -11116.12345, -11116.12345);
            insert into values (part, id, val1, val2) VALUES ('-', 31, -111116.12345, -111116.12345);
            insert into values (part, id, val1, val2) VALUES ('-', 32, -1111116.12345, -1111116.12345);
            insert into values (part, id, val1, val2) VALUES ('-', 33, -11111116.12345, -11111116.12345)""")

        self.verify_output("select * from formatting.values where part = '-'", node1, """
 part | id | val1         | val2
------+----+--------------+--------------
    - |  1 |       -6e-08 |       -6e-08
    - |  2 |       -6e-07 |       -6e-07
    - |  3 |       -6e-06 |       -6e-06
    - |  4 |       -6e-05 |       -6e-05
    - |  5 |      -0.0006 |      -0.0006
    - |  6 |       -0.006 |       -0.006
    - |  7 |        -0.06 |        -0.06
    - |  8 |         -0.6 |         -0.6
    - |  9 |           -6 |           -6
    - | 10 |           -6 |           -6
    - | 11 |           -6 |           -6
    - | 12 |           -6 |           -6
    - | 13 |           -6 |           -6
    - | 14 |           -6 |           -6
    - | 15 |         -6.1 |         -6.1
    - | 16 |        -6.12 |        -6.12
    - | 17 |       -6.123 |       -6.123
    - | 18 |      -6.1234 |      -6.1234
    - | 19 |     -6.12345 |     -6.12345
    - | 20 |     -6.12345 |     -6.12345
    - | 21 |     -6.12345 |     -6.12346
    - | 22 |     -6.12346 |     -6.12346
    - | 23 |     -6.12346 |     -6.12346
    - | 24 |     -6.12346 |     -6.12346
    - | 25 |     -6.12346 |     -6.12346
    - | 26 |     -6.12346 |     -6.12346
    - | 27 |    -16.12345 |    -16.12345
    - | 28 |   -116.12345 |   -116.12345
    - | 29 |  -1116.12345 |  -1116.12341
    - | 30 | -11116.12345 | -11116.12305
    - | 31 |  -1.1112e+05 |  -1.1112e+05
    - | 32 |  -1.1111e+06 |  -1.1111e+06
    - | 33 |  -1.1111e+07 |  -1.1111e+07
""")

        stdout, stderr = self.run_cqlsh(node1, cmds="""
            use formatting;
            insert into values (part, id, val1, val2) VALUES ('0', 1, 0, 0);
            insert into values (part, id, val1, val2) VALUES ('0', 2, 0.000000000001, 0.000000000001);
            insert into values (part, id, val1, val2) VALUES ('0', 3, 0.0000000000001, 0.0000000000001);
            insert into values (part, id, val1, val2) VALUES ('0', 4, 0.00000000000001, 0.00000000000001);
            insert into values (part, id, val1, val2) VALUES ('0', 5, 0.000000000000001, 0.000000000000001);
            insert into values (part, id, val1, val2) VALUES ('0', 6, 0.0000000000000001, 0.0000000000000001)""")

        self.verify_output("select * from formatting.values where part = '0'", node1, """
 part | id | val1  | val2
------+----+-------+-------
    0 |  1 |     0 |     0
    0 |  2 | 1e-12 | 1e-12
    0 |  3 | 1e-13 | 1e-13
    0 |  4 | 1e-14 | 1e-14
    0 |  5 | 1e-15 | 1e-15
    0 |  6 | 1e-16 | 1e-16
""")

    @since('2.2')
    def test_int_values(self):
        """ Tests for CASSANDRA-9399, check tables with int, bigint, smallint and tinyint values"""
        self.cluster.populate(1)
        self.cluster.start()

        node1, = self.cluster.nodelist()

        stdout, stderr = self.run_cqlsh(node1, cmds="""
            CREATE KEYSPACE int_checks WITH replication = {'class': 'SimpleStrategy', 'replication_factor': 1};
            USE int_checks;
            CREATE TABLE values (part text, val1 int, val2 bigint, val3 smallint, val4 tinyint, PRIMARY KEY (part));
            INSERT INTO values (part, val1, val2, val3, val4) VALUES ('1', 1, 1, 1, 1);
            INSERT INTO values (part, val1, val2, val3, val4) VALUES ('0', 0, 0, 0, 0);
            INSERT INTO values (part, val1, val2, val3, val4) VALUES ('min', %d, %d, -32768, -128);
            INSERT INTO values (part, val1, val2, val3, val4) VALUES ('max', %d, %d, 32767, 127)""" % (-1 << 31, -1 << 63, (1 << 31) - 1, (1 << 63) - 1))

        self.assertEqual(len(stderr), 0, "Failed to execute cqlsh: {}".format(stderr))

        self.verify_output("select * from int_checks.values", node1, """
 part | val1        | val2                 | val3   | val4
------+-------------+----------------------+--------+------
  min | -2147483648 | -9223372036854775808 | -32768 | -128
  max |  2147483647 |  9223372036854775807 |  32767 |  127
    0 |           0 |                    0 |      0 |    0
    1 |           1 |                    1 |      1 |    1
""")

        self.verify_output("DESCRIBE TABLE int_checks.values", node1, """
CREATE TABLE int_checks.values (
    part text PRIMARY KEY,
    val1 int,
    val2 bigint,
    val3 smallint,
    val4 tinyint
""")

    @since('2.2')
    def test_datetime_values(self):
        """ Tests for CASSANDRA-9399, check tables with date and time values"""
        self.cluster.populate(1)
        self.cluster.start()

        node1, = self.cluster.nodelist()

        stdout, stderr = self.run_cqlsh(node1, cmds="""
            CREATE KEYSPACE datetime_checks WITH replication = {'class': 'SimpleStrategy', 'replication_factor': 1};
            USE datetime_checks;
            CREATE TABLE values (d date, t time, PRIMARY KEY (d, t));
            INSERT INTO values (d, t) VALUES ('9800-12-31', '23:59:59.999999999');
            INSERT INTO values (d, t) VALUES ('2015-05-14', '16:30:00.555555555');
            INSERT INTO values (d, t) VALUES ('1582-1-1', '00:00:00.000000000');
            INSERT INTO values (d, t) VALUES ('%d-1-1', '00:00:00.000000000');
            INSERT INTO values (d, t) VALUES ('%d-1-1', '01:00:00.000000000');
            INSERT INTO values (d, t) VALUES ('%d-1-1', '02:00:00.000000000');
            INSERT INTO values (d, t) VALUES ('%d-1-1', '03:00:00.000000000')"""
                                        % (datetime.MINYEAR - 1, datetime.MINYEAR, datetime.MAXYEAR, datetime.MAXYEAR + 1,))
        # outside the MIN and MAX range it should print the number of days from the epoch

        self.assertEqual(len(stderr), 0, "Failed to execute cqlsh: {}".format(stderr))

        self.verify_output("select * from datetime_checks.values", node1, """
 d          | t
------------+--------------------
    -719528 | 00:00:00.000000000
 9800-12-31 | 23:59:59.999999999
 0001-01-01 | 01:00:00.000000000
 1582-01-01 | 00:00:00.000000000
    2932897 | 03:00:00.000000000
 9999-01-01 | 02:00:00.000000000
 2015-05-14 | 16:30:00.555555555
""")

        self.verify_output("DESCRIBE TABLE datetime_checks.values", node1, """
CREATE TABLE datetime_checks.values (
    d date,
    t time,
    PRIMARY KEY (d, t)
""")

    @since('2.2')
    def test_tracing(self):
        """
        Tests for CASSANDRA-9399, check tracing works.
        We care mostly that we do not crash, not so much on the tracing content, which may change and would
        therefore make this test too brittle.
        """
        self.cluster.populate(1)
        self.cluster.start()

        node1, = self.cluster.nodelist()

        stdout, stderr = self.run_cqlsh(node1, cmds="""
            CREATE KEYSPACE tracing_checks WITH replication = {'class': 'SimpleStrategy', 'replication_factor': 1};
            USE tracing_checks;
            CREATE TABLE test (id int, val text, PRIMARY KEY (id));
            INSERT INTO test (id, val) VALUES (1, 'adfad');
            INSERT INTO test (id, val) VALUES (2, 'lkjlk');
            INSERT INTO test (id, val) VALUES (3, 'iuiou')""")

        self.assertEqual(len(stderr), 0, "Failed to execute cqlsh: {}".format(stderr))

        self.verify_output("use tracing_checks; tracing on; select * from test", node1, """Now Tracing is enabled

 id | val
----+-------
  1 | adfad
  2 | lkjlk
  3 | iuiou

(3 rows)

Tracing session:""")

    @since('2.2')
    def test_client_warnings(self):
        """
        Tests for CASSANDRA-9399, check client warnings:
        - an unlogged batch across multiple partitions should generate a WARNING if there are more than
        unlogged_batch_across_partitions_warn_threshold partitions.

        Execute two unlogged batches: one only with fewer partitions and the other one with more than
        unlogged_batch_across_partitions_warn_threshold partitions.

        Check that only the second one generates a client warning.

        @jira_ticket CASSNADRA-9399
        @jira_ticket CASSANDRA-9303
        @jira_ticket CASSANDRA-11529
        """
        max_partitions_per_batch = 5
        self.cluster.populate(3)
        self.cluster.set_configuration_options({
            'unlogged_batch_across_partitions_warn_threshold': str(max_partitions_per_batch)})

        self.cluster.start()

        node1 = self.cluster.nodelist()[0]

        stdout, stderr = self.run_cqlsh(node1, cmds="""
            CREATE KEYSPACE client_warnings WITH replication = {'class': 'SimpleStrategy', 'replication_factor': 1};
            USE client_warnings;
            CREATE TABLE test (id int, val text, PRIMARY KEY (id))""")

        self.assertEqual(len(stderr), 0, "Failed to execute cqlsh: {}".format(stderr))

        session = self.patient_cql_connection(node1)
        prepared = session.prepare("INSERT INTO client_warnings.test (id, val) VALUES (?, 'abc')")

        batch_without_warning = BatchStatement(batch_type=BatchType.UNLOGGED)
        batch_with_warning = BatchStatement(batch_type=BatchType.UNLOGGED)

        for i in xrange(max_partitions_per_batch + 1):
            batch_with_warning.add(prepared, (i,))
            if i < max_partitions_per_batch:
                batch_without_warning.add(prepared, (i,))

        fut = session.execute_async(batch_without_warning)
        fut.result()  # wait for batch to complete before checking warnings
        self.assertIsNone(fut.warnings)

        fut = session.execute_async(batch_with_warning)
        fut.result()  # wait for batch to complete before checking warnings
        debug(fut.warnings)
        self.assertIsNotNone(fut.warnings)
        self.assertEquals(1, len(fut.warnings))
        self.assertEquals("Unlogged batch covering {} partitions detected against table [client_warnings.test]. "
                          .format(max_partitions_per_batch + 1) +
                          "You should use a logged batch for atomicity, or asynchronous writes for performance.",
                          fut.warnings[0])

    def test_connect_timeout(self):
        """
        @jira_ticket CASSANDRA-9601
        """
        self.cluster.populate(1)
        self.cluster.start()

        node1, = self.cluster.nodelist()

        stdout, stderr = self.run_cqlsh(node1, cmds='USE system', cqlsh_options=['--debug', '--connect-timeout=10'])
        self.assertTrue("Using connect timeout: 10 seconds" in stderr)

    def test_update_schema_with_down_node(self):
        """
        Test that issuing a DML statement after a DDL statement will work with a down node
        @jira_ticket CASSANDRA-9689
        """
        self.cluster.populate(3)
        self.cluster.start()

        node1, node2, node3 = self.cluster.nodelist()
        node2.stop(wait_other_notice=True)

        # --request-timeout option needed on 2.1 due to CASSANDRA-10686
        cqlsh_opts = [] if self.cluster.version() >= LooseVersion('2.2') else ['--request-timeout=6']

        stdout, stderr = self.run_cqlsh(node1, cmds="""
              CREATE KEYSPACE training WITH replication={'class':'SimpleStrategy','replication_factor':1};
              DESCRIBE KEYSPACES""", cqlsh_options=cqlsh_opts)
        self.assertIn("training", stdout)

        stdout, stderr = self.run_cqlsh(node1, """USE training;
                                                  CREATE TABLE mytable (id int, val text, PRIMARY KEY (id));
                                                  describe tables""", cqlsh_options=cqlsh_opts)
        self.assertIn("mytable", stdout)

    def test_describe_round_trip(self):
        """
        @jira_ticket CASSANDRA-9064

        Tests for the error reported in 9064 by:

        - creating the table described in the bug report, using LCS,
        - DESCRIBE-ing that table via cqlsh, then DROPping it,
        - running the output of the DESCRIBE statement as a CREATE TABLE statement, and
        - inserting a value into the table.

        The final two steps of the test should not fall down. If one does, that
        indicates the output of DESCRIBE is not a correct CREATE TABLE statement.
        """
        self.cluster.populate(1)
        self.cluster.start()
        node1, = self.cluster.nodelist()
        session = self.patient_cql_connection(node1)

        create_ks(session, 'test_ks', 1)
        session.execute("CREATE TABLE lcs_describe (key int PRIMARY KEY) WITH compaction = "
                        "{'class': 'LeveledCompactionStrategy'}")
        describe_out, describe_err = self.run_cqlsh(node1, 'DESCRIBE TABLE test_ks.lcs_describe')

        session.execute('DROP TABLE test_ks.lcs_describe')

        create_statement = 'USE test_ks; ' + ' '.join(describe_out.splitlines())
        create_out, create_err = self.run_cqlsh(node1, create_statement)

        # these statements shouldn't fall down
        reloaded_describe_out, reloaded_describe_err = self.run_cqlsh(node1, 'DESCRIBE TABLE test_ks.lcs_describe')
        session.execute('INSERT INTO lcs_describe (key) VALUES (1)')

        # the table created before and after should be the same
        self.assertEqual(reloaded_describe_out, describe_out)

    @since('3.0')
    def test_materialized_view(self):
        """
        Test operations on a materialized view: create, describe, select from, drop, create using describe output.
        @jira_ticket CASSANDRA-9961 and CASSANDRA-10348
        """
        self.cluster.populate(1)
        self.cluster.start()
        node1, = self.cluster.nodelist()
        session = self.patient_cql_connection(node1)

        create_ks(session, 'test', 1)

        session.execute("""CREATE TABLE test.users (username varchar, password varchar, gender varchar,
                session_token varchar, state varchar, birth_year bigint, PRIMARY KEY (username))""")

        session.execute("""CREATE MATERIALIZED VIEW test.users_by_state AS
                SELECT * FROM users WHERE STATE IS NOT NULL AND username IS NOT NULL PRIMARY KEY (state, username)""")

        insert_stmt = "INSERT INTO users (username, password, gender, state, birth_year) VALUES "
        session.execute(insert_stmt + "('user1', 'ch@ngem3a', 'f', 'TX', 1968);")
        session.execute(insert_stmt + "('user2', 'ch@ngem3b', 'm', 'CA', 1971);")
        session.execute(insert_stmt + "('user3', 'ch@ngem3c', 'f', 'FL', 1978);")
        session.execute(insert_stmt + "('user4', 'ch@ngem3d', 'm', 'TX', 1974);")

        describe_out, err = self.run_cqlsh(node1, 'DESCRIBE MATERIALIZED VIEW test.users_by_state')
        self.assertEqual(0, len(err), err)

        select_out, err = self.run_cqlsh(node1, "SELECT * FROM test.users_by_state")
        self.assertEqual(0, len(err), err)
        debug(select_out)

        out, err = self.run_cqlsh(node1, "DROP MATERIALIZED VIEW test.users_by_state; DESCRIBE KEYSPACE test; DESCRIBE table test.users")
        self.assertEqual(0, len(err), err)
        self.assertNotIn("CREATE MATERIALIZED VIEW users_by_state", out)

        out, err = self.run_cqlsh(node1, 'DESCRIBE MATERIALIZED VIEW test.users_by_state')
        self.assertEqual(0, len(out.strip()), out)
        self.assertIn("Materialized view 'users_by_state' not found", err)

        create_statement = 'USE test; ' + ' '.join(describe_out.splitlines()).strip()[:-1]
        out, err = self.run_cqlsh(node1, create_statement)
        self.assertEqual(0, len(err), err)

        reloaded_describe_out, err = self.run_cqlsh(node1, 'DESCRIBE MATERIALIZED VIEW test.users_by_state')
        self.assertEqual(0, len(err), err)
        self.assertEqual(describe_out, reloaded_describe_out)

        reloaded_select_out, err = self.run_cqlsh(node1, "SELECT * FROM test.users_by_state")
        self.assertEqual(0, len(err), err)
        self.assertEqual(select_out, reloaded_select_out)

    @since('3.0')
    def test_clear(self):
        """
        Test the CLEAR command
        @jira_ticket CASSANDRA-10086
        """
        self._test_clear_screen('CLEAR')

    @since('3.0')
    def test_cls(self):
        """
        Test the CLS command
        @jira_ticket CASSANDRA-10086
        """
        self._test_clear_screen('CLS')

    def _test_clear_screen(self, cmd):
        """
            We use ANSI escape sequences to check the output:
            http://ascii-table.com/ansi-escape-sequences-vt-100.php

            Possible clear screen sequences:
            Esc[J or Esc[0J or Esc[1J or Esc[2J

            In addition we can move the cursor upper left:
            Esc[H or Esc[;H

            The escape character code is 27.

            We don't check for moving the cursor though, we only check that
            there is no error and that at least one of the possible clear
            screen sequences is contained in the output, via a regular
            expression.
        """
        self.cluster.populate(1)
        self.cluster.start()
        node1, = self.cluster.nodelist()

        out, err = self.run_cqlsh(node1, cmd, env_vars={'TERM': 'xterm'})
        self.assertEqual("", err)

        # Can't check escape sequence on cmd prompt. Assume no errors is good enough metric.
        if not common.is_win():
            self.assertTrue(re.search(chr(27) + "\[[0,1,2]?J", out))

    def test_batch(self):
        """
        Test the BATCH command
        @jira_ticket CASSANDRA-10272
        """
        self.cluster.populate(1)
        self.cluster.start()
        node1, = self.cluster.nodelist()

        stdout, stderr = self.run_cqlsh(node1, cmds="""
            CREATE KEYSPACE Excelsior  WITH REPLICATION={'class':'SimpleStrategy','replication_factor':1};
            CREATE TABLE excelsior.data (id int primary key);
            BEGIN BATCH INSERT INTO excelsior.data (id) VALUES (0); APPLY BATCH""")

        self.assertEqual(0, len(stderr), stderr)
        self.assertEqual(0, len(stdout), stdout)

    def run_cqlsh(self, node, cmds, cqlsh_options=None, env_vars=None):
        if env_vars is None:
            env_vars = {}
        if cqlsh_options is None:
            cqlsh_options = []
        cdir = node.get_install_dir()
        cli = os.path.join(cdir, 'bin', common.platform_binary('cqlsh'))
        env = common.make_cassandra_env(cdir, node.get_path())
        env['LANG'] = 'en_US.UTF-8'
        env.update(env_vars)
        if self.cluster.version() >= LooseVersion('2.1'):
            host = node.network_interfaces['binary'][0]
            port = node.network_interfaces['binary'][1]
        else:
            host = node.network_interfaces['thrift'][0]
            port = node.network_interfaces['thrift'][1]
        args = cqlsh_options + [host, str(port)]
        sys.stdout.flush()
        p = subprocess.Popen([cli] + args, env=env, stdin=subprocess.PIPE, stderr=subprocess.PIPE, stdout=subprocess.PIPE)
        for cmd in cmds.split(';'):
            p.stdin.write(cmd + ';\n')
        p.stdin.write("quit;\n")
        return p.communicate()


class CqlshSmokeTest(Tester):
    """
    Tests simple use cases for clqsh.
    """

    def setUp(self):
        super(CqlshSmokeTest, self).setUp()
        self.cluster.populate(1).start()
        [self.node1] = self.cluster.nodelist()
        self.session = self.patient_cql_connection(self.node1)

    def test_uuid(self):
        """
        the `uuid()` function can generate UUIDs from cqlsh.
        """
        create_ks(self.session, 'ks', 1)
        create_cf(self.session, 'test', key_type='uuid', columns={'i': 'int'})

        out, err, _ = self.node1.run_cqlsh("INSERT INTO ks.test (key) VALUES (uuid())")
        self.assertEqual(err, "")

        result = list(self.session.execute("SELECT key FROM ks.test"))
        self.assertEqual(len(result), 1)
        self.assertEqual(len(result[0]), 1)
        self.assertIsInstance(result[0][0], UUID)

        out, err, _ = self.node1.run_cqlsh("INSERT INTO ks.test (key) VALUES (uuid())")
        self.assertEqual(err, "")

        result = list(self.session.execute("SELECT key FROM ks.test"))
        self.assertEqual(len(result), 2)
        self.assertEqual(len(result[0]), 1)
        self.assertEqual(len(result[1]), 1)
        self.assertIsInstance(result[0][0], UUID)
        self.assertIsInstance(result[1][0], UUID)
        self.assertNotEqual(result[0][0], result[1][0])

    def test_commented_lines(self):
        create_ks(self.session, 'ks', 1)
        create_cf(self.session, 'test')

        self.node1.run_cqlsh(
            """
            -- commented line
            // Another comment
            /* multiline
             *
             * comment */
            """)
        out, err, _ = self.node1.run_cqlsh("DESCRIBE KEYSPACE ks; // post-line comment")
        self.assertEqual(err, "")
        self.assertTrue(out.strip().startswith("CREATE KEYSPACE ks"))

    def test_colons_in_string_literals(self):
        create_ks(self.session, 'ks', 1)
        create_cf(self.session, 'test', columns={'i': 'int'})

        self.node1.run_cqlsh(
            """
            INSERT INTO ks.test (key) VALUES ('Cassandra:TheMovie');
            """)
        assert_all(self.session, "SELECT key FROM test",
                   [[u'Cassandra:TheMovie']])

    def test_select(self):
        create_ks(self.session, 'ks', 1)
        create_cf(self.session, 'test')

        self.session.execute("INSERT INTO ks.test (key, c, v) VALUES ('a', 'a', 'a')")
        assert_all(self.session, "SELECT key, c, v FROM test",
                   [[u'a', u'a', u'a']])

        out, err, _ = self.node1.run_cqlsh("SELECT key, c, v FROM ks.test")
        out_lines = [x.strip() for x in out.split("\n")]

        # there should be only 1 row returned & it should contain the inserted values
        self.assertIn("(1 rows)", out_lines)
        self.assertIn("a | a | a", out_lines)
        self.assertEqual(err, '')

    def test_insert(self):
        create_ks(self.session, 'ks', 1)
        create_cf(self.session, 'test')

        self.node1.run_cqlsh("INSERT INTO ks.test (key, c, v) VALUES ('a', 'a', 'a')")
        assert_all(self.session, "SELECT key, c, v FROM test", [[u"a", u"a", u"a"]])

    def test_update(self):
        create_ks(self.session, 'ks', 1)
        create_cf(self.session, 'test')

        self.session.execute("INSERT INTO test (key, c, v) VALUES ('a', 'a', 'a')")
        assert_all(self.session, "SELECT key, c, v FROM test", [[u"a", u"a", u"a"]])
        self.node1.run_cqlsh("UPDATE ks.test SET v = 'b' WHERE key = 'a' AND c = 'a'")
        assert_all(self.session, "SELECT key, c, v FROM test", [[u"a", u"a", u"b"]])

    def test_delete(self):
        create_ks(self.session, 'ks', 1)
        create_cf(self.session, 'test', columns={'i': 'int'})

        self.session.execute("INSERT INTO test (key) VALUES ('a')")
        self.session.execute("INSERT INTO test (key) VALUES ('b')")
        self.session.execute("INSERT INTO test (key) VALUES ('c')")
        self.session.execute("INSERT INTO test (key) VALUES ('d')")
        self.session.execute("INSERT INTO test (key) VALUES ('e')")
        assert_all(self.session, 'SELECT key from test',
                   [[u'a'], [u'c'], [u'e'], [u'd'], [u'b']])

        self.node1.run_cqlsh("DELETE FROM ks.test WHERE key = 'c'")

        assert_all(self.session, 'SELECT key from test',
                   [[u'a'], [u'e'], [u'd'], [u'b']])

    def test_batch(self):
        create_ks(self.session, 'ks', 1)
        create_cf(self.session, 'test', columns={'i': 'int'})
        # run batch statement (inserts are fine)
        self.node1.run_cqlsh(
            '''
            BEGIN BATCH
                INSERT INTO ks.test (key) VALUES ('eggs')
                INSERT INTO ks.test (key) VALUES ('sausage')
                INSERT INTO ks.test (key) VALUES ('spam')
            APPLY BATCH;
            ''')
        # make sure everything inserted is actually there
        assert_all(self.session, 'SELECT key FROM ks.test',
                   [[u'eggs'], [u'spam'], [u'sausage']])

    def test_create_keyspace(self):
        self.assertNotIn(u'created', self.get_keyspace_names())

        self.node1.run_cqlsh("CREATE KEYSPACE created WITH replication = { 'class' : 'SimpleStrategy', 'replication_factor' : 1 }")
        self.assertIn(u'created', self.get_keyspace_names())

    def test_drop_keyspace(self):
        create_ks(self.session, 'ks', 1)
        self.assertIn(u'ks', self.get_keyspace_names())

        self.node1.run_cqlsh('DROP KEYSPACE ks')

        self.assertNotIn(u'ks', self.get_keyspace_names())

    def test_create_table(self):
        create_ks(self.session, 'ks', 1)

        self.node1.run_cqlsh('CREATE TABLE ks.test (i int PRIMARY KEY);')
        self.assertEquals(self.get_tables_in_keyspace('ks'), [u'test'])

    def test_drop_table(self):
        create_ks(self.session, 'ks', 1)
        create_cf(self.session, 'test')

        assert_none(self.session, 'SELECT key FROM test')

        self.node1.run_cqlsh('DROP TABLE ks.test;')
        self.session.cluster.refresh_schema_metadata()

        self.assertEqual(0, len(self.session.cluster.metadata.keyspaces['ks'].tables))

    def test_truncate(self):
        create_ks(self.session, 'ks', 1)
        create_cf(self.session, 'test', columns={'i': 'int'})

        self.session.execute("INSERT INTO test (key) VALUES ('a')")
        self.session.execute("INSERT INTO test (key) VALUES ('b')")
        self.session.execute("INSERT INTO test (key) VALUES ('c')")
        self.session.execute("INSERT INTO test (key) VALUES ('d')")
        self.session.execute("INSERT INTO test (key) VALUES ('e')")
        assert_all(self.session, 'SELECT key from test',
                   [[u'a'], [u'c'], [u'e'], [u'd'], [u'b']])

        self.node1.run_cqlsh('TRUNCATE ks.test;')
        self.assertEqual([], rows_to_list(self.session.execute('SELECT * from test')))

    def test_alter_table(self):
        create_ks(self.session, 'ks', 1, )
        create_cf(self.session, 'test', columns={'i': 'ascii'})

        def get_ks_columns():
            table = self.session.cluster.metadata.keyspaces['ks'].tables['test']

            return [[table.name, column.name, column.cql_type] for column in table.columns.values()]

        old_column_spec = [u'test', u'i',
                           u'ascii']
        self.assertIn(old_column_spec, get_ks_columns())

        self.node1.run_cqlsh('ALTER TABLE ks.test ALTER i TYPE text;')
        self.session.cluster.refresh_table_metadata("ks", "test")

        new_columns = get_ks_columns()
        self.assertNotIn(old_column_spec, new_columns)
        self.assertIn([u'test', u'i',
                       u'text'],
                      new_columns)

    def test_use_keyspace(self):
        # ks1 contains ks1table, ks2 contains ks2table
        create_ks(self.session, 'ks1', 1)
        create_cf(self.session, 'ks1table')
        create_ks(self.session, 'ks2', 1)
        create_cf(self.session, 'ks2table')

        ks1_stdout, ks1_stderr, _ = self.node1.run_cqlsh(
            '''
            USE ks1;
            DESCRIBE TABLES;
            ''')
        self.assertEqual([x for x in ks1_stdout.split() if x], ['ks1table'])
        self.assertEqual(ks1_stderr, '')

        ks2_stdout, ks2_stderr, _ = self.node1.run_cqlsh(
            '''
            USE ks2;
            DESCRIBE TABLES;
            ''')
        self.assertEqual([x for x in ks2_stdout.split() if x], ['ks2table'])
        self.assertEqual(ks2_stderr, '')

    # DROP INDEX statement fails in 2.0 (see CASSANDRA-9247)
    def test_drop_index(self):
        create_ks(self.session, 'ks', 1)
        create_cf(self.session, 'test', columns={'i': 'int'})

        # create a statement that will only work if there's an index on i
        requires_index = 'SELECT * from test WHERE i = 5'

        def execute_requires_index():
            return self.session.execute(requires_index)

        # make sure it fails as expected
        self.assertRaises(InvalidRequest, execute_requires_index)

        # make sure it doesn't fail when an index exists
        self.session.execute('CREATE INDEX index_to_drop ON test (i);')
        assert_none(self.session, requires_index)

        # drop the index via cqlsh, then make sure it fails
        self.node1.run_cqlsh('DROP INDEX ks.index_to_drop;')
        self.assertRaises(InvalidRequest, execute_requires_index)

    # DROP INDEX statement fails in 2.0 (see CASSANDRA-9247)
    def test_create_index(self):
        create_ks(self.session, 'ks', 1)
        create_cf(self.session, 'test', columns={'i': 'int'})

        # create a statement that will only work if there's an index on i
        requires_index = 'SELECT * from test WHERE i = 5;'

        def execute_requires_index():
            return self.session.execute(requires_index)

        # make sure it fails as expected
        self.assertRaises(InvalidRequest, execute_requires_index)

        # make sure index exists after creating via cqlsh
        self.node1.run_cqlsh('CREATE INDEX index_to_drop ON ks.test (i);')
        assert_none(self.session, requires_index)

        # drop the index, then make sure it fails again
        self.session.execute('DROP INDEX ks.index_to_drop;')
        self.assertRaises(InvalidRequest, execute_requires_index)

    def get_keyspace_names(self):
        self.session.cluster.refresh_schema_metadata()
        return [ks.name for ks in self.session.cluster.metadata.keyspaces.values()]

    def get_tables_in_keyspace(self, keyspace):
        self.session.cluster.refresh_schema_metadata()
        return [table.name for table in self.session.cluster.metadata.keyspaces[keyspace].tables.values()]


class CqlLoginTest(Tester):
    """
    Tests login which requires password authenticator
    """

    def setUp(self):
        super(CqlLoginTest, self).setUp()
        config = {'authenticator': 'org.apache.cassandra.auth.PasswordAuthenticator'}
        self.cluster.set_configuration_options(values=config)
        self.cluster.populate(1).start()
        [self.node1] = self.cluster.nodelist()
        self.node1.watch_log_for('Created default superuser')
        self.session = self.patient_cql_connection(self.node1, user='cassandra', password='cassandra')

    def assert_login_not_allowed(self, user, input):
        message = ("Provided username {user} and/or password are incorrect".format(user=user)
                   if self.cluster.version() >= LooseVersion('3.10')
                   else "Username and/or password are incorrect")

        self.assertEqual([message in x for x in input.split("\n") if x], [True])

    def test_login_keeps_keyspace(self):
        create_ks(self.session, 'ks1', 1)
        create_cf(self.session, 'ks1table')
        self.session.execute("CREATE USER user1 WITH PASSWORD 'changeme';")

        cqlsh_stdout, cqlsh_stderr, _ = self.node1.run_cqlsh(
            '''
            USE ks1;
            DESCRIBE TABLES;
            LOGIN user1 'changeme';
            DESCRIBE TABLES;
            ''',
            cqlsh_options=['-u', 'cassandra', '-p', 'cassandra'])
        self.assertEqual([x for x in cqlsh_stdout.split() if x], ['ks1table', 'ks1table'])
        self.assertEqual(cqlsh_stderr, '')

    def test_login_rejects_bad_pass(self):
        create_ks(self.session, 'ks1', 1)
        create_cf(self.session, 'ks1table')
        self.session.execute("CREATE USER user1 WITH PASSWORD 'changeme';")

        cqlsh_stdout, cqlsh_stderr, _ = self.node1.run_cqlsh(
            '''
            LOGIN user1 'badpass';
            ''',
            cqlsh_options=['-u', 'cassandra', '-p', 'cassandra'])

        self.assert_login_not_allowed('user1', cqlsh_stderr)

    def test_login_authenticates_correct_user(self):
        create_ks(self.session, 'ks1', 1)
        create_cf(self.session, 'ks1table')
        self.session.execute("CREATE USER user1 WITH PASSWORD 'changeme';")

        if self.cluster.version() >= '2.2':
            query = '''
                    LOGIN user1 'changeme';
                    CREATE USER user2 WITH PASSWORD 'fail' SUPERUSER;
                    '''
            expected_error = "Only superusers can create a role with superuser status"
        else:
            query = '''
                    LOGIN user1 'changeme';
                    CREATE USER user2 WITH PASSWORD 'fail';
                    '''
            expected_error = 'Only superusers are allowed to perform CREATE USER queries'

        cqlsh_stdout, cqlsh_stderr, _ = self.node1.run_cqlsh(
            query,
            cqlsh_options=['-u', 'cassandra', '-p', 'cassandra'])

        err_lines = cqlsh_stderr.splitlines()
        for err_line in err_lines:
            if expected_error in err_line:
                break
        else:
            self.fail("Did not find expected error '{}' in "
                      "cqlsh stderr output: {}".format(expected_error,
                                                       '\n'.join(err_lines)))

    def test_login_allows_bad_pass_and_continued_use(self):
        create_ks(self.session, 'ks1', 1)
        create_cf(self.session, 'ks1table')
        self.session.execute("CREATE USER user1 WITH PASSWORD 'changeme';")

        cqlsh_stdout, cqlsh_stderr, _ = self.node1.run_cqlsh(
            '''
            LOGIN user1 'badpass';
            USE ks1;
            DESCRIBE TABLES;
            ''',
            cqlsh_options=['-u', 'cassandra', '-p', 'cassandra'])
        self.assertEqual([x for x in cqlsh_stdout.split() if x], ['ks1table'])
        self.assert_login_not_allowed('user1', cqlsh_stderr)<|MERGE_RESOLUTION|>--- conflicted
+++ resolved
@@ -19,13 +19,8 @@
 from cqlsh_tools import monkeypatch_driver, unmonkeypatch_driver
 from dtest import Tester, debug
 from tools.assertions import assert_all, assert_none
-<<<<<<< HEAD
 from tools.data import create_c1c2_table, insert_c1c2, rows_to_list, create_cf, create_ks
-from tools.decorators import known_failure, since
-=======
-from tools.data import create_c1c2_table, insert_c1c2, rows_to_list
 from tools.decorators import since
->>>>>>> 4031157a
 
 
 class TestCqlsh(Tester):
