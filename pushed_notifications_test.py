import time
from datetime import datetime
from distutils.version import LooseVersion
from threading import Event

from cassandra import ConsistencyLevel as CL
from cassandra import ReadFailure
from cassandra.query import SimpleStatement
from ccmlib.node import Node, TimeoutError
from nose.tools import timed

<<<<<<< HEAD
from dtest import Tester, debug
from tools.data import create_ks
from tools.misc import get_ip_from_node
from tools.decorators import known_failure, no_vnodes, since
=======
from dtest import Tester, debug, get_ip_from_node, create_ks
from tools.decorators import no_vnodes, since
>>>>>>> 4031157a


class NotificationWaiter(object):
    """
    A helper class for waiting for pushed notifications from
    Cassandra over the native protocol.
    """

    def __init__(self, tester, node, notification_types, keyspace=None):
        """
        `address` should be a ccmlib.node.Node instance
        `notification_types` should be a list of
        "TOPOLOGY_CHANGE", "STATUS_CHANGE", and "SCHEMA_CHANGE".
        """
        self.node = node
        self.address = node.network_interfaces['binary'][0]
        self.notification_types = notification_types
        self.keyspace = keyspace

        # get a single, new connection
        session = tester.patient_exclusive_cql_connection(node)
        connection = session.cluster.connection_factory(self.address, is_control_connection=True)

        # coordinate with an Event
        self.event = Event()

        # the pushed notification
        self.notifications = []

        # register a callback for the notification type
        for notification_type in notification_types:
            connection.register_watcher(notification_type, self.handle_notification, register_timeout=5.0)

    def handle_notification(self, notification):
        """
        Called when a notification is pushed from Cassandra.
        """
        debug("Got {} from {} at {}".format(notification, self.address, datetime.now()))

        if self.keyspace and notification['keyspace'] and self.keyspace != notification['keyspace']:
            return  # we are not interested in this schema change

        self.notifications.append(notification)
        self.event.set()

    def wait_for_notifications(self, timeout, num_notifications=1):
        """
        Waits up to `timeout` seconds for notifications from Cassandra. If
        passed `num_notifications`, stop waiting when that many notifications
        are observed.
        """

        deadline = time.time() + timeout
        while time.time() < deadline:
            self.event.wait(deadline - time.time())
            self.event.clear()
            if len(self.notifications) >= num_notifications:
                break

        return self.notifications

    def clear_notifications(self):
        debug("Clearing notifications...")
        self.notifications = []
        self.event.clear()


class TestPushedNotifications(Tester):
    """
    Tests for pushed native protocol notification from Cassandra.
    """

    @no_vnodes()
    def move_single_node_test(self):
        """
        @jira_ticket CASSANDRA-8516
        Moving a token should result in MOVED_NODE notifications.
        """
        self.cluster.populate(3).start()

        waiters = [NotificationWaiter(self, node, ["TOPOLOGY_CHANGE"])
                   for node in self.cluster.nodes.values()]

        # The first node sends NEW_NODE for the other 2 nodes during startup, in case they are
        # late due to network delays let's block a bit longer
        debug("Waiting for unwanted notifications....")
        waiters[0].wait_for_notifications(timeout=30, num_notifications=2)
        waiters[0].clear_notifications()

        debug("Issuing move command....")
        node1 = self.cluster.nodes.values()[0]
        node1.move("123")

        for waiter in waiters:
            debug("Waiting for notification from {}".format(waiter.address,))
            notifications = waiter.wait_for_notifications(60.0)
            self.assertEquals(1, len(notifications), notifications)
            notification = notifications[0]
            change_type = notification["change_type"]
            address, port = notification["address"]
            self.assertEquals("MOVED_NODE", change_type)
            self.assertEquals(get_ip_from_node(node1), address)

    @no_vnodes()
    def move_single_node_localhost_test(self):
        """
        @jira_ticket  CASSANDRA-10052
        Test that we don't get NODE_MOVED notifications from nodes other than the local one,
        when rpc_address is set to localhost (127.0.0.1).

        To set-up this test we override the rpc_address to "localhost (127.0.0.1)" for all nodes, and
        therefore we must change the rpc port or else processes won't start.
        """
        cluster = self.cluster
        cluster.populate(3)

        self.change_rpc_address_to_localhost()

        cluster.start()

        waiters = [NotificationWaiter(self, node, ["TOPOLOGY_CHANGE"])
                   for node in self.cluster.nodes.values()]

        # The first node sends NEW_NODE for the other 2 nodes during startup, in case they are
        # late due to network delays let's block a bit longer
        debug("Waiting for unwanted notifications...")
        waiters[0].wait_for_notifications(timeout=30, num_notifications=2)
        waiters[0].clear_notifications()

        debug("Issuing move command....")
        node1 = self.cluster.nodes.values()[0]
        node1.move("123")

        for waiter in waiters:
            debug("Waiting for notification from {}".format(waiter.address,))
            notifications = waiter.wait_for_notifications(30.0)
            self.assertEquals(1 if waiter.node is node1 else 0, len(notifications), notifications)

    def restart_node_test(self):
        """
        @jira_ticket CASSANDRA-7816
        Restarting a node should generate exactly one DOWN and one UP notification
        """

        self.cluster.populate(2).start()
        node1, node2 = self.cluster.nodelist()

        waiter = NotificationWaiter(self, node1, ["STATUS_CHANGE", "TOPOLOGY_CHANGE"])

        # need to block for up to 2 notifications (NEW_NODE and UP) so that these notifications
        # don't confuse the state below.
        debug("Waiting for unwanted notifications...")
        waiter.wait_for_notifications(timeout=30, num_notifications=2)
        waiter.clear_notifications()

        # On versions prior to 2.2, an additional NEW_NODE notification is sent when a node
        # is restarted. This bug was fixed in CASSANDRA-11038 (see also CASSANDRA-11360)
        version = self.cluster.cassandra_version()
        expected_notifications = 2 if version >= '2.2' else 3
        for i in range(5):
            debug("Restarting second node...")
            node2.stop(wait_other_notice=True)
            node2.start(wait_other_notice=True)
            debug("Waiting for notifications from {}".format(waiter.address))
            notifications = waiter.wait_for_notifications(timeout=60.0, num_notifications=expected_notifications)
            self.assertEquals(expected_notifications, len(notifications), notifications)
            for notification in notifications:
                self.assertEquals(get_ip_from_node(node2), notification["address"][0])
            self.assertEquals("DOWN", notifications[0]["change_type"])
            if version >= '2.2':
                self.assertEquals("UP", notifications[1]["change_type"])
            else:
                # pre 2.2, we'll receive both a NEW_NODE and an UP notification,
                # but the order is not guaranteed
                self.assertEquals({"NEW_NODE", "UP"}, set(map(lambda n: n["change_type"], notifications[1:])))

            waiter.clear_notifications()

    def restart_node_localhost_test(self):
        """
        Test that we don't get client notifications when rpc_address is set to localhost.
        @jira_ticket  CASSANDRA-10052

        To set-up this test we override the rpc_address to "localhost" for all nodes, and
        therefore we must change the rpc port or else processes won't start.
        """
        cluster = self.cluster
        cluster.populate(2)
        node1, node2 = cluster.nodelist()

        self.change_rpc_address_to_localhost()

        cluster.start()

        # register for notification with node1
        waiter = NotificationWaiter(self, node1, ["STATUS_CHANGE", "TOPOLOGY_CHANGE"])

        # restart node 2
        debug("Restarting second node...")
        node2.stop(wait_other_notice=True)
        node2.start(wait_other_notice=True)

        # check that node1 did not send UP or DOWN notification for node2
        debug("Waiting for notifications from {}".format(waiter.address,))
        notifications = waiter.wait_for_notifications(timeout=30.0, num_notifications=2)
        self.assertEquals(0, len(notifications), notifications)

    @since("2.2")
    def add_and_remove_node_test(self):
        """
        Test that NEW_NODE and REMOVED_NODE are sent correctly as nodes join and leave.
        @jira_ticket CASSANDRA-11038
        """
        self.cluster.populate(1).start()
        node1 = self.cluster.nodelist()[0]

        waiter = NotificationWaiter(self, node1, ["STATUS_CHANGE", "TOPOLOGY_CHANGE"])

        # need to block for up to 2 notifications (NEW_NODE and UP) so that these notifications
        # don't confuse the state below
        debug("Waiting for unwanted notifications...")
        waiter.wait_for_notifications(timeout=30, num_notifications=2)
        waiter.clear_notifications()

        debug("Adding second node...")
        node2 = Node('node2', self.cluster, True, ('127.0.0.2', 9160), ('127.0.0.2', 7000), '7200', '0', None, ('127.0.0.2', 9042))
        self.cluster.add(node2, False)
        node2.start(wait_other_notice=True)
        debug("Waiting for notifications from {}".format(waiter.address))
        notifications = waiter.wait_for_notifications(timeout=60.0, num_notifications=2)
        self.assertEquals(2, len(notifications), notifications)
        for notification in notifications:
            self.assertEquals(get_ip_from_node(node2), notification["address"][0])
            self.assertEquals("NEW_NODE", notifications[0]["change_type"])
            self.assertEquals("UP", notifications[1]["change_type"])

        debug("Removing second node...")
        waiter.clear_notifications()
        node2.decommission()
        node2.stop(gently=False)
        debug("Waiting for notifications from {}".format(waiter.address))
        notifications = waiter.wait_for_notifications(timeout=60.0, num_notifications=2)
        self.assertEquals(2, len(notifications), notifications)
        for notification in notifications:
            self.assertEquals(get_ip_from_node(node2), notification["address"][0])
            self.assertEquals("REMOVED_NODE", notifications[0]["change_type"])
            self.assertEquals("DOWN", notifications[1]["change_type"])

    def change_rpc_address_to_localhost(self):
        """
        change node's 'rpc_address' from '127.0.0.x' to 'localhost (127.0.0.1)', increase port numbers
        """
        cluster = self.cluster

        i = 0
        for node in cluster.nodelist():
            debug('Set 127.0.0.1 to prevent IPv6 java prefs, set rpc_address: localhost in cassandra.yaml')
            node.network_interfaces['thrift'] = ('127.0.0.1', node.network_interfaces['thrift'][1] + i)
            node.network_interfaces['binary'] = ('127.0.0.1', node.network_interfaces['thrift'][1] + 1)
            node.import_config_files()  # this regenerates the yaml file and sets 'rpc_address' to the 'thrift' address
            node.set_configuration_options(values={'rpc_address': 'localhost'})
            debug(node.show())
            i += 2

    @since("3.0")
    def schema_changes_test(self):
        """
        @jira_ticket CASSANDRA-10328
        Creating, updating and dropping a keyspace, a table and a materialized view
        will generate the correct schema change notifications.
        """

        self.cluster.populate(2).start()
        node1, node2 = self.cluster.nodelist()

        session = self.patient_cql_connection(node1)
        waiter = NotificationWaiter(self, node2, ["SCHEMA_CHANGE"], keyspace='ks')

        create_ks(session, 'ks', 3)
        session.execute("create TABLE t (k int PRIMARY KEY , v int)")
        session.execute("alter TABLE t add v1 int;")

        session.execute("create MATERIALIZED VIEW mv as select * from t WHERE v IS NOT NULL AND v1 IS NOT NULL PRIMARY KEY (v, k)")
        session.execute(" alter materialized view mv with min_index_interval = 100")

        session.execute("drop MATERIALIZED VIEW mv")
        session.execute("drop TABLE t")
        session.execute("drop KEYSPACE ks")

        debug("Waiting for notifications from {}".format(waiter.address,))
        notifications = waiter.wait_for_notifications(timeout=60.0, num_notifications=8)
        self.assertEquals(8, len(notifications), notifications)
        self.assertDictContainsSubset({'change_type': u'CREATED', 'target_type': u'KEYSPACE'}, notifications[0])
        self.assertDictContainsSubset({'change_type': u'CREATED', 'target_type': u'TABLE', u'table': u't'}, notifications[1])
        self.assertDictContainsSubset({'change_type': u'UPDATED', 'target_type': u'TABLE', u'table': u't'}, notifications[2])
        self.assertDictContainsSubset({'change_type': u'CREATED', 'target_type': u'TABLE', u'table': u'mv'}, notifications[3])
        self.assertDictContainsSubset({'change_type': u'UPDATED', 'target_type': u'TABLE', u'table': u'mv'}, notifications[4])
        self.assertDictContainsSubset({'change_type': u'DROPPED', 'target_type': u'TABLE', u'table': u'mv'}, notifications[5])
        self.assertDictContainsSubset({'change_type': u'DROPPED', 'target_type': u'TABLE', u'table': u't'}, notifications[6])
        self.assertDictContainsSubset({'change_type': u'DROPPED', 'target_type': u'KEYSPACE'}, notifications[7])


class TestVariousNotifications(Tester):
    """
    Tests for various notifications/messages from Cassandra.
    """

    @since('2.2')
    def tombstone_failure_threshold_message_test(self):
        """
        Ensure nodes return an error message in case of TombstoneOverwhelmingExceptions rather
        than dropping the request. A drop makes the coordinator waits for the specified
        read_request_timeout_in_ms.
        @jira_ticket CASSANDRA-7886
        """

        have_v5_protocol = self.cluster.version() >= LooseVersion('3.10')

        self.allow_log_errors = True
        self.cluster.set_configuration_options(
            values={
                'tombstone_failure_threshold': 500,
                'read_request_timeout_in_ms': 30000,  # 30 seconds
                'range_request_timeout_in_ms': 40000
            }
        )
        self.cluster.populate(3).start()
        node1, node2, node3 = self.cluster.nodelist()
        proto_version = 5 if have_v5_protocol else None
        session = self.patient_cql_connection(node1, protocol_version=proto_version)

        create_ks(session, 'test', 3)
        session.execute(
            "CREATE TABLE test ( "
            "id int, mytext text, col1 int, col2 int, col3 int, "
            "PRIMARY KEY (id, mytext) )"
        )

        # Add data with tombstones
        values = map(lambda i: str(i), range(1000))
        for value in values:
            session.execute(SimpleStatement(
                "insert into test (id, mytext, col1) values (1, '{}', null) ".format(
                    value
                ),
                consistency_level=CL.ALL
            ))

        failure_msg = ("Scanned over.* tombstones.* query aborted")

        @timed(25)
        def read_failure_query():
            try:
                session.execute(SimpleStatement("select * from test where id in (1,2,3,4,5)", consistency_level=CL.ALL))
            except ReadFailure as exc:
                if have_v5_protocol:
                    # at least one replica should have responded with a tombstone error
                    self.assertIsNotNone(exc.error_code_map)
                    self.assertEqual(0x0001, exc.error_code_map.values()[0])
            except Exception:
                raise
            else:
                self.fail('Expected ReadFailure')

        read_failure_query()

        # In almost all cases, we should find the failure message on node1 within a few seconds.
        # If it is not on node1, we grep all logs, as it *absolutely* should be somewhere.
        # If we still cannot find it then, we fail the test, as this is a problem.
        try:
            node1.watch_log_for(failure_msg, timeout=5)
        except TimeoutError:
            failure = (node1.grep_log(failure_msg) or
                       node2.grep_log(failure_msg) or
                       node3.grep_log(failure_msg))

            self.assertTrue(failure, ("Cannot find tombstone failure threshold error in log "
                                      "after failed query"))

        mark1 = node1.mark_log()
        mark2 = node2.mark_log()
        mark3 = node3.mark_log()

        @timed(35)
        def range_request_failure_query():
            try:
                session.execute(SimpleStatement("select * from test", consistency_level=CL.ALL))
            except ReadFailure as exc:
                if have_v5_protocol:
                    # at least one replica should have responded with a tombstone error
                    self.assertIsNotNone(exc.error_code_map)
                    self.assertEqual(0x0001, exc.error_code_map.values()[0])
            except Exception:
                raise
            else:
                self.fail('Expected ReadFailure')

        range_request_failure_query()

        # In almost all cases, we should find the failure message on node1 within a few seconds.
        # If it is not on node1, we grep all logs, as it *absolutely* should be somewhere.
        # If we still cannot find it then, we fail the test, as this is a problem.
        try:
            node1.watch_log_for(failure_msg, from_mark=mark1, timeout=5)
        except TimeoutError:
            failure = (node1.grep_log(failure_msg, from_mark=mark1) or
                       node2.grep_log(failure_msg, from_mark=mark2) or
                       node3.grep_log(failure_msg, from_mark=mark3))

            self.assertTrue(failure, ("Cannot find tombstone failure threshold error in log "
                                      "after range_request_timeout_query"))<|MERGE_RESOLUTION|>--- conflicted
+++ resolved
@@ -9,15 +9,10 @@
 from ccmlib.node import Node, TimeoutError
 from nose.tools import timed
 
-<<<<<<< HEAD
 from dtest import Tester, debug
 from tools.data import create_ks
 from tools.misc import get_ip_from_node
-from tools.decorators import known_failure, no_vnodes, since
-=======
-from dtest import Tester, debug, get_ip_from_node, create_ks
 from tools.decorators import no_vnodes, since
->>>>>>> 4031157a
 
 
 class NotificationWaiter(object):
