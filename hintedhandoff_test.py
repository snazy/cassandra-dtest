--- conflicted
+++ resolved
@@ -3,15 +3,9 @@
 
 from cassandra import ConsistencyLevel
 
-<<<<<<< HEAD
 from dtest import DISABLE_VNODES, Tester
 from tools.data import create_c1c2_table, insert_c1c2, query_c1c2, create_ks
-from tools.decorators import known_failure, no_vnodes, since
-=======
-from dtest import DISABLE_VNODES, Tester, create_ks
-from tools.data import create_c1c2_table, insert_c1c2, query_c1c2
 from tools.decorators import no_vnodes, since
->>>>>>> 4031157a
 
 
 @since('3.0')
