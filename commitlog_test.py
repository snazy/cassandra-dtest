--- conflicted
+++ resolved
@@ -14,13 +14,8 @@
 
 from dtest import Tester, debug
 from tools.assertions import assert_almost_equal, assert_none, assert_one
-<<<<<<< HEAD
 from tools.data import rows_to_list, create_ks
-from tools.decorators import known_failure, since
-=======
-from tools.data import rows_to_list
 from tools.decorators import since
->>>>>>> 4031157a
 from tools.misc import ImmutableMapping
 
 
