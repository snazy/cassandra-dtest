--- conflicted
+++ resolved
@@ -5,22 +5,20 @@
 from collections import OrderedDict, namedtuple
 from copy import deepcopy
 
+from nose.plugins.attrib import attr
+from nose.tools import assert_greater_equal
+
 from dse import ConsistencyLevel, consistency_value_to_name
 from dse.query import SimpleStatement
-from nose.plugins.attrib import attr
-from nose.tools import assert_greater_equal
-
 from dtest import DISABLE_VNODES, MultiError, Tester, debug
 from tools.assertions import (assert_all, assert_length_equal, assert_none,
                               assert_unavailable)
 from tools.data import (create_c1c2_table, create_cf, create_ks, insert_c1c2,
                         insert_columns, query_c1c2, rows_to_list)
 from tools.decorators import since
-<<<<<<< HEAD
+from tools.jmxutils import (JolokiaAgent, make_mbean,
+                            remove_perf_disable_shared_mem)
 from tools.preparation import get_local_reads_properties
-=======
-from tools.jmxutils import JolokiaAgent, make_mbean, remove_perf_disable_shared_mem
->>>>>>> 6ea3964d
 
 ExpectedConsistency = namedtuple('ExpectedConsistency', ('num_write_nodes', 'num_read_nodes', 'is_strong'))
 
