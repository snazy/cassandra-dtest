--- conflicted
+++ resolved
@@ -13,13 +13,8 @@
 from tools.assertions import assert_length_equal, assert_none, assert_unavailable
 from dtest import DISABLE_VNODES, MultiError, Tester, debug
 from tools.data import (create_c1c2_table, insert_c1c2, insert_columns,
-<<<<<<< HEAD
                         query_c1c2, rows_to_list, create_cf, create_ks)
-from tools.decorators import known_failure, since
-=======
-                        query_c1c2, rows_to_list)
 from tools.decorators import since
->>>>>>> 4031157a
 
 ExpectedConsistency = namedtuple('ExpectedConsistency', ('num_write_nodes', 'num_read_nodes', 'is_strong'))
 
