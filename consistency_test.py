--- conflicted
+++ resolved
@@ -4,25 +4,18 @@
 import time
 from collections import OrderedDict, namedtuple
 from copy import deepcopy
+from unittest import skip
 
 from dse import ConsistencyLevel, consistency_value_to_name
 from dse.query import SimpleStatement
 from nose.plugins.attrib import attr
 from nose.tools import assert_greater_equal
 
-<<<<<<< HEAD
 from dtest import DISABLE_VNODES, MultiError, Tester, debug
-from tools.assertions import (assert_length_equal, assert_none,
+from tools.assertions import (assert_all, assert_length_equal, assert_none,
                               assert_unavailable)
 from tools.data import (create_c1c2_table, create_cf, create_ks, insert_c1c2,
                         insert_columns, query_c1c2, rows_to_list)
-=======
-from tools.assertions import (assert_all, assert_length_equal, assert_none,
-                              assert_unavailable)
-from dtest import DISABLE_VNODES, MultiError, Tester, debug, create_ks, create_cf
-from tools.data import (create_c1c2_table, insert_c1c2, insert_columns,
-                        query_c1c2, rows_to_list)
->>>>>>> 6220394e
 from tools.decorators import since
 from tools.preparation import get_local_reads_properties
 
@@ -832,6 +825,7 @@
         assert_length_equal(result, 5)
 
     @since('3.0')
+    @skip('Depends on APOLLO-1163')
     def test_12872(self):
         """
         @jira_ticket CASSANDRA-12872
