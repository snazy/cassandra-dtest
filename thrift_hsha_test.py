import glob
import os
import shlex
import subprocess
import time
import unittest

import pycassa

<<<<<<< HEAD
from dtest import DEFAULT_DIR, Tester, debug
from tools.data import create_ks
from tools.decorators import known_failure
=======
from dtest import DEFAULT_DIR, Tester, debug, create_ks
>>>>>>> 4031157a
from tools.jmxutils import (JolokiaAgent, make_mbean,
                            remove_perf_disable_shared_mem)

JNA_PATH = '/usr/share/java/jna.jar'
ATTACK_JAR = 'lib/cassandra-attack.jar'

# Use jna.jar in {CASSANDRA_DIR,DEFAULT_DIR}/lib/, since >=2.1 needs correct version
try:
    if glob.glob('%s/lib/jna-*.jar' % os.environ['CASSANDRA_DIR']):
        debug('Using jna.jar in CASSANDRA_DIR/lib..')
        JNA_IN_LIB = glob.glob('%s/lib/jna-*.jar' % os.environ['CASSANDRA_DIR'])
        JNA_PATH = JNA_IN_LIB[0]
except KeyError:
    if glob.glob('%s/lib/jna-*.jar' % DEFAULT_DIR):
        print ('Using jna.jar in DEFAULT_DIR/lib/..')
        JNA_IN_LIB = glob.glob('%s/lib/jna-*.jar' % DEFAULT_DIR)
        JNA_PATH = JNA_IN_LIB[0]


class ThriftHSHATest(Tester):

    def test_closing_connections(self):
        """
        @jira_ticket CASSANDRA-6546

        Test CASSANDRA-6546 - do connections get closed when disabling / renabling thrift service?
        """
        cluster = self.cluster
        cluster.set_configuration_options(values={
            'start_rpc': 'true',
            'rpc_server_type': 'hsha',
            'rpc_max_threads': 20
        })

        cluster.populate(1)
        (node1,) = cluster.nodelist()
        remove_perf_disable_shared_mem(node1)
        cluster.start()

        session = self.patient_cql_connection(node1)
        create_ks(session, 'test', 1)
        session.execute("CREATE TABLE \"CF\" (key text PRIMARY KEY, val text) WITH COMPACT STORAGE;")

        def make_connection():
            pool = pycassa.ConnectionPool('test', timeout=None)
            cf = pycassa.ColumnFamily(pool, 'CF')
            return pool

        pools = []
        connected_thrift_clients = make_mbean('metrics', type='Client', name='connectedThriftClients')
        for i in xrange(10):
            debug("Creating connection pools..")
            for x in xrange(3):
                pools.append(make_connection())
            debug("Disabling/Enabling thrift iteration #{i}".format(i=i))
            node1.nodetool('disablethrift')
            node1.nodetool('enablethrift')
            debug("Closing connections from the client side..")
            for pool in pools:
                pool.dispose()

            with JolokiaAgent(node1) as jmx:
                num_clients = jmx.read_attribute(connected_thrift_clients, "Value")
                self.assertEqual(int(num_clients), 0, "There are still open Thrift connections after stopping service")

    @unittest.skipIf(not os.path.exists(ATTACK_JAR), "No attack jar found")
    @unittest.skipIf(not os.path.exists(JNA_PATH), "No JNA jar found")
<<<<<<< HEAD
    @known_failure(failure_source='test',
                   jira_url='https://datastax.jira.com/browse/CSTAR-781',
                   flaky=True)
    @known_failure(failure_source='test',
                   jira_url='https://issues.apache.org/jira/browse/CASSANDRA-12843',
                   flaky=True)
=======
>>>>>>> 4031157a
    def test_6285(self):
        """
        @jira_ticket CASSANDRA-6285

        Test CASSANDRA-6285 with Viktor Kuzmin's  attack jar.

        This jar file is not a part of this repository, you can
        compile it yourself from sources found on CASSANDRA-6285. This
        test will be skipped if the jar file is not found.
        """
        cluster = self.cluster
        cluster.set_configuration_options(values={
            'start_rpc': 'true',
            'rpc_server_type': 'hsha',
            'rpc_max_threads': 20
        })

        # Enable JNA:
        with open(os.path.join(self.test_path, 'test', 'cassandra.in.sh'), 'w') as f:
            f.write('CLASSPATH={jna_path}:$CLASSPATH\n'.format(
                jna_path=JNA_PATH))

        cluster.populate(2)
        nodes = (node1, node2) = cluster.nodelist()
        [n.start(use_jna=True) for n in nodes]
        debug("Cluster started.")

        session = self.patient_cql_connection(node1)
        create_ks(session, 'tmp', 2)

        session.execute("""CREATE TABLE "CF" (
  key blob,
  column1 timeuuid,
  value blob,
  PRIMARY KEY (key, column1)
) WITH COMPACT STORAGE;
""")

        debug("running attack jar...")
        p = subprocess.Popen(shlex.split("java -jar {attack_jar}".format(attack_jar=ATTACK_JAR)))
        p.communicate()

        debug("Stopping cluster..")
        cluster.stop()
        debug("Starting cluster..")
        cluster.start(no_wait=True)
        debug("Waiting 10 seconds before we're done..")
        time.sleep(10)<|MERGE_RESOLUTION|>--- conflicted
+++ resolved
@@ -7,13 +7,8 @@
 
 import pycassa
 
-<<<<<<< HEAD
 from dtest import DEFAULT_DIR, Tester, debug
 from tools.data import create_ks
-from tools.decorators import known_failure
-=======
-from dtest import DEFAULT_DIR, Tester, debug, create_ks
->>>>>>> 4031157a
 from tools.jmxutils import (JolokiaAgent, make_mbean,
                             remove_perf_disable_shared_mem)
 
@@ -81,15 +76,6 @@
 
     @unittest.skipIf(not os.path.exists(ATTACK_JAR), "No attack jar found")
     @unittest.skipIf(not os.path.exists(JNA_PATH), "No JNA jar found")
-<<<<<<< HEAD
-    @known_failure(failure_source='test',
-                   jira_url='https://datastax.jira.com/browse/CSTAR-781',
-                   flaky=True)
-    @known_failure(failure_source='test',
-                   jira_url='https://issues.apache.org/jira/browse/CASSANDRA-12843',
-                   flaky=True)
-=======
->>>>>>> 4031157a
     def test_6285(self):
         """
         @jira_ticket CASSANDRA-6285
