<<<<<<< HEAD
from dtest import Tester, debug
from tools.data import putget, create_cf, create_ks
from tools.decorators import known_failure
from tools.sslkeygen import generate_ssl_stores
=======
from dtest import Tester, debug, create_ks, create_cf
from tools.data import putget
from tools.misc import generate_ssl_stores
>>>>>>> 4031157a


class TestInternodeSSL(Tester):

    def putget_with_internode_ssl_test(self):
        """
        Simple putget test with internode ssl enabled
        with default 'all' internode compression
        @jira_ticket CASSANDRA-9884
        """
        self.__putget_with_internode_ssl_test('all')

    def putget_with_internode_ssl_without_compression_test(self):
        """
        Simple putget test with internode ssl enabled
        without internode compression
        @jira_ticket CASSANDRA-9884
        """
        self.__putget_with_internode_ssl_test('none')

    def __putget_with_internode_ssl_test(self, internode_compression):
        cluster = self.cluster

        debug("***using internode ssl***")
        generate_ssl_stores(self.test_path)
        cluster.set_configuration_options({'internode_compression': internode_compression})
        cluster.enable_internode_ssl(self.test_path)

        cluster.populate(3).start()

        session = self.patient_cql_connection(cluster.nodelist()[0])
        create_ks(session, 'ks', 3)
        create_cf(session, 'cf', compression=None)
        putget(cluster, session)<|MERGE_RESOLUTION|>--- conflicted
+++ resolved
@@ -1,13 +1,6 @@
-<<<<<<< HEAD
 from dtest import Tester, debug
 from tools.data import putget, create_cf, create_ks
-from tools.decorators import known_failure
 from tools.sslkeygen import generate_ssl_stores
-=======
-from dtest import Tester, debug, create_ks, create_cf
-from tools.data import putget
-from tools.misc import generate_ssl_stores
->>>>>>> 4031157a
 
 
 class TestInternodeSSL(Tester):
