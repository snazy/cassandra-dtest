import os
import random
import re
import shutil
import tempfile
import threading
import time

from cassandra import ConsistencyLevel
from cassandra.concurrent import execute_concurrent_with_args
from ccmlib.node import NodeError

from dtest import DISABLE_VNODES, Tester, debug
from tools.assertions import (assert_almost_equal, assert_bootstrap_state, assert_not_running,
                              assert_one, assert_stderr_clean)
<<<<<<< HEAD
from tools.data import query_c1c2, create_cf, create_ks
from tools.decorators import known_failure, no_vnodes, since
=======
from tools.data import query_c1c2
from tools.decorators import no_vnodes, since
>>>>>>> 4031157a
from tools.intervention import InterruptBootstrap, KillOnBootstrap
from tools.misc import ImmutableMapping, new_node


class BaseBootstrapTest(Tester):
    __test__ = False

    allow_log_errors = True
    cluster_options = ImmutableMapping({'start_rpc': 'true'})
    ignore_log_patterns = (
        # This one occurs when trying to send the migration to a
        # node that hasn't started yet, and when it does, it gets
        # replayed and everything is fine.
        r'Can\'t send migration request: node.*is down',
        # ignore streaming error during bootstrap
        r'Exception encountered during startup',
        r'Streaming error occurred'
    )

    def _base_bootstrap_test(self, bootstrap=None, bootstrap_from_version=None):
        def default_bootstrap(cluster, token):
            node2 = new_node(cluster)
            node2.set_configuration_options(values={'initial_token': token})
            node2.start(wait_for_binary_proto=True)
            return node2

        if bootstrap is None:
            bootstrap = default_bootstrap

        cluster = self.cluster
        tokens = cluster.balanced_tokens(2)
        cluster.set_configuration_options(values={'num_tokens': 1})

        debug("[node1, node2] tokens: %r" % (tokens,))

        keys = 10000

        # Create a single node cluster
        cluster.populate(1)
        node1 = cluster.nodelist()[0]
        if bootstrap_from_version:
            debug("starting source node on version {}".format(bootstrap_from_version))
            node1.set_install_dir(version=bootstrap_from_version)
        node1.set_configuration_options(values={'initial_token': tokens[0]})
        cluster.start()

        session = self.patient_cql_connection(node1)
        create_ks(session, 'ks', 1)
        create_cf(session, 'cf', columns={'c1': 'text', 'c2': 'text'})

        # record the size before inserting any of our own data
        empty_size = node1.data_size()
        debug("node1 empty size : %s" % float(empty_size))

        insert_statement = session.prepare("INSERT INTO ks.cf (key, c1, c2) VALUES (?, 'value1', 'value2')")
        execute_concurrent_with_args(session, insert_statement, [['k%d' % k] for k in range(keys)])

        node1.flush()
        node1.compact()
        initial_size = node1.data_size()
        debug("node1 size before bootstrapping node2: %s" % float(initial_size))

        # Reads inserted data all during the bootstrap process. We shouldn't
        # get any error
        reader = self.go(lambda _: query_c1c2(session, random.randint(0, keys - 1), ConsistencyLevel.ONE))

        # Bootstrapping a new node in the current version
        node2 = bootstrap(cluster, tokens[1])
        node2.compact()

        reader.check()
        node1.cleanup()
        debug("node1 size after cleanup: %s" % float(node1.data_size()))
        node1.compact()
        debug("node1 size after compacting: %s" % float(node1.data_size()))
        time.sleep(.5)
        reader.check()

        debug("node2 size after compacting: %s" % float(node2.data_size()))

        size1 = float(node1.data_size())
        size2 = float(node2.data_size())
        assert_almost_equal(size1, size2, error=0.3)
        assert_almost_equal(float(initial_size - empty_size), 2 * (size1 - float(empty_size)))

        assert_bootstrap_state(self, node2, 'COMPLETED')
        if bootstrap_from_version:
            self.assertTrue(node2.grep_log('does not support keep-alive', filename='debug.log'))


class TestBootstrap(BaseBootstrapTest):
    __test__ = True

    @no_vnodes()
    def simple_bootstrap_test(self):
        self._base_bootstrap_test()

    @no_vnodes()
    def bootstrap_on_write_survey_test(self):
        def bootstrap_on_write_survey_and_join(cluster, token):
            node2 = new_node(cluster)
            node2.set_configuration_options(values={'initial_token': token})
            node2.start(jvm_args=["-Dcassandra.write_survey=true"], wait_for_binary_proto=True)

            self.assertTrue(len(node2.grep_log('Startup complete, but write survey mode is active, not becoming an active ring member.')))
            assert_bootstrap_state(self, node2, 'IN_PROGRESS')

            node2.nodetool("join")
            self.assertTrue(len(node2.grep_log('Leaving write survey mode and joining ring at operator request')))
            return node2

        self._base_bootstrap_test(bootstrap_on_write_survey_and_join)

    @since('3.10')
    @no_vnodes()
    def simple_bootstrap_test_small_keepalive_period(self):
        """
        @jira_ticket CASSANDRA-11841
        Test that bootstrap completes if it takes longer than streaming_socket_timeout_in_ms or
        2*streaming_keep_alive_period_in_secs to receive a single sstable
        """
        cluster = self.cluster
        cluster.set_configuration_options(values={'stream_throughput_outbound_megabits_per_sec': 1,
                                                  'streaming_socket_timeout_in_ms': 1000,
                                                  'streaming_keep_alive_period_in_secs': 1})

        # Create a single node cluster
        cluster.populate(1)
        node1 = cluster.nodelist()[0]
        cluster.start()

        # Create more than one sstable larger than 1MB
        node1.stress(['write', 'n=50K', '-rate', 'threads=8', '-schema',
                      'compaction(strategy=SizeTieredCompactionStrategy, enabled=false)'])
        cluster.flush()
        node1.stress(['write', 'n=50K', '-rate', 'threads=8', '-schema',
                      'compaction(strategy=SizeTieredCompactionStrategy, enabled=false)'])
        cluster.flush()
        self.assertGreater(node1.get_sstables("keyspace1", "standard1"), 1)

        # Bootstraping a new node with very small streaming_socket_timeout_in_ms
        node2 = new_node(cluster)
        node2.start(wait_for_binary_proto=True)

        # Shouldn't fail due to streaming socket timeout timeout
        assert_bootstrap_state(self, node2, 'COMPLETED')

        for node in cluster.nodelist():
            self.assertTrue(node.grep_log('Scheduling keep-alive task with 1s period.', filename='debug.log'))
            self.assertTrue(node.grep_log('Sending keep-alive', filename='debug.log'))
            self.assertTrue(node.grep_log('Received keep-alive', filename='debug.log'))

    def simple_bootstrap_test_nodata(self):
        """
        @jira_ticket CASSANDRA-11010
        Test that bootstrap completes if streaming from nodes with no data
        """

        cluster = self.cluster
        # Create a two-node cluster
        cluster.populate(2)
        cluster.start()

        # Bootstrapping a new node
        node3 = new_node(cluster)
        node3.start(wait_for_binary_proto=True, wait_other_notice=True)

        assert_bootstrap_state(self, node3, 'COMPLETED')

    def read_from_bootstrapped_node_test(self):
        """
        Test bootstrapped node sees existing data
        @jira_ticket CASSANDRA-6648
        """
        cluster = self.cluster
        cluster.populate(3)
        cluster.start()

        node1 = cluster.nodes['node1']
        node1.stress(['write', 'n=10K', 'no-warmup', '-rate', 'threads=8', '-schema', 'replication(factor=2)'])

        session = self.patient_cql_connection(node1)
        stress_table = 'keyspace1.standard1'
        original_rows = list(session.execute("SELECT * FROM %s" % (stress_table,)))

        node4 = new_node(cluster)
        node4.start(wait_for_binary_proto=True)

        session = self.patient_exclusive_cql_connection(node4)
        new_rows = list(session.execute("SELECT * FROM %s" % (stress_table,)))
        self.assertEquals(original_rows, new_rows)

    def consistent_range_movement_true_with_replica_down_should_fail_test(self):
        self._bootstrap_test_with_replica_down(True)

    def consistent_range_movement_false_with_replica_down_should_succeed_test(self):
        self._bootstrap_test_with_replica_down(False)

    def consistent_range_movement_true_with_rf1_should_fail_test(self):
        self._bootstrap_test_with_replica_down(True, rf=1)

    def consistent_range_movement_false_with_rf1_should_succeed_test(self):
        self._bootstrap_test_with_replica_down(False, rf=1)

    def _bootstrap_test_with_replica_down(self, consistent_range_movement, rf=2):
        """
        Test to check consistent bootstrap will not succeed when there are insufficient replicas
        @jira_ticket CASSANDRA-11848
        """
        cluster = self.cluster

        cluster.populate(2)
        node1, node2 = cluster.nodelist()

        node3_token = None
        # Make token assignment deterministic
        if DISABLE_VNODES:
            cluster.set_configuration_options(values={'num_tokens': 1})
            tokens = cluster.balanced_tokens(3)
            debug("non-vnode tokens: %r" % (tokens,))
            node1.set_configuration_options(values={'initial_token': tokens[0]})
            node2.set_configuration_options(values={'initial_token': tokens[2]})
            node3_token = tokens[1]  # Add node 3 between node1 and node2

        cluster.start()

        node1.stress(['write', 'n=10K', 'no-warmup', '-rate', 'threads=8', '-schema', 'replication(factor={})'.format(rf)])

        # change system_auth keyspace to 2 (default is 1) to avoid
        # "Unable to find sufficient sources for streaming" warning
        if cluster.cassandra_version() >= '2.2.0':
            session = self.patient_cql_connection(node1)
            session.execute("""
                ALTER KEYSPACE system_auth
                    WITH replication = {'class':'SimpleStrategy', 'replication_factor':2};
            """)

        # Stop node2, so node3 will not be able to perform consistent range movement
        node2.stop(wait_other_notice=True)

        successful_bootstrap_expected = not consistent_range_movement

        node3 = new_node(cluster, token=node3_token)
        node3.start(wait_for_binary_proto=successful_bootstrap_expected, wait_other_notice=successful_bootstrap_expected,
                    jvm_args=["-Dcassandra.consistent.rangemovement={}".format(consistent_range_movement)])

        if successful_bootstrap_expected:
            # with rf=1 and cassandra.consistent.rangemovement=false, missing sources are ignored
            if not consistent_range_movement and rf == 1:
                node3.watch_log_for("Unable to find sufficient sources for streaming range")
            self.assertTrue(node3.is_running())
            assert_bootstrap_state(self, node3, 'COMPLETED')
        else:
            if consistent_range_movement:
                node3.watch_log_for("A node required to move the data consistently is down")
            else:
                node3.watch_log_for("Unable to find sufficient sources for streaming range")
            assert_not_running(node3)

    @known_failure(failure_source='test',
                   jira_url='https://issues.apache.org/jira/browse/CASSANDRA-12929',
                   flaky=True)
    @since('2.2')
    def resumable_bootstrap_test(self):
        """
        Test resuming bootstrap after data streaming failure
        """

        cluster = self.cluster
        cluster.populate(2)

        node1 = cluster.nodes['node1']
        # set up byteman
        node1.byteman_port = '8100'
        node1.import_config_files()

        cluster.start()
        # kill stream to node3 in the middle of streaming to let it fail
        node1.byteman_submit(['./byteman/stream_failure.btm'])
        node1.stress(['write', 'n=1K', 'no-warmup', 'cl=TWO', '-schema', 'replication(factor=2)', '-rate', 'threads=50'])
        cluster.flush()

        # start bootstrapping node3 and wait for streaming
        node3 = new_node(cluster)
        node3.start(wait_other_notice=False, wait_for_binary_proto=True)

        # wait for node3 ready to query
        node3.watch_log_for("Starting listening for CQL clients")
        mark = node3.mark_log()
        # check if node3 is still in bootstrap mode
        assert_bootstrap_state(self, node3, 'IN_PROGRESS')

        # bring back node1 and invoke nodetool bootstrap to resume bootstrapping
        node3.nodetool('bootstrap resume')

        node3.watch_log_for("Resume complete", from_mark=mark)
        assert_bootstrap_state(self, node3, 'COMPLETED')

        # cleanup to guarantee each node will only have sstables of its ranges
        cluster.cleanup()

        debug("Check data is present")
        # Let's check stream bootstrap completely transferred data
        stdout, stderr, _ = node3.stress(['read', 'n=1k', 'no-warmup', '-schema', 'replication(factor=2)', '-rate', 'threads=8'])

        if stdout is not None:
            self.assertNotIn("FAILURE", stdout)

    @since('2.2')
    def bootstrap_with_reset_bootstrap_state_test(self):
        """Test bootstrap with resetting bootstrap progress"""

        cluster = self.cluster
        cluster.set_configuration_options(values={'stream_throughput_outbound_megabits_per_sec': 1})
        cluster.populate(2).start()

        node1 = cluster.nodes['node1']
        node1.stress(['write', 'n=100K', '-schema', 'replication(factor=2)'])
        node1.flush()

        # kill node1 in the middle of streaming to let it fail
        t = InterruptBootstrap(node1)
        t.start()

        # start bootstrapping node3 and wait for streaming
        node3 = new_node(cluster)
        try:
            node3.start()
        except NodeError:
            pass  # node doesn't start as expected
        t.join()
        node1.start()

        # restart node3 bootstrap with resetting bootstrap progress
        node3.stop()
        mark = node3.mark_log()
        node3.start(jvm_args=["-Dcassandra.reset_bootstrap_progress=true"])
        # check if we reset bootstrap state
        node3.watch_log_for("Resetting bootstrap progress to start fresh", from_mark=mark)
        # wait for node3 ready to query
        node3.wait_for_thrift_interface(from_mark=mark)

        # check if 2nd bootstrap succeeded
        assert_bootstrap_state(self, node3, 'COMPLETED')

    def manual_bootstrap_test(self):
        """
            Test adding a new node and bootstrapping it manually. No auto_bootstrap.
            This test also verify that all data are OK after the addition of the new node.
            @jira_ticket CASSANDRA-9022
        """
        cluster = self.cluster
        cluster.populate(2).start()
        (node1, node2) = cluster.nodelist()

        node1.stress(['write', 'n=1K', 'no-warmup', '-schema', 'replication(factor=2)',
                      '-rate', 'threads=1', '-pop', 'dist=UNIFORM(1..1000)'])

        session = self.patient_exclusive_cql_connection(node2)
        stress_table = 'keyspace1.standard1'

        original_rows = list(session.execute("SELECT * FROM %s" % stress_table))

        # Add a new node
        node3 = new_node(cluster, bootstrap=False)
        node3.start(wait_for_binary_proto=True)
        node3.repair()
        node1.cleanup()

        current_rows = list(session.execute("SELECT * FROM %s" % stress_table))
        self.assertEquals(original_rows, current_rows)

    def local_quorum_bootstrap_test(self):
        """
        Test that CL local_quorum works while a node is bootstrapping.
        @jira_ticket CASSANDRA-8058
        """

        cluster = self.cluster
        cluster.populate([1, 1])
        cluster.start()

        node1 = cluster.nodes['node1']
        yaml_config = """
        # Create the keyspace and table
        keyspace: keyspace1
        keyspace_definition: |
          CREATE KEYSPACE keyspace1 WITH replication = {'class': 'NetworkTopologyStrategy', 'dc1': 1, 'dc2': 1};
        table: users
        table_definition:
          CREATE TABLE users (
            username text,
            first_name text,
            last_name text,
            email text,
            PRIMARY KEY(username)
          ) WITH compaction = {'class':'SizeTieredCompactionStrategy'};
        insert:
          partitions: fixed(1)
          batchtype: UNLOGGED
        queries:
          read:
            cql: select * from users where username = ?
            fields: samerow
        """
        with tempfile.NamedTemporaryFile(mode='w+') as stress_config:
            stress_config.write(yaml_config)
            stress_config.flush()
            node1.stress(['user', 'profile=' + stress_config.name, 'n=2M', 'no-warmup',
                          'ops(insert=1)', '-rate', 'threads=50'])

            node3 = new_node(cluster, data_center='dc2')
            node3.start(no_wait=True)
            time.sleep(3)

            out, err, _ = node1.stress(['user', 'profile=' + stress_config.name, 'ops(insert=1)',
                                        'n=500K', 'no-warmup', 'cl=LOCAL_QUORUM',
                                        '-rate', 'threads=5',
                                        '-errors', 'retries=2'])

        debug(out)
        assert_stderr_clean(err)
        regex = re.compile("Operation.+error inserting key.+Exception")
        failure = regex.search(out)
        self.assertIsNone(failure, "Error during stress while bootstrapping")

    def shutdown_wiped_node_cannot_join_test(self):
        self._wiped_node_cannot_join_test(gently=True)

    def killed_wiped_node_cannot_join_test(self):
        self._wiped_node_cannot_join_test(gently=False)

    def _wiped_node_cannot_join_test(self, gently):
        """
        @jira_ticket CASSANDRA-9765
        Test that if we stop a node and wipe its data then the node cannot join
        when it is not a seed. Test both a nice shutdown or a forced shutdown, via
        the gently parameter.
        """
        cluster = self.cluster
        cluster.populate(3)
        cluster.start()

        stress_table = 'keyspace1.standard1'

        # write some data
        node1 = cluster.nodelist()[0]
        node1.stress(['write', 'n=10K', 'no-warmup', '-rate', 'threads=8'])

        session = self.patient_cql_connection(node1)
        original_rows = list(session.execute("SELECT * FROM {}".format(stress_table,)))

        # Add a new node, bootstrap=True ensures that it is not a seed
        node4 = new_node(cluster, bootstrap=True)
        node4.start(wait_for_binary_proto=True)

        session = self.patient_cql_connection(node4)
        self.assertEquals(original_rows, list(session.execute("SELECT * FROM {}".format(stress_table,))))

        # Stop the new node and wipe its data
        node4.stop(gently=gently)
        self._cleanup(node4)
        # Now start it, it should not be allowed to join.
        mark = node4.mark_log()
        node4.start(no_wait=True, wait_other_notice=False)
        node4.watch_log_for("A node with address /127.0.0.4 already exists, cancelling join", from_mark=mark)

    def decommissioned_wiped_node_can_join_test(self):
        """
        @jira_ticket CASSANDRA-9765
        Test that if we decommission a node and then wipe its data, it can join the cluster.
        """
        cluster = self.cluster
        cluster.populate(3)
        cluster.start()

        stress_table = 'keyspace1.standard1'

        # write some data
        node1 = cluster.nodelist()[0]
        node1.stress(['write', 'n=10K', 'no-warmup', '-rate', 'threads=8'])

        session = self.patient_cql_connection(node1)
        original_rows = list(session.execute("SELECT * FROM {}".format(stress_table,)))

        # Add a new node, bootstrap=True ensures that it is not a seed
        node4 = new_node(cluster, bootstrap=True)
        node4.start(wait_for_binary_proto=True, wait_other_notice=True)

        session = self.patient_cql_connection(node4)
        self.assertEquals(original_rows, list(session.execute("SELECT * FROM {}".format(stress_table,))))

        # Decommission the new node and wipe its data
        node4.decommission()
        node4.stop()
        self._cleanup(node4)
        # Now start it, it should be allowed to join
        mark = node4.mark_log()
        node4.start(wait_other_notice=True)
        node4.watch_log_for("JOINING:", from_mark=mark)

    def decommissioned_wiped_node_can_gossip_to_single_seed_test(self):
        """
        @jira_ticket CASSANDRA-8072
        @jira_ticket CASSANDRA-8422
        Test that if we decommission a node, kill it and wipe its data, it can join a cluster with a single
        seed node.
        """
        cluster = self.cluster
        cluster.populate(1)
        cluster.start()

        # Add a new node, bootstrap=True ensures that it is not a seed
        node2 = new_node(cluster, bootstrap=True)
        node2.start(wait_for_binary_proto=True, wait_other_notice=True)

        # Decommision the new node and kill it
        debug("Decommissioning & stopping node2")
        node2.decommission()
        node2.stop(wait_other_notice=False)

        # Wipe its data
        for data_dir in node2.data_directories():
            debug("Deleting {}".format(data_dir))
            shutil.rmtree(data_dir)

        commitlog_dir = os.path.join(node2.get_path(), 'commitlogs')
        debug("Deleting {}".format(commitlog_dir))
        shutil.rmtree(commitlog_dir)

        # Now start it, it should be allowed to join
        mark = node2.mark_log()
        debug("Restarting wiped node2")
        node2.start(wait_other_notice=False)
        node2.watch_log_for("JOINING:", from_mark=mark)

    def failed_bootstrap_wiped_node_can_join_test(self):
        """
        @jira_ticket CASSANDRA-9765
        Test that if a node fails to bootstrap, it can join the cluster even if the data is wiped.
        """
        cluster = self.cluster
        cluster.populate(1)
        cluster.set_configuration_options(values={'stream_throughput_outbound_megabits_per_sec': 1})
        cluster.start()

        stress_table = 'keyspace1.standard1'

        # write some data, enough for the bootstrap to fail later on
        node1 = cluster.nodelist()[0]
        node1.stress(['write', 'n=100K', 'no-warmup', '-rate', 'threads=8'])
        node1.flush()

        session = self.patient_cql_connection(node1)
        original_rows = list(session.execute("SELECT * FROM {}".format(stress_table,)))

        # Add a new node, bootstrap=True ensures that it is not a seed
        node2 = new_node(cluster, bootstrap=True)

        # kill node2 in the middle of bootstrap
        t = KillOnBootstrap(node2)
        t.start()

        node2.start()
        t.join()
        self.assertFalse(node2.is_running())

        # wipe any data for node2
        self._cleanup(node2)
        # Now start it again, it should be allowed to join
        mark = node2.mark_log()
        node2.start(wait_other_notice=True)
        node2.watch_log_for("JOINING:", from_mark=mark)

    @since('2.1.1')
    def simultaneous_bootstrap_test(self):
        """
        Attempt to bootstrap two nodes at once, to assert the second bootstrapped node fails, and does not interfere.

        Start a one node cluster and run a stress write workload.
        Start up a second node, and wait for the first node to detect it has joined the cluster.
        While the second node is bootstrapping, start a third node. This should fail.

        @jira_ticket CASSANDRA-7069
        @jira_ticket CASSANDRA-9484
        """

        bootstrap_error = "Other bootstrapping/leaving/moving nodes detected," \
                          " cannot bootstrap while cassandra.consistent.rangemovement is true"

        cluster = self.cluster
        cluster.populate(1)
        cluster.start()

        node1, = cluster.nodelist()

        node1.stress(['write', 'n=500K', 'no-warmup', '-schema', 'replication(factor=1)',
                      '-rate', 'threads=10'])

        node2 = new_node(cluster)
        node2.start(wait_other_notice=True)

        node3 = new_node(cluster, remote_debug_port='2003')
        try:
            node3.start(wait_other_notice=False, verbose=False)
        except NodeError:
            pass  # node doesn't start as expected

        time.sleep(.5)
        node2.watch_log_for("Starting listening for CQL clients")

        node3.watch_log_for(bootstrap_error)

        session = self.patient_exclusive_cql_connection(node2)

        # Repeat the select count(*) query, to help catch
        # bugs like 9484, where count(*) fails at higher
        # data loads.
        for _ in xrange(5):
            assert_one(session, "SELECT count(*) from keyspace1.standard1", [500000], cl=ConsistencyLevel.ONE)

    def test_cleanup(self):
        """
        @jira_ticket CASSANDRA-11179
        Make sure we remove processed files during cleanup
        """
        cluster = self.cluster
        cluster.set_configuration_options(values={'concurrent_compactors': 4})
        cluster.populate(1)
        cluster.start()
        node1, = cluster.nodelist()
        for x in xrange(0, 5):
            node1.stress(['write', 'n=100k', 'no-warmup', '-schema', 'compaction(strategy=SizeTieredCompactionStrategy,enabled=false)', 'replication(factor=1)', '-rate', 'threads=10'])
            node1.flush()
        node2 = new_node(cluster)
        node2.start(wait_for_binary_proto=True, wait_other_notice=True)
        event = threading.Event()
        failed = threading.Event()
        jobs = 1
        thread = threading.Thread(target=self._monitor_datadir, args=(node1, event, len(node1.get_sstables("keyspace1", "standard1")), jobs, failed))
        thread.start()
        node1.nodetool("cleanup -j {} keyspace1 standard1".format(jobs))
        event.set()
        thread.join()
        self.assertFalse(failed.is_set())

    def _monitor_datadir(self, node, event, basecount, jobs, failed):
        while True:
            sstables = [s for s in node.get_sstables("keyspace1", "standard1") if "tmplink" not in s]
            debug("---")
            for sstable in sstables:
                debug(sstable)
            if len(sstables) > basecount + jobs:
                debug("Current count is {}, basecount was {}".format(len(sstables), basecount))
                failed.set()
                return
            if event.is_set():
                return
            time.sleep(.1)

    def _cleanup(self, node):
        commitlog_dir = os.path.join(node.get_path(), 'commitlogs')
        for data_dir in node.data_directories():
            debug("Deleting {}".format(data_dir))
            shutil.rmtree(data_dir)
        shutil.rmtree(commitlog_dir)<|MERGE_RESOLUTION|>--- conflicted
+++ resolved
@@ -13,13 +13,8 @@
 from dtest import DISABLE_VNODES, Tester, debug
 from tools.assertions import (assert_almost_equal, assert_bootstrap_state, assert_not_running,
                               assert_one, assert_stderr_clean)
-<<<<<<< HEAD
 from tools.data import query_c1c2, create_cf, create_ks
-from tools.decorators import known_failure, no_vnodes, since
-=======
-from tools.data import query_c1c2
 from tools.decorators import no_vnodes, since
->>>>>>> 4031157a
 from tools.intervention import InterruptBootstrap, KillOnBootstrap
 from tools.misc import ImmutableMapping, new_node
 
@@ -279,9 +274,6 @@
                 node3.watch_log_for("Unable to find sufficient sources for streaming range")
             assert_not_running(node3)
 
-    @known_failure(failure_source='test',
-                   jira_url='https://issues.apache.org/jira/browse/CASSANDRA-12929',
-                   flaky=True)
     @since('2.2')
     def resumable_bootstrap_test(self):
         """
