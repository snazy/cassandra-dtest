import time
import uuid
from distutils.version import LooseVersion

from cassandra import ConsistencyLevel as CL
from cassandra import InvalidRequest, ReadFailure, ReadTimeout
from cassandra.policies import FallthroughRetryPolicy
from cassandra.query import (SimpleStatement, dict_factory,
                             named_tuple_factory, tuple_factory)

from dtest import ReusableClusterTester, debug, run_scenarios, wait_for_any_log
from tools.assertions import (assert_all, assert_invalid, assert_length_equal,
                              assert_one)
from tools.data import rows_to_list, create_ks
from tools.datahelp import create_rows, flatten_into_set, parse_data_into_dicts
from tools.decorators import since
from tools.misc import ImmutableMapping, restart_cluster_and_update_config

from tools.paging import PageAssertionMixin, PageFetcher


class BasePagingTester(ReusableClusterTester):

    @classmethod
    def post_initialize_cluster(cls):
        cluster = cls.cluster
        cluster.populate(3)
        cluster.start()
        cls.cached_config = ImmutableMapping(cluster._config_options)

    def setUp(self):
        super(BasePagingTester, self).setUp()
        self._cleanup_schema()

    def _cleanup_schema(self):
        session = self.patient_cql_connection(self.cluster.nodelist()[0])
        keyspaces = [ks for ks in session.cluster.metadata.keyspaces.keys() if 'system' not in ks]

        for ks in keyspaces:
            session.execute("DROP KEYSPACE IF EXISTS {}".format(ks))

        session.cluster.shutdown()

    def prepare(self):
        supports_v5_protocol = self.cluster.version() >= LooseVersion('3.10')
        protocol_version = 5 if supports_v5_protocol else None
        node1 = self.cluster.nodelist()[0]
        session = self.patient_cql_connection(node1, protocol_version=protocol_version)
        session.row_factory = dict_factory
        session.default_consistency_level = CL.QUORUM
        return session


@since('2.0')
class TestPagingSize(BasePagingTester, PageAssertionMixin):
    """
    Basic tests relating to page size (relative to results set)
    and validation of page size setting.
    """

    def test_with_no_results(self):
        """
        No errors when a page is requested and query has no results.
        """
        session = self.prepare()
        create_ks(session, 'test_paging_size', 2)
        session.execute("CREATE TABLE paging_test ( id int PRIMARY KEY, value text )")

        # run a query that has no results and make sure it's exhausted
        future = session.execute_async(
            SimpleStatement("select * from paging_test", fetch_size=100, consistency_level=CL.ALL)
        )

        pf = PageFetcher(future)
        pf.request_all()
        self.assertEqual([], pf.all_data())
        self.assertFalse(pf.has_more_pages)

    def test_with_less_results_than_page_size(self):
        session = self.prepare()
        create_ks(session, 'test_paging_size', 2)
        session.execute("CREATE TABLE paging_test ( id int PRIMARY KEY, value text )")

        data = """
            |id| value          |
            +--+----------------+
            |1 |testing         |
            |2 |and more testing|
            |3 |and more testing|
            |4 |and more testing|
            |5 |and more testing|
            """
        expected_data = create_rows(data, session, 'paging_test', cl=CL.ALL, format_funcs={'id': int, 'value': unicode})

        future = session.execute_async(
            SimpleStatement("select * from paging_test", fetch_size=100, consistency_level=CL.ALL)
        )
        pf = PageFetcher(future)
        pf.request_all()

        self.assertFalse(pf.has_more_pages)
        self.assertEqual(len(expected_data), len(pf.all_data()))

    def test_with_more_results_than_page_size(self):
        session = self.prepare()
        create_ks(session, 'test_paging_size', 2)
        session.execute("CREATE TABLE paging_test ( id int PRIMARY KEY, value text )")

        data = """
            |id| value          |
            +--+----------------+
            |1 |testing         |
            |2 |and more testing|
            |3 |and more testing|
            |4 |and more testing|
            |5 |and more testing|
            |6 |testing         |
            |7 |and more testing|
            |8 |and more testing|
            |9 |and more testing|
            """
        expected_data = create_rows(data, session, 'paging_test', cl=CL.ALL, format_funcs={'id': int, 'value': unicode})

        future = session.execute_async(
            SimpleStatement("select * from paging_test", fetch_size=5, consistency_level=CL.ALL)
        )

        pf = PageFetcher(future).request_all()

        self.assertEqual(pf.pagecount(), 2)
        self.assertEqual(pf.num_results_all(), [5, 4])

        # make sure expected and actual have same data elements (ignoring order)
        self.assertEqualIgnoreOrder(pf.all_data(), expected_data)

    def test_with_equal_results_to_page_size(self):
        session = self.prepare()
        create_ks(session, 'test_paging_size', 2)
        session.execute("CREATE TABLE paging_test ( id int PRIMARY KEY, value text )")

        data = """
            |id| value          |
            +--+----------------+
            |1 |testing         |
            |2 |and more testing|
            |3 |and more testing|
            |4 |and more testing|
            |5 |and more testing|
            """
        expected_data = create_rows(data, session, 'paging_test', cl=CL.ALL, format_funcs={'id': int, 'value': unicode})

        future = session.execute_async(
            SimpleStatement("select * from paging_test", fetch_size=5, consistency_level=CL.ALL)
        )

        pf = PageFetcher(future).request_all()

        self.assertEqual(pf.num_results_all(), [5])
        self.assertEqual(pf.pagecount(), 1)

        # make sure expected and actual have same data elements (ignoring order)
        self.assertEqualIgnoreOrder(pf.all_data(), expected_data)

    def test_undefined_page_size_default(self):
        """
        If the page size isn't sent then the default fetch size is used.
        """
        session = self.prepare()
        create_ks(session, 'test_paging_size', 2)
        session.execute("CREATE TABLE paging_test ( id uuid PRIMARY KEY, value text )")

        def random_txt(text):
            return uuid.uuid4()

        data = """
               | id     |value   |
               +--------+--------+
          *5001| [uuid] |testing |
            """
        expected_data = create_rows(data, session, 'paging_test', cl=CL.ALL, format_funcs={'id': random_txt, 'value': unicode})

        future = session.execute_async(
            SimpleStatement("select * from paging_test", consistency_level=CL.ALL)
        )

        pf = PageFetcher(future).request_all()

        self.assertEqual(pf.num_results_all(), [5000, 1])

        # make sure expected and actual have same data elements (ignoring order)
        self.assertEqualIgnoreOrder(pf.all_data(), expected_data)


@since('2.0')
class TestPagingWithModifiers(BasePagingTester, PageAssertionMixin):
    """
    Tests concerned with paging when CQL modifiers (such as order, limit, allow filtering) are used.
    """

    def test_with_order_by(self):
        """"
        Paging over a single partition with ordering should work.
        (Spanning multiple partitions won't though, by design. See CASSANDRA-6722).
        """
        session = self.prepare()
        create_ks(session, 'test_paging', 2)
        session.execute(
            """
            CREATE TABLE paging_test (
                id int,
                value text,
                PRIMARY KEY (id, value)
            ) WITH CLUSTERING ORDER BY (value ASC)
            """)

        data = """
            |id|value|
            +--+-----+
            |1 |a    |
            |1 |b    |
            |1 |c    |
            |1 |d    |
            |1 |e    |
            |1 |f    |
            |1 |g    |
            |1 |h    |
            |1 |i    |
            |1 |j    |
            """

        expected_data = create_rows(data, session, 'paging_test', cl=CL.ALL, format_funcs={'id': int, 'value': unicode})

        future = session.execute_async(
            SimpleStatement("select * from paging_test where id = 1 order by value asc", fetch_size=5, consistency_level=CL.ALL)
        )

        pf = PageFetcher(future).request_all()

        self.assertEqual(pf.pagecount(), 2)
        self.assertEqual(pf.num_results_all(), [5, 5])

        # these should be equal (in the same order)
        self.assertEqual(pf.all_data(), expected_data)

        # make sure we don't allow paging over multiple partitions with order because that's weird
        with self.assertRaisesRegexp(InvalidRequest, 'Cannot page queries with both ORDER BY and a IN restriction on the partition key'):
            stmt = SimpleStatement("select * from paging_test where id in (1,2) order by value asc", consistency_level=CL.ALL)
            session.execute(stmt)

    def test_with_order_by_reversed(self):
        """"
        Paging over a single partition with ordering and a reversed clustering order.
        """
        session = self.prepare()
        create_ks(session, 'test_paging', 2)
        session.execute(
            """
            CREATE TABLE paging_test (
                id int,
                value text,
                value2 text,
                PRIMARY KEY (id, value)
            ) WITH CLUSTERING ORDER BY (value DESC)
            """)

        data = """
            |id|value|value2|
            +--+-----+------+
            |1 |a    |a     |
            |1 |b    |b     |
            |1 |c    |c     |
            |1 |d    |d     |
            |1 |e    |e     |
            |1 |f    |f     |
            |1 |g    |g     |
            |1 |h    |h     |
            |1 |i    |i     |
            |1 |j    |j     |
            """

        expected_data = create_rows(data, session, 'paging_test', cl=CL.ALL, format_funcs={'id': int, 'value': unicode, 'value2': unicode})

        future = session.execute_async(
            SimpleStatement("select * from paging_test where id = 1 order by value asc", fetch_size=3, consistency_level=CL.ALL)
        )

        pf = PageFetcher(future).request_all()

        self.assertEqual(pf.pagecount(), 4)
        self.assertEqual(pf.num_results_all(), [3, 3, 3, 1])

        # these should be equal (in the same order)
        self.assertEqual(pf.all_data(), expected_data)

        # drop the ORDER BY
        future = session.execute_async(
            SimpleStatement("select * from paging_test where id = 1", fetch_size=3, consistency_level=CL.ALL)
        )

        pf = PageFetcher(future).request_all()

        self.assertEqual(pf.pagecount(), 4)
        self.assertEqual(pf.num_results_all(), [3, 3, 3, 1])

        # these should be equal (in the same order)
        self.assertEqual(pf.all_data(), list(reversed(expected_data)))

    def test_with_limit(self):
        session = self.prepare()
        create_ks(session, 'test_paging_size', 2)
        session.execute("CREATE TABLE paging_test ( id int, value text, PRIMARY KEY (id, value) )")

        def random_txt(text):
            return unicode(uuid.uuid4())

        data = """
               | id | value         |
               +----+---------------+
             *5| 1  | [random text] |
             *5| 2  | [random text] |
            *10| 3  | [random text] |
            *10| 4  | [random text] |
            *20| 5  | [random text] |
            *30| 6  | [random text] |
            """
        expected_data = create_rows(data, session, 'paging_test', cl=CL.ALL, format_funcs={'id': int, 'value': random_txt})

        scenarios = [
            # using equals clause w/single partition
            {'limit': 10, 'fetch': 20, 'data_size': 30, 'whereclause': 'WHERE id = 6', 'expect_pgcount': 1, 'expect_pgsizes': [10]},      # limit < fetch < data
            {'limit': 10, 'fetch': 30, 'data_size': 20, 'whereclause': 'WHERE id = 5', 'expect_pgcount': 1, 'expect_pgsizes': [10]},      # limit < data < fetch
            {'limit': 20, 'fetch': 10, 'data_size': 30, 'whereclause': 'WHERE id = 6', 'expect_pgcount': 2, 'expect_pgsizes': [10, 10]},  # fetch < limit < data
            {'limit': 30, 'fetch': 10, 'data_size': 20, 'whereclause': 'WHERE id = 5', 'expect_pgcount': 2, 'expect_pgsizes': [10, 10]},  # fetch < data < limit
            {'limit': 20, 'fetch': 30, 'data_size': 10, 'whereclause': 'WHERE id = 3', 'expect_pgcount': 1, 'expect_pgsizes': [10]},      # data < limit < fetch
            {'limit': 30, 'fetch': 20, 'data_size': 10, 'whereclause': 'WHERE id = 3', 'expect_pgcount': 1, 'expect_pgsizes': [10]},      # data < fetch < limit

            # using 'in' clause w/multi partitions
            {'limit': 9, 'fetch': 20, 'data_size': 80, 'whereclause': 'WHERE id in (1,2,3,4,5,6)', 'expect_pgcount': 1, 'expect_pgsizes': [9]},  # limit < fetch < data
            {'limit': 10, 'fetch': 30, 'data_size': 20, 'whereclause': 'WHERE id in (3,4)', 'expect_pgcount': 1, 'expect_pgsizes': [10]},      # limit < data < fetch
            {'limit': 20, 'fetch': 10, 'data_size': 30, 'whereclause': 'WHERE id in (4,5)', 'expect_pgcount': 2, 'expect_pgsizes': [10, 10]},  # fetch < limit < data
            {'limit': 30, 'fetch': 10, 'data_size': 20, 'whereclause': 'WHERE id in (3,4)', 'expect_pgcount': 2, 'expect_pgsizes': [10, 10]},  # fetch < data < limit
            {'limit': 20, 'fetch': 30, 'data_size': 10, 'whereclause': 'WHERE id in (1,2)', 'expect_pgcount': 1, 'expect_pgsizes': [10]},      # data < limit < fetch
            {'limit': 30, 'fetch': 20, 'data_size': 10, 'whereclause': 'WHERE id in (1,2)', 'expect_pgcount': 1, 'expect_pgsizes': [10]},      # data < fetch < limit

            # no limit but with a defined pagesize. Scenarios added for CASSANDRA-8408.
            {'limit': None, 'fetch': 20, 'data_size': 80, 'whereclause': 'WHERE id in (1,2,3,4,5,6)', 'expect_pgcount': 4, 'expect_pgsizes': [20, 20, 20, 20]},  # fetch < data
            {'limit': None, 'fetch': 30, 'data_size': 20, 'whereclause': 'WHERE id in (3,4)', 'expect_pgcount': 1, 'expect_pgsizes': [20]},          # data < fetch
            {'limit': None, 'fetch': 10, 'data_size': 30, 'whereclause': 'WHERE id in (4,5)', 'expect_pgcount': 3, 'expect_pgsizes': [10, 10, 10]},  # fetch < data
            {'limit': None, 'fetch': 30, 'data_size': 10, 'whereclause': 'WHERE id in (1,2)', 'expect_pgcount': 1, 'expect_pgsizes': [10]},          # data < fetch

            # not setting fetch_size (unpaged) but using limit. Scenarios added for CASSANDRA-8408.
            {'limit': 9, 'fetch': None, 'data_size': 80, 'whereclause': 'WHERE id in (1,2,3,4,5,6)', 'expect_pgcount': 1, 'expect_pgsizes': [9]},  # limit < data
            {'limit': 30, 'fetch': None, 'data_size': 10, 'whereclause': 'WHERE id in (1,2)', 'expect_pgcount': 1, 'expect_pgsizes': [10]},        # data < limit
        ]

        def handle_scenario(scenario):
            # using a limit and a fetch
            if scenario['limit'] and scenario['fetch']:
                future = session.execute_async(
                    SimpleStatement(
                        "select * from paging_test {} limit {}".format(scenario['whereclause'], scenario['limit']),
                        fetch_size=scenario['fetch'], consistency_level=CL.ALL)
                )
            # using a limit but not specifying a fetch_size
            elif scenario['limit'] and scenario['fetch'] is None:
                future = session.execute_async(
                    SimpleStatement(
                        "select * from paging_test {} limit {}".format(scenario['whereclause'], scenario['limit']),
                        consistency_level=CL.ALL)
                )
            # no limit but a fetch_size specified
            elif scenario['limit'] is None and scenario['fetch']:
                future = session.execute_async(
                    SimpleStatement(
                        "select * from paging_test {}".format(scenario['whereclause']),
                        fetch_size=scenario['fetch'], consistency_level=CL.ALL)
                )
            else:
                # this should not happen
                self.fail("Invalid scenario configuration. Scenario is: {}".format(scenario))

            pf = PageFetcher(future).request_all()
            self.assertEqual(pf.num_results_all(), scenario['expect_pgsizes'])
            self.assertEqual(pf.pagecount(), scenario['expect_pgcount'])

            # make sure all the data retrieved is a subset of input data
            self.assertIsSubsetOf(pf.all_data(), expected_data)

        run_scenarios(scenarios, handle_scenario, deferred_exceptions=(AssertionError,))

    def test_with_allow_filtering(self):
        session = self.prepare()
        create_ks(session, 'test_paging_size', 2)
        session.execute("CREATE TABLE paging_test ( id int, value text, PRIMARY KEY (id, value) )")

        data = """
            |id|value           |
            +--+----------------+
            |1 |testing         |
            |2 |and more testing|
            |3 |and more testing|
            |4 |and more testing|
            |5 |and more testing|
            |6 |testing         |
            |7 |and more testing|
            |8 |and more testing|
            |9 |and more testing|
            """
        create_rows(data, session, 'paging_test', cl=CL.ALL, format_funcs={'id': int, 'value': unicode})

        future = session.execute_async(
            SimpleStatement("select * from paging_test where value = 'and more testing' ALLOW FILTERING", fetch_size=4, consistency_level=CL.ALL)
        )

        pf = PageFetcher(future).request_all()

        self.assertEqual(pf.pagecount(), 2)
        self.assertEqual(pf.num_results_all(), [4, 3])

        # make sure the allow filtering query matches the expected results (ignoring order)
        self.assertEqualIgnoreOrder(
            pf.all_data(),
            parse_data_into_dicts(
                """
                |id|value           |
                +--+----------------+
                |2 |and more testing|
                |3 |and more testing|
                |4 |and more testing|
                |5 |and more testing|
                |7 |and more testing|
                |8 |and more testing|
                |9 |and more testing|
                """, format_funcs={'id': int, 'value': unicode}
            )
        )


@since('2.0')
class TestPagingData(BasePagingTester, PageAssertionMixin):

    def test_paging_a_single_wide_row(self):
        session = self.prepare()
        create_ks(session, 'test_paging_size', 2)
        session.execute("CREATE TABLE paging_test ( id int, value text, PRIMARY KEY (id, value) )")

        def random_txt(text):
            return unicode(uuid.uuid4())

        data = """
              | id | value                  |
              +----+------------------------+
        *10000| 1  | [replaced with random] |
            """
        expected_data = create_rows(data, session, 'paging_test', cl=CL.ALL, format_funcs={'id': int, 'value': random_txt})

        future = session.execute_async(
            SimpleStatement("select * from paging_test where id = 1", fetch_size=3000, consistency_level=CL.ALL)
        )

        pf = PageFetcher(future).request_all()

        self.assertEqual(pf.pagecount(), 4)
        self.assertEqual(pf.num_results_all(), [3000, 3000, 3000, 1000])

        self.assertEqualIgnoreOrder(pf.all_data(), expected_data)

    def test_paging_across_multi_wide_rows(self):
        session = self.prepare()
        create_ks(session, 'test_paging_size', 2)
        session.execute("CREATE TABLE paging_test ( id int, value text, PRIMARY KEY (id, value) )")

        def random_txt(text):
            return unicode(uuid.uuid4())

        data = """
              | id | value                  |
              +----+------------------------+
         *5000| 1  | [replaced with random] |
         *5000| 2  | [replaced with random] |
            """
        expected_data = create_rows(data, session, 'paging_test', cl=CL.ALL, format_funcs={'id': int, 'value': random_txt})

        future = session.execute_async(
            SimpleStatement("select * from paging_test where id in (1,2)", fetch_size=3000, consistency_level=CL.ALL)
        )

        pf = PageFetcher(future).request_all()

        self.assertEqual(pf.pagecount(), 4)
        self.assertEqual(pf.num_results_all(), [3000, 3000, 3000, 1000])

        self.assertEqualIgnoreOrder(pf.all_data(), expected_data)

    def test_paging_using_secondary_indexes(self):
        session = self.prepare()
        create_ks(session, 'test_paging_size', 2)
        session.execute("CREATE TABLE paging_test ( id int, mybool boolean, sometext text, PRIMARY KEY (id, sometext) )")
        session.execute("CREATE INDEX ON paging_test(mybool)")

        def random_txt(text):
            return unicode(uuid.uuid4())

        def bool_from_str_int(text):
            return bool(int(text))

        data = """
             | id | mybool| sometext |
             +----+-------+----------+
         *100| 1  | 1     | [random] |
         *300| 2  | 0     | [random] |
         *500| 3  | 1     | [random] |
         *400| 4  | 0     | [random] |
            """
        all_data = create_rows(
            data, session, 'paging_test', cl=CL.ALL,
            format_funcs={'id': int, 'mybool': bool_from_str_int, 'sometext': random_txt}
        )

        future = session.execute_async(
            SimpleStatement("select * from paging_test where mybool = true", fetch_size=400, consistency_level=CL.ALL)
        )

        pf = PageFetcher(future).request_all()

        # the query only searched for True rows, so let's pare down the expectations for comparison
        expected_data = filter(lambda x: x.get('mybool') is True, all_data)

        self.assertEqual(pf.pagecount(), 2)
        self.assertEqual(pf.num_results_all(), [400, 200])
        self.assertEqualIgnoreOrder(expected_data, pf.all_data())

    def test_paging_with_in_orderby_and_two_partition_keys(self):
        session = self.prepare()
        create_ks(session, 'test_paging_size', 2)
        session.execute("CREATE TABLE paging_test (col_1 int, col_2 int, col_3 int, PRIMARY KEY ((col_1, col_2), col_3))")

        assert_invalid(session, "select * from paging_test where col_1=1 and col_2 IN (1, 2) order by col_3 desc;", expected=InvalidRequest)
        assert_invalid(session, "select * from paging_test where col_2 IN (1, 2) and col_1=1 order by col_3 desc;", expected=InvalidRequest)

    @since('3.10')
    def group_by_paging_test(self):
        """
        @jira_ticket CASSANDRA-10707
        """

        session = self.prepare()
        create_ks(session, 'test_paging_with_group_by', 2)
        session.execute("CREATE TABLE test (a int, b int, c int, d int, e int, primary key (a, b, c, d))")
        session.row_factory = tuple_factory

        session.execute("INSERT INTO test (a, b, c, d, e) VALUES (1, 2, 1, 3, 6)")
        session.execute("INSERT INTO test (a, b, c, d, e) VALUES (1, 2, 2, 6, 12)")
        session.execute("INSERT INTO test (a, b, c, d) VALUES (1, 3, 2, 12)")
        session.execute("INSERT INTO test (a, b, c, d, e) VALUES (1, 4, 2, 12, 24)")
        session.execute("INSERT INTO test (a, b, c, d, e) VALUES (1, 4, 2, 6, 12)")
        session.execute("INSERT INTO test (a, b, c, d, e) VALUES (2, 2, 3, 3, 6)")
        session.execute("INSERT INTO test (a, b, c, d, e) VALUES (2, 4, 3, 6, 12)")
        session.execute("INSERT INTO test (a, b, c, d, e) VALUES (4, 8, 2, 12, 24)")
        session.execute("INSERT INTO test (a, b, c, d) VALUES (5, 8, 2, 12)")

        # Makes sure that we have some tombstones
        session.execute("DELETE FROM test WHERE a = 1 AND b = 3 AND c = 2")
        session.execute("DELETE FROM test WHERE a = 5")

        for page_size in (2, 3, 4, 5, 7, 10):
            session.default_fetch_size = page_size

            # Range queries
            res = rows_to_list(session.execute("SELECT a, b, e, count(b), max(e) FROM test GROUP BY a"))
            self.assertEqual(res, [[1, 2, 6, 4, 24], [2, 2, 6, 2, 12], [4, 8, 24, 1, 24]])

            res = rows_to_list(session.execute("SELECT a, b, e, count(b), max(e) FROM test GROUP BY a, b"))
            self.assertEqual(res, [[1, 2, 6, 2, 12],
                                   [1, 4, 12, 2, 24],
                                   [2, 2, 6, 1, 6],
                                   [2, 4, 12, 1, 12],
                                   [4, 8, 24, 1, 24]])

            res = rows_to_list(session.execute("SELECT a, b, e, count(b), max(e) FROM test"))
            self.assertEqual(res, [[1, 2, 6, 7, 24]])

            res = rows_to_list(
                session.execute("SELECT a, b, e, count(b), max(e) FROM test WHERE b = 2 GROUP BY a, b ALLOW FILTERING"))
            self.assertEqual(res, [[1, 2, 6, 2, 12],
                                   [2, 2, 6, 1, 6]])

            assert_invalid(session, "SELECT a, b, e, count(b), max(e) FROM test WHERE b = 2 GROUP BY a, b;", expected=InvalidRequest)

            res = rows_to_list(
                session.execute("SELECT a, b, e, count(b), max(e) FROM test WHERE b = 2 ALLOW FILTERING"))
            self.assertEqual(res, [[1, 2, 6, 3, 12]])

            assert_invalid(session, "SELECT a, b, e, count(b), max(e) FROM test WHERE b = 2", expected=InvalidRequest)

            # Range queries without aggregates
            res = rows_to_list(session.execute("SELECT a, b, c, d FROM test GROUP BY a, b, c"))
            self.assertEqual(res, [[1, 2, 1, 3],
                                   [1, 2, 2, 6],
                                   [1, 4, 2, 6],
                                   [2, 2, 3, 3],
                                   [2, 4, 3, 6],
                                   [4, 8, 2, 12]])

            res = rows_to_list(session.execute("SELECT a, b, c, d FROM test GROUP BY a, b"))
            self.assertEqual(res, [[1, 2, 1, 3],
                                   [1, 4, 2, 6],
                                   [2, 2, 3, 3],
                                   [2, 4, 3, 6],
                                   [4, 8, 2, 12]])

            # Range query with LIMIT
            res = rows_to_list(session.execute("SELECT a, b, e, count(b), max(e) FROM test GROUP BY a, b LIMIT 2"))
            self.assertEqual(res, [[1, 2, 6, 2, 12],
                                   [1, 4, 12, 2, 24]])

            res = rows_to_list(session.execute("SELECT a, b, e, count(b), max(e) FROM test LIMIT 2"))
            self.assertEqual(res, [[1, 2, 6, 7, 24]])

            # Range queries without aggregates and with LIMIT
            res = rows_to_list(session.execute("SELECT a, b, c, d FROM test GROUP BY a, b, c LIMIT 3"))
            self.assertEqual(res, [[1, 2, 1, 3],
                                   [1, 2, 2, 6],
                                   [1, 4, 2, 6]])

            res = rows_to_list(session.execute("SELECT a, b, c, d FROM test GROUP BY a, b LIMIT 3"))
            self.assertEqual(res, [[1, 2, 1, 3],
                                   [1, 4, 2, 6],
                                   [2, 2, 3, 3]])

            # Range query with PER PARTITION LIMIT
            res = rows_to_list(session.execute("SELECT a, b, e, count(b), max(e) FROM test GROUP BY a, b PER PARTITION LIMIT 2"))
            self.assertEqual(res, [[1, 2, 6, 2, 12],
                                   [1, 4, 12, 2, 24],
                                   [2, 2, 6, 1, 6],
                                   [2, 4, 12, 1, 12],
                                   [4, 8, 24, 1, 24]])

            res = rows_to_list(session.execute("SELECT a, b, e, count(b), max(e) FROM test GROUP BY a, b PER PARTITION LIMIT 1"))
            self.assertEqual(res, [[1, 2, 6, 2, 12],
                                   [2, 2, 6, 1, 6],
                                   [4, 8, 24, 1, 24]])

            # Range queries with PER PARTITION LIMIT and LIMIT
            res = rows_to_list(session.execute("SELECT a, b, e, count(b), max(e) FROM test GROUP BY a, b PER PARTITION LIMIT 2 LIMIT 3"))
            self.assertEqual(res, [[1, 2, 6, 2, 12],
                                   [1, 4, 12, 2, 24],
                                   [2, 2, 6, 1, 6]])

            res = rows_to_list(session.execute("SELECT a, b, e, count(b), max(e) FROM test GROUP BY a, b PER PARTITION LIMIT 2 LIMIT 5"))
            self.assertEqual(res, [[1, 2, 6, 2, 12],
                                   [1, 4, 12, 2, 24],
                                   [2, 2, 6, 1, 6],
                                   [2, 4, 12, 1, 12],
                                   [4, 8, 24, 1, 24]])

            res = rows_to_list(session.execute("SELECT a, b, e, count(b), max(e) FROM test GROUP BY a, b PER PARTITION LIMIT 2 LIMIT 10"))
            self.assertEqual(res, [[1, 2, 6, 2, 12],
                                   [1, 4, 12, 2, 24],
                                   [2, 2, 6, 1, 6],
                                   [2, 4, 12, 1, 12],
                                   [4, 8, 24, 1, 24]])

            # Range queries without aggregates and with PER PARTITION LIMIT
            res = rows_to_list(session.execute("SELECT a, b, c, d FROM test GROUP BY a, b, c PER PARTITION LIMIT 2"))
            self.assertEqual(res, [[1, 2, 1, 3],
                                   [1, 2, 2, 6],
                                   [2, 2, 3, 3],
                                   [2, 4, 3, 6],
                                   [4, 8, 2, 12]])

            res = rows_to_list(session.execute("SELECT a, b, c, d FROM test GROUP BY a, b PER PARTITION LIMIT 1"))
            self.assertEqual(res, [[1, 2, 1, 3],
                                   [2, 2, 3, 3],
                                   [4, 8, 2, 12]])

            # Range query with DISTINCT
            res = rows_to_list(session.execute("SELECT DISTINCT a, count(a)FROM test GROUP BY a"))
            self.assertEqual(res, [[1, 1],
                                   [2, 1],
                                   [4, 1]])

            res = rows_to_list(session.execute("SELECT DISTINCT a, count(a)FROM test"))
            self.assertEqual(res, [[1, 3]])

            # Range query with DISTINCT and LIMIT
            res = rows_to_list(session.execute("SELECT DISTINCT a, count(a)FROM test GROUP BY a LIMIT 2"))
            self.assertEqual(res, [[1, 1],
                                   [2, 1]])

            res = rows_to_list(session.execute("SELECT DISTINCT a, count(a)FROM test LIMIT 2"))
            self.assertEqual(res, [[1, 3]])

            # Single partition queries
            res = rows_to_list(
                session.execute("SELECT a, b, e, count(b), max(e) FROM test WHERE a = 1 GROUP BY a, b, c"))
            self.assertEqual(res, [[1, 2, 6, 1, 6],
                                   [1, 2, 12, 1, 12],
                                   [1, 4, 12, 2, 24]])

            res = rows_to_list(session.execute("SELECT a, b, e, count(b), max(e) FROM test WHERE a = 1"))
            self.assertEqual(res, [[1, 2, 6, 4, 24]])

            res = rows_to_list(
                session.execute("SELECT a, b, e, count(b), max(e) FROM test WHERE a = 1 AND b = 2 GROUP BY a, b, c"))
            self.assertEqual(res, [[1, 2, 6, 1, 6],
                                   [1, 2, 12, 1, 12]])

            res = rows_to_list(session.execute("SELECT a, b, e, count(b), max(e) FROM test WHERE a = 1 AND b = 2"))
            self.assertEqual(res, [[1, 2, 6, 2, 12]])

            # Single partition queries without aggregates
            res = rows_to_list(session.execute("SELECT a, b, c, d FROM test WHERE a = 1 GROUP BY a, b"))
            self.assertEqual(res, [[1, 2, 1, 3],
                                   [1, 4, 2, 6]])

            res = rows_to_list(session.execute("SELECT a, b, c, d FROM test WHERE a = 1 GROUP BY a, b, c"))
            self.assertEqual(res, [[1, 2, 1, 3],
                                   [1, 2, 2, 6],
                                   [1, 4, 2, 6]])

            # Single partition query with DISTINCT
            res = rows_to_list(session.execute("SELECT DISTINCT a, count(a)FROM test WHERE a = 1 GROUP BY a"))
            self.assertEqual(res, [[1, 1]])

            res = rows_to_list(session.execute("SELECT DISTINCT a, count(a)FROM test WHERE a = 1 GROUP BY a"))
            self.assertEqual(res, [[1, 1]])

            # Single partition queries with LIMIT
            res = rows_to_list(
                session.execute("SELECT a, b, e, count(b), max(e) FROM test WHERE a = 1 GROUP BY a, b, c LIMIT 10"))
            self.assertEqual(res, [[1, 2, 6, 1, 6],
                                   [1, 2, 12, 1, 12],
                                   [1, 4, 12, 2, 24]])

            res = rows_to_list(
                session.execute("SELECT a, b, e, count(b), max(e) FROM test WHERE a = 1 GROUP BY a, b, c LIMIT 2"))
            self.assertEqual(res, [[1, 2, 6, 1, 6],
                                   [1, 2, 12, 1, 12]])

            res = rows_to_list(session.execute("SELECT a, b, e, count(b), max(e) FROM test WHERE a = 1 LIMIT 2"))
            self.assertEqual(res, [[1, 2, 6, 4, 24]])

            res = rows_to_list(
                session.execute("SELECT count(b), max(e) FROM test WHERE a = 1 GROUP BY a, b, c LIMIT 1"))
            self.assertEqual(res, [[1, 6]])

            # Single partition queries with PER PARTITION LIMIT
            res = rows_to_list(
                session.execute("SELECT a, b, e, count(b), max(e) FROM test WHERE a = 1 GROUP BY a, b, c PER PARTITION LIMIT 2"))
            self.assertEqual(res, [[1, 2, 6, 1, 6],
                                   [1, 2, 12, 1, 12]])

            res = rows_to_list(
                session.execute("SELECT a, b, e, count(b), max(e) FROM test WHERE a = 1 GROUP BY a, b, c PER PARTITION LIMIT 3"))
            self.assertEqual(res, [[1, 2, 6, 1, 6],
                                   [1, 2, 12, 1, 12],
                                   [1, 4, 12, 2, 24]])

            res = rows_to_list(
                session.execute("SELECT a, b, e, count(b), max(e) FROM test WHERE a = 1 GROUP BY a, b, c PER PARTITION LIMIT 3"))
            self.assertEqual(res, [[1, 2, 6, 1, 6],
                                   [1, 2, 12, 1, 12],
                                   [1, 4, 12, 2, 24]])

            # Single partition queries without aggregates and with LIMIT
            res = rows_to_list(session.execute("SELECT a, b, c, d FROM test WHERE a = 1 GROUP BY a, b LIMIT 2"))
            self.assertEqual(res, [[1, 2, 1, 3],
                                   [1, 4, 2, 6]])

            res = rows_to_list(session.execute("SELECT a, b, c, d FROM test WHERE a = 1 GROUP BY a, b LIMIT 1"))
            self.assertEqual(res, [[1, 2, 1, 3]])

            res = rows_to_list(session.execute("SELECT a, b, c, d FROM test WHERE a = 1 GROUP BY a, b, c LIMIT 2"))
            self.assertEqual(res, [[1, 2, 1, 3],
                                   [1, 2, 2, 6]])

            # Single partition queries with ORDER BY
            res = rows_to_list(session.execute(
                "SELECT a, b, e, count(b), max(e) FROM test WHERE a = 1 GROUP BY a, b, c ORDER BY b DESC, c DESC"))
            self.assertEqual(res, [[1, 4, 24, 2, 24],
                                   [1, 2, 12, 1, 12],
                                   [1, 2, 6, 1, 6]])

            res = rows_to_list(
                session.execute("SELECT a, b, e, count(b), max(e) FROM test WHERE a = 1 ORDER BY b DESC, c DESC"))
            self.assertEqual(res, [[1, 4, 24, 4, 24]])

            # Single partition queries with ORDER BY and LIMIT
            res = rows_to_list(session.execute(
                "SELECT a, b, e, count(b), max(e) FROM test WHERE a = 1 GROUP BY a, b, c ORDER BY b DESC, c DESC LIMIT 2"))
            self.assertEqual(res, [[1, 4, 24, 2, 24],
                                   [1, 2, 12, 1, 12]])

            res = rows_to_list(session.execute(
                "SELECT a, b, e, count(b), max(e) FROM test WHERE a = 1 ORDER BY b DESC, c DESC LIMIT 2"))
            self.assertEqual(res, [[1, 4, 24, 4, 24]])

            # Multi-partitions queries
            res = rows_to_list(
                session.execute("SELECT a, b, e, count(b), max(e) FROM test WHERE a IN (1, 2, 4) GROUP BY a, b, c"))
            self.assertEqual(res, [[1, 2, 6, 1, 6],
                                   [1, 2, 12, 1, 12],
                                   [1, 4, 12, 2, 24],
                                   [2, 2, 6, 1, 6],
                                   [2, 4, 12, 1, 12],
                                   [4, 8, 24, 1, 24]])

            res = rows_to_list(session.execute("SELECT a, b, e, count(b), max(e) FROM test WHERE a IN (1, 2, 4)"))
            self.assertEqual(res, [[1, 2, 6, 7, 24]])

            res = rows_to_list(session.execute(
                "SELECT a, b, e, count(b), max(e) FROM test WHERE a IN (1, 2, 4) AND b = 2 GROUP BY a, b, c"))
            self.assertEqual(res, [[1, 2, 6, 1, 6],
                                   [1, 2, 12, 1, 12],
                                   [2, 2, 6, 1, 6]])

            res = rows_to_list(
                session.execute("SELECT a, b, e, count(b), max(e) FROM test WHERE a IN (1, 2, 4) AND b = 2"))
            self.assertEqual(res, [[1, 2, 6, 3, 12]])

            # Multi-partitions queries without aggregates
            res = rows_to_list(session.execute("SELECT a, b, c, d FROM test WHERE a IN (1, 2, 4) GROUP BY a, b"))
            self.assertEqual(res, [[1, 2, 1, 3],
                                   [1, 4, 2, 6],
                                   [2, 2, 3, 3],
                                   [2, 4, 3, 6],
                                   [4, 8, 2, 12]])

            res = rows_to_list(session.execute("SELECT a, b, c, d FROM test WHERE a IN (1, 2, 4) GROUP BY a, b, c"))
            self.assertEqual(res, [[1, 2, 1, 3],
                                   [1, 2, 2, 6],
                                   [1, 4, 2, 6],
                                   [2, 2, 3, 3],
                                   [2, 4, 3, 6],
                                   [4, 8, 2, 12]])

            # Multi-partitions queries with DISTINCT
            res = rows_to_list(session.execute("SELECT DISTINCT a, count(a)FROM test WHERE a IN (1, 2, 4) GROUP BY a"))
            self.assertEqual(res, [[1, 1],
                                   [2, 1],
                                   [4, 1]])

            res = rows_to_list(session.execute("SELECT DISTINCT a, count(a)FROM test WHERE a IN (1, 2, 4)"))
            self.assertEqual(res, [[1, 3]])

            # Multi-partitions query with DISTINCT and LIMIT
            res = rows_to_list(
                session.execute("SELECT DISTINCT a, count(a)FROM test WHERE a IN (1, 2, 4) GROUP BY a LIMIT 2"))
            self.assertEqual(res, [[1, 1],
                                   [2, 1]])

            res = rows_to_list(session.execute("SELECT DISTINCT a, count(a)FROM test WHERE a IN (1, 2, 4) LIMIT 2"))
            self.assertEqual(res, [[1, 3]])

            # Multi-partitions queries without aggregates and with PER PARTITION LIMIT
            res = rows_to_list(session.execute("SELECT a, b, c, d FROM test WHERE a IN (1, 2, 4) GROUP BY a, b PER PARTITION LIMIT 1"))
            self.assertEqual(res, [[1, 2, 1, 3],
                                   [2, 2, 3, 3],
                                   [4, 8, 2, 12]])

            res = rows_to_list(session.execute("SELECT a, b, c, d FROM test WHERE a IN (1, 2, 4) GROUP BY a, b PER PARTITION LIMIT 2"))
            self.assertEqual(res, [[1, 2, 1, 3],
                                   [1, 4, 2, 6],
                                   [2, 2, 3, 3],
                                   [2, 4, 3, 6],
                                   [4, 8, 2, 12]])

            res = rows_to_list(session.execute("SELECT a, b, c, d FROM test WHERE a IN (1, 2, 4) GROUP BY a, b PER PARTITION LIMIT 3"))
            self.assertEqual(res, [[1, 2, 1, 3],
                                   [1, 4, 2, 6],
                                   [2, 2, 3, 3],
                                   [2, 4, 3, 6],
                                   [4, 8, 2, 12]])

            # Multi-partitions queries without aggregates, with PER PARTITION LIMIT and with LIMIT
            res = rows_to_list(session.execute("SELECT a, b, c, d FROM test WHERE a IN (1, 2, 4) GROUP BY a, b PER PARTITION LIMIT 1 LIMIT 2"))
            self.assertEqual(res, [[1, 2, 1, 3],
                                   [2, 2, 3, 3]])

            res = rows_to_list(session.execute("SELECT a, b, c, d FROM test WHERE a IN (1, 2, 4) GROUP BY a, b PER PARTITION LIMIT 3 LIMIT 2"))
            self.assertEqual(res, [[1, 2, 1, 3],
                                   [1, 4, 2, 6]])

    @since('3.10')
    def group_by_with_range_name_query_paging_test(self):
        """
        @jira_ticket CASSANDRA-10707
        """

        session = self.prepare()
        create_ks(session, 'group_by_with_range_name_query_paging_test', 2)
        session.execute("CREATE TABLE test (a int, b int, c int, d int, primary key (a, b, c))")

        session.row_factory = tuple_factory

        for i in xrange(1, 5):
            for j in xrange(1, 5):
                for k in xrange(1, 5):
                    session.execute("INSERT INTO test (a, b, c, d) VALUES ({}, {}, {}, {})".format(i, j, k, i + j))

        # Makes sure that we have some tombstones
        session.execute("DELETE FROM test WHERE a = 3")

        for page_size in (2, 3, 4, 5, 7, 10):
            session.default_fetch_size = page_size

            # Range queries
            res = rows_to_list(session.execute("SELECT a, b, d, count(b), max(d) FROM test WHERE b = 1 and c IN (1, 2) GROUP BY a ALLOW FILTERING"))
            self.assertEqual(res, [[1, 1, 2, 2, 2],
                                   [2, 1, 3, 2, 3],
                                   [4, 1, 5, 2, 5]])

            res = rows_to_list(session.execute("SELECT a, b, d, count(b), max(d) FROM test WHERE b = 1 and c IN (1, 2) GROUP BY a, b ALLOW FILTERING"))
            self.assertEqual(res, [[1, 1, 2, 2, 2],
                                   [2, 1, 3, 2, 3],
                                   [4, 1, 5, 2, 5]])

            res = rows_to_list(session.execute("SELECT a, b, d, count(b), max(d) FROM test WHERE b IN (1, 2) and c IN (1, 2) GROUP BY a, b ALLOW FILTERING"))
            self.assertEqual(res, [[1, 1, 2, 2, 2],
                                   [1, 2, 3, 2, 3],
                                   [2, 1, 3, 2, 3],
                                   [2, 2, 4, 2, 4],
                                   [4, 1, 5, 2, 5],
                                   [4, 2, 6, 2, 6]])

            # Range queries with LIMIT
            res = rows_to_list(session.execute("SELECT a, b, d, count(b), max(d) FROM test WHERE b = 1 and c IN (1, 2) GROUP BY a LIMIT 5 ALLOW FILTERING"))
            self.assertEqual(res, [[1, 1, 2, 2, 2],
                                   [2, 1, 3, 2, 3],
                                   [4, 1, 5, 2, 5]])

            res = rows_to_list(session.execute("SELECT a, b, d, count(b), max(d) FROM test WHERE b = 1 and c IN (1, 2) GROUP BY a, b LIMIT 3 ALLOW FILTERING"))
            self.assertEqual(res, [[1, 1, 2, 2, 2],
                                   [2, 1, 3, 2, 3],
                                   [4, 1, 5, 2, 5]])

            res = rows_to_list(session.execute("SELECT a, b, d, count(b), max(d) FROM test WHERE b IN (1, 2) and c IN (1, 2) GROUP BY a, b LIMIT 3 ALLOW FILTERING"))
            self.assertEqual(res, [[1, 1, 2, 2, 2],
                                   [1, 2, 3, 2, 3],
                                   [2, 1, 3, 2, 3]])

            # Range queries with PER PARTITION LIMIT
            res = rows_to_list(session.execute("SELECT a, b, d, count(b), max(d) FROM test WHERE b = 1 and c IN (1, 2) GROUP BY a, b PER PARTITION LIMIT 2 ALLOW FILTERING"))
            self.assertEqual(res, [[1, 1, 2, 2, 2],
                                   [2, 1, 3, 2, 3],
                                   [4, 1, 5, 2, 5]])

            res = rows_to_list(session.execute("SELECT a, b, d, count(b), max(d) FROM test WHERE b IN (1, 2) and c IN (1, 2) GROUP BY a, b PER PARTITION LIMIT 1 ALLOW FILTERING"))
            self.assertEqual(res, [[1, 1, 2, 2, 2],
                                   [2, 1, 3, 2, 3],
                                   [4, 1, 5, 2, 5]])

            # Range queries with PER PARTITION LIMIT and LIMIT
            res = rows_to_list(session.execute("SELECT a, b, d, count(b), max(d) FROM test WHERE b = 1 and c IN (1, 2) GROUP BY a, b PER PARTITION LIMIT 2 LIMIT 5 ALLOW FILTERING"))
            self.assertEqual(res, [[1, 1, 2, 2, 2],
                                   [2, 1, 3, 2, 3],
                                   [4, 1, 5, 2, 5]])

            res = rows_to_list(session.execute("SELECT a, b, d, count(b), max(d) FROM test WHERE b IN (1, 2) and c IN (1, 2) GROUP BY a, b PER PARTITION LIMIT 1 LIMIT 2 ALLOW FILTERING"))
            self.assertEqual(res, [[1, 1, 2, 2, 2],
                                   [2, 1, 3, 2, 3]])

    @since('3.10')
    def group_by_with_static_columns_paging_test(self):
        """
        @jira_ticket CASSANDRA-10707
        """
        session = self.prepare()
        create_ks(session, 'test_paging_with_group_by_and_static_columns', 2)
        session.execute("CREATE TABLE test (a int, b int, c int, s int static, d int, primary key (a, b, c))")
        session.row_factory = tuple_factory

        # ------------------------------------
        # Test with non static columns empty
        # ------------------------------------

        session.execute("UPDATE test SET s = 1 WHERE a = 1")
        session.execute("UPDATE test SET s = 2 WHERE a = 2")
        session.execute("UPDATE test SET s = 3 WHERE a = 4")

        for page_size in (2, 3, 4, 5, 7, 10):
            session.default_fetch_size = page_size

            # Range queries
            res = rows_to_list(session.execute("SELECT a, b, s, count(b), count(s) FROM test GROUP BY a"))
            self.assertEqual(res, [[1, None, 1, 0, 1],
                                   [2, None, 2, 0, 1],
                                   [4, None, 3, 0, 1]])

            res = rows_to_list(session.execute("SELECT a, b, s, count(b), count(s) FROM test GROUP BY a, b"))
            self.assertEqual(res, [[1, None, 1, 0, 1],
                                   [2, None, 2, 0, 1],
                                   [4, None, 3, 0, 1]])

            res = rows_to_list(session.execute("SELECT a, b, s, count(b), count(s) FROM test"))
            self.assertEqual(res, [[1, None, 1, 0, 3]])

            # Range query without aggregates
            res = rows_to_list(session.execute("SELECT a, b, s FROM test GROUP BY a, b"))
            self.assertEqual(res, [[1, None, 1],
                                   [2, None, 2],
                                   [4, None, 3]])

            # Range queries with LIMIT
            res = rows_to_list(session.execute("SELECT a, b, s, count(b), count(s) FROM test GROUP BY a, b LIMIT 2"))
            self.assertEqual(res, [[1, None, 1, 0, 1],
                                   [2, None, 2, 0, 1]])

            res = rows_to_list(session.execute("SELECT a, b, s, count(b), count(s) FROM test LIMIT 2"))
            self.assertEqual(res, [[1, None, 1, 0, 3]])

            # Range query with PER PARTITION LIMIT
            res = rows_to_list(session.execute("SELECT a, b, s, count(b), count(s) FROM test GROUP BY a, b PER PARTITION LIMIT 2"))
            self.assertEqual(res, [[1, None, 1, 0, 1],
                                   [2, None, 2, 0, 1],
                                   [4, None, 3, 0, 1]])

            # Range queries with DISTINCT
            res = rows_to_list(session.execute("SELECT DISTINCT a, s, count(s) FROM test GROUP BY a"))
            self.assertEqual(res, [[1, 1, 1],
                                   [2, 2, 1],
                                   [4, 3, 1]])

            res = rows_to_list(session.execute("SELECT DISTINCT a, s, count(s) FROM test "))
            self.assertEqual(res, [[1, 1, 3]])

            # Range queries with DISTINCT and LIMIT
            res = rows_to_list(session.execute("SELECT DISTINCT a, s, count(s) FROM test GROUP BY a LIMIT 2"))
            self.assertEqual(res, [[1, 1, 1],
                                   [2, 2, 1]])

            res = rows_to_list(session.execute("SELECT DISTINCT a, s, count(s) FROM test LIMIT 2"))
            self.assertEqual(res, [[1, 1, 3]])

            # Single partition queries
            res = rows_to_list(session.execute("SELECT a, b, s, count(b), count(s) FROM test WHERE a = 1 GROUP BY a"))
            self.assertEqual(res, [[1, None, 1, 0, 1]])

            res = rows_to_list(
                session.execute("SELECT a, b, s, count(b), count(s) FROM test WHERE a = 1 GROUP BY a, b"))
            self.assertEqual(res, [[1, None, 1, 0, 1]])

            res = rows_to_list(session.execute("SELECT a, b, s, count(b), count(s) FROM test WHERE a = 1"))
            self.assertEqual(res, [[1, None, 1, 0, 1]])

            # Single partition query without aggregates
            res = rows_to_list(session.execute("SELECT a, b, s FROM test WHERE a = 1 GROUP BY a, b"))
            self.assertEqual(res, [[1, None, 1]])

            # Single partition queries with LIMIT
            res = rows_to_list(
                session.execute("SELECT a, b, s, count(b), count(s) FROM test WHERE a = 1 GROUP BY a, b LIMIT 2"))
            self.assertEqual(res, [[1, None, 1, 0, 1]])

            res = rows_to_list(session.execute("SELECT a, b, s, count(b), count(s) FROM test WHERE a = 1 LIMIT 2"))
            self.assertEqual(res, [[1, None, 1, 0, 1]])

            # Single partition queries with PER PARTITION LIMIT
            res = rows_to_list(
                session.execute("SELECT a, b, s, count(b), count(s) FROM test WHERE a = 1 GROUP BY a, b PER PARTITION LIMIT 2"))
            self.assertEqual(res, [[1, None, 1, 0, 1]])

            # Single partition queries with DISTINCT
            res = rows_to_list(session.execute("SELECT DISTINCT a, s, count(s) FROM test WHERE a = 1 GROUP BY a"))
            self.assertEqual(res, [[1, 1, 1]])

            res = rows_to_list(session.execute("SELECT DISTINCT a, s, count(s) FROM test WHERE a = 1"))
            self.assertEqual(res, [[1, 1, 1]])

            # Multi-partitions queries
            res = rows_to_list(
                session.execute("SELECT a, b, s, count(b), count(s) FROM test WHERE a IN (1, 2, 3, 4) GROUP BY a"))
            self.assertEqual(res, [[1, None, 1, 0, 1],
                                   [2, None, 2, 0, 1],
                                   [4, None, 3, 0, 1]])

            res = rows_to_list(
                session.execute("SELECT a, b, s, count(b), count(s) FROM test WHERE a IN (1, 2, 3, 4) GROUP BY a, b"))
            self.assertEqual(res, [[1, None, 1, 0, 1],
                                   [2, None, 2, 0, 1],
                                   [4, None, 3, 0, 1]])

            res = rows_to_list(session.execute("SELECT a, b, s, count(b), count(s) FROM test WHERE a IN (1, 2, 3, 4)"))
            self.assertEqual(res, [[1, None, 1, 0, 3]])

            # Multi-partitions query without aggregates
            res = rows_to_list(session.execute("SELECT a, b, s FROM test WHERE a IN (1, 2, 3, 4) GROUP BY a, b"))
            self.assertEqual(res, [[1, None, 1],
                                   [2, None, 2],
                                   [4, None, 3]])

            # Multi-partitions query with LIMIT
            res = rows_to_list(session.execute(
                "SELECT a, b, s, count(b), count(s) FROM test WHERE a IN (1, 2, 3, 4) GROUP BY a, b LIMIT 2"))
            self.assertEqual(res, [[1, None, 1, 0, 1],
                                   [2, None, 2, 0, 1]])

            res = rows_to_list(
                session.execute("SELECT a, b, s, count(b), count(s) FROM test WHERE a IN (1, 2, 3, 4) LIMIT 2"))
            self.assertEqual(res, [[1, None, 1, 0, 3]])

            # Multi-partitions query with PER PARTITION LIMIT
            res = rows_to_list(session.execute(
                "SELECT a, b, s, count(b), count(s) FROM test WHERE a IN (1, 2, 3, 4) GROUP BY a, b PER PARTITION LIMIT 1"))
            self.assertEqual(res, [[1, None, 1, 0, 1],
                                   [2, None, 2, 0, 1],
                                   [4, None, 3, 0, 1]])

            # Multi-partitions queries with DISTINCT
            res = rows_to_list(
                session.execute("SELECT DISTINCT a, s, count(s) FROM test WHERE a IN (1, 2, 3, 4) GROUP BY a"))
            self.assertEqual(res, [[1, 1, 1],
                                   [2, 2, 1],
                                   [4, 3, 1]])

            res = rows_to_list(session.execute("SELECT DISTINCT a, s, count(s) FROM test WHERE a IN (1, 2, 3, 4)"))
            self.assertEqual(res, [[1, 1, 3]])

            # Multi-partitions queries with DISTINCT and LIMIT
            res = rows_to_list(
                session.execute("SELECT DISTINCT a, s, count(s) FROM test WHERE a IN (1, 2, 3, 4) GROUP BY a LIMIT 2"))
            self.assertEqual(res, [[1, 1, 1],
                                   [2, 2, 1]])

            res = rows_to_list(
                session.execute("SELECT DISTINCT a, s, count(s) FROM test WHERE a IN (1, 2, 3, 4) LIMIT 2"))
            self.assertEqual(res, [[1, 1, 3]])

        # ------------------------------------
        # Test with non static columns not empty
        # ------------------------------------
        session.execute("UPDATE test SET s = 3 WHERE a = 3")
        session.execute("DELETE s FROM test WHERE a = 4")

        session.execute("INSERT INTO test (a, b, c, d) VALUES (1, 2, 1, 3)")
        session.execute("INSERT INTO test (a, b, c, d) VALUES (1, 2, 2, 6)")
        session.execute("INSERT INTO test (a, b, c, d) VALUES (1, 3, 2, 12)")
        session.execute("INSERT INTO test (a, b, c, d) VALUES (1, 4, 2, 12)")
        session.execute("INSERT INTO test (a, b, c, d) VALUES (1, 4, 3, 6)")
        session.execute("INSERT INTO test (a, b, c, d) VALUES (2, 2, 3, 3)")
        session.execute("INSERT INTO test (a, b, c, d) VALUES (2, 4, 3, 6)")
        session.execute("INSERT INTO test (a, b, c, d) VALUES (4, 8, 2, 12)")
        session.execute("INSERT INTO test (a, b, c, d) VALUES (5, 8, 2, 12)")

        # Makes sure that we have some tombstones
        session.execute("DELETE FROM test WHERE a = 1 AND b = 3 AND c = 2")
        session.execute("DELETE FROM test WHERE a = 5")

        for page_size in (2, 3, 4, 5, 7, 10):
            session.default_fetch_size = page_size

            # Range queries
            res = rows_to_list(session.execute("SELECT a, b, s, count(b), count(s) FROM test GROUP BY a"))
            self.assertEqual(res, [[1, 2, 1, 4, 4],
                                   [2, 2, 2, 2, 2],
                                   [4, 8, None, 1, 0],
                                   [3, None, 3, 0, 1]])

            res = rows_to_list(session.execute("SELECT a, b, s, count(b), count(s) FROM test GROUP BY a, b"))
            self.assertEqual(res, [[1, 2, 1, 2, 2],
                                   [1, 4, 1, 2, 2],
                                   [2, 2, 2, 1, 1],
                                   [2, 4, 2, 1, 1],
                                   [4, 8, None, 1, 0],
                                   [3, None, 3, 0, 1]])

            res = rows_to_list(session.execute("SELECT a, b, s, count(b), count(s) FROM test"))
            self.assertEqual(res, [[1, 2, 1, 7, 7]])

            res = rows_to_list(
                session.execute(
                    "SELECT a, b, s, count(b), count(s) FROM test WHERE b = 2 GROUP BY a, b ALLOW FILTERING"))
            self.assertEqual(res, [[1, 2, 1, 2, 2],
                                   [2, 2, 2, 1, 1]])

            assert_invalid(session, "SELECT a, b, s, count(b), count(s) FROM test WHERE b = 2 GROUP BY a, b", expected=InvalidRequest)

            res = rows_to_list(
                session.execute("SELECT a, b, s, count(b), count(s) FROM test WHERE b = 2 ALLOW FILTERING"))
            self.assertEqual(res, [[1, 2, 1, 3, 3]])

            assert_invalid(session, "SELECT a, b, s, count(b), count(s) FROM test WHERE b = 2", expected=InvalidRequest)

            # Range queries without aggregates
            res = rows_to_list(session.execute("SELECT a, b, s FROM test GROUP BY a"))
            self.assertEqual(res, [[1, 2, 1],
                                   [2, 2, 2],
                                   [4, 8, None],
                                   [3, None, 3]])

            res = rows_to_list(session.execute("SELECT a, b, s FROM test GROUP BY a, b"))
            self.assertEqual(res, [[1, 2, 1],
                                   [1, 4, 1],
                                   [2, 2, 2],
                                   [2, 4, 2],
                                   [4, 8, None],
                                   [3, None, 3]])

            # Range query with LIMIT
            res = rows_to_list(session.execute("SELECT a, b, s, count(b), count(s) FROM test GROUP BY a LIMIT 2"))
            self.assertEqual(res, [[1, 2, 1, 4, 4],
                                   [2, 2, 2, 2, 2]])

            res = rows_to_list(session.execute("SELECT a, b, s, count(b), count(s) FROM test LIMIT 2"))
            self.assertEqual(res, [[1, 2, 1, 7, 7]])

            # Range queries without aggregates and with LIMIT
            res = rows_to_list(session.execute("SELECT a, b, s FROM test GROUP BY a LIMIT 2"))
            self.assertEqual(res, [[1, 2, 1],
                                   [2, 2, 2]])

            res = rows_to_list(session.execute("SELECT a, b, s FROM test GROUP BY a, b LIMIT 10"))
            self.assertEqual(res, [[1, 2, 1],
                                   [1, 4, 1],
                                   [2, 2, 2],
                                   [2, 4, 2],
                                   [4, 8, None],
                                   [3, None, 3]])

            # Range queries with PER PARTITION LIMITS
            res = rows_to_list(session.execute("SELECT a, b, s, count(b), count(s) FROM test GROUP BY a, b PER PARTITION LIMIT 2"))
            self.assertEqual(res, [[1, 2, 1, 2, 2],
                                   [1, 4, 1, 2, 2],
                                   [2, 2, 2, 1, 1],
                                   [2, 4, 2, 1, 1],
                                   [4, 8, None, 1, 0],
                                   [3, None, 3, 0, 1]])

            res = rows_to_list(session.execute("SELECT a, b, s, count(b), count(s) FROM test GROUP BY a, b PER PARTITION LIMIT 1"))
            self.assertEqual(res, [[1, 2, 1, 2, 2],
                                   [2, 2, 2, 1, 1],
                                   [4, 8, None, 1, 0],
                                   [3, None, 3, 0, 1]])

            # Range queries with PER PARTITION LIMITS and LIMIT
            res = rows_to_list(session.execute("SELECT a, b, s, count(b), count(s) FROM test GROUP BY a, b PER PARTITION LIMIT 1 LIMIT 5"))
            self.assertEqual(res, [[1, 2, 1, 2, 2],
                                   [2, 2, 2, 1, 1],
                                   [4, 8, None, 1, 0],
                                   [3, None, 3, 0, 1]])

            res = rows_to_list(session.execute("SELECT a, b, s, count(b), count(s) FROM test GROUP BY a, b PER PARTITION LIMIT 1 LIMIT 4"))
            self.assertEqual(res, [[1, 2, 1, 2, 2],
                                   [2, 2, 2, 1, 1],
                                   [4, 8, None, 1, 0],
                                   [3, None, 3, 0, 1]])

            res = rows_to_list(session.execute("SELECT a, b, s, count(b), count(s) FROM test GROUP BY a, b PER PARTITION LIMIT 1 LIMIT 2"))
            self.assertEqual(res, [[1, 2, 1, 2, 2],
                                   [2, 2, 2, 1, 1]])

            # Range queries with DISTINCT
            res = rows_to_list(session.execute("SELECT DISTINCT a, s, count(a), count(s) FROM test GROUP BY a"))
            self.assertEqual(res, [[1, 1, 1, 1],
                                   [2, 2, 1, 1],
                                   [4, None, 1, 0],
                                   [3, 3, 1, 1]])

            res = rows_to_list(session.execute("SELECT DISTINCT a, s, count(a), count(s) FROM test"))
            self.assertEqual(res, [[1, 1, 4, 3]])

            # Range queries with DISTINCT and LIMIT
            res = rows_to_list(session.execute("SELECT DISTINCT a, s, count(a), count(s) FROM test GROUP BY a LIMIT 2"))
            self.assertEqual(res, [[1, 1, 1, 1],
                                   [2, 2, 1, 1]])

            res = rows_to_list(session.execute("SELECT DISTINCT a, s, count(a), count(s) FROM test LIMIT 2"))
            self.assertEqual(res, [[1, 1, 4, 3]])

            # Single partition queries
            res = rows_to_list(session.execute("SELECT a, b, s, count(b), count(s) FROM test WHERE a = 1 GROUP BY a"))
            self.assertEqual(res, [[1, 2, 1, 4, 4]])

            res = rows_to_list(
                session.execute("SELECT a, b, s, count(b), count(s) FROM test WHERE a = 3 GROUP BY a, b"))
            self.assertEqual(res, [[3, None, 3, 0, 1]])

            res = rows_to_list(session.execute("SELECT a, b, s, count(b), count(s) FROM test WHERE a = 3"))
            self.assertEqual(res, [[3, None, 3, 0, 1]])

            res = rows_to_list(
                session.execute("SELECT a, b, s, count(b), count(s) FROM test WHERE a = 2 AND b = 2 GROUP BY a, b"))
            self.assertEqual(res, [[2, 2, 2, 1, 1]])

            res = rows_to_list(session.execute("SELECT a, b, s, count(b), count(s) FROM test WHERE a = 2 AND b = 2"))
            self.assertEqual(res, [[2, 2, 2, 1, 1]])

            # Single partition queries without aggregates
            res = rows_to_list(session.execute("SELECT a, b, s FROM test WHERE a = 1 GROUP BY a"))
            self.assertEqual(res, [[1, 2, 1]])

            res = rows_to_list(session.execute("SELECT a, b, s FROM test WHERE a = 4 GROUP BY a, b"))
            self.assertEqual(res, [[4, 8, None]])

            # Single partition queries with LIMIT
            res = rows_to_list(
                session.execute("SELECT a, b, s, count(b), count(s) FROM test WHERE a = 2 GROUP BY a, b LIMIT 1"))
            self.assertEqual(res, [[2, 2, 2, 1, 1]])

            res = rows_to_list(session.execute("SELECT a, b, s, count(b), count(s) FROM test WHERE a = 2 LIMIT 1"))
            self.assertEqual(res, [[2, 2, 2, 2, 2]])

            # Single partition queries without aggregates and with LIMIT
            res = rows_to_list(session.execute("SELECT a, b, s FROM test WHERE a = 2 GROUP BY a, b LIMIT 1"))
            self.assertEqual(res, [[2, 2, 2]])

            res = rows_to_list(session.execute("SELECT a, b, s FROM test WHERE a = 2 GROUP BY a, b LIMIT 2"))
            self.assertEqual(res, [[2, 2, 2],
                                   [2, 4, 2]])

            # Single partition queries with PER PARTITION LIMIT
            res = rows_to_list(
                session.execute("SELECT a, b, s, count(b), count(s) FROM test WHERE a = 2 GROUP BY a, b PER PARTITION LIMIT 1"))
            self.assertEqual(res, [[2, 2, 2, 1, 1]])

            # Single partition queries with DISTINCT
            res = rows_to_list(
                session.execute("SELECT DISTINCT a, s, count(a), count(s) FROM test WHERE a = 2 GROUP BY a"))
            self.assertEqual(res, [[2, 2, 1, 1]])

            # Single partition queries with ORDER BY
            res = rows_to_list(session.execute(
                "SELECT a, b, s, count(b), count(s) FROM test WHERE a = 2 GROUP BY a, b ORDER BY b DESC, c DESC"))
            self.assertEqual(res, [[2, 4, 2, 1, 1],
                                   [2, 2, 2, 1, 1]])

            res = rows_to_list(
                session.execute("SELECT a, b, s, count(b), count(s) FROM test WHERE a = 2 ORDER BY b DESC, c DESC"))
            self.assertEqual(res, [[2, 4, 2, 2, 2]])

            # Single partition queries with ORDER BY and LIMIT
            res = rows_to_list(session.execute(
                "SELECT a, b, s, count(b), count(s) FROM test WHERE a = 2 GROUP BY a, b ORDER BY b DESC, c DESC LIMIT 1"))
            self.assertEqual(res, [[2, 4, 2, 1, 1]])

            res = rows_to_list(session.execute(
                "SELECT a, b, s, count(b), count(s) FROM test WHERE a = 2 ORDER BY b DESC, c DESC LIMIT 2"))
            self.assertEqual(res, [[2, 4, 2, 2, 2]])

            # Single partition queries with ORDER BY and PER PARTITION LIMIT
            res = rows_to_list(session.execute(
                "SELECT a, b, s, count(b), count(s) FROM test WHERE a = 2 GROUP BY a, b ORDER BY b DESC, c DESC PER PARTITION LIMIT 1"))
            self.assertEqual(res, [[2, 4, 2, 1, 1]])

            # Multi-partitions queries
            res = rows_to_list(
                session.execute("SELECT a, b, s, count(b), count(s) FROM test WHERE a IN (1, 2, 3, 4) GROUP BY a"))
            self.assertEqual(res, [[1, 2, 1, 4, 4],
                                   [2, 2, 2, 2, 2],
                                   [3, None, 3, 0, 1],
                                   [4, 8, None, 1, 0]])

            res = rows_to_list(
                session.execute("SELECT a, b, s, count(b), count(s) FROM test WHERE a IN (1, 2, 3, 4) GROUP BY a, b"))
            self.assertEqual(res, [[1, 2, 1, 2, 2],
                                   [1, 4, 1, 2, 2],
                                   [2, 2, 2, 1, 1],
                                   [2, 4, 2, 1, 1],
                                   [3, None, 3, 0, 1],
                                   [4, 8, None, 1, 0]])

            res = rows_to_list(session.execute("SELECT a, b, s, count(b), count(s) FROM test WHERE a IN (1, 2, 3, 4)"))
            self.assertEqual(res, [[1, 2, 1, 7, 7]])

            res = rows_to_list(session.execute(
                "SELECT a, b, s, count(b), count(s) FROM test WHERE a IN (1, 2, 3, 4) AND b = 2 GROUP BY a, b"))
            self.assertEqual(res, [[1, 2, 1, 2, 2],
                                   [2, 2, 2, 1, 1]])

            res = rows_to_list(
                session.execute("SELECT a, b, s, count(b), count(s) FROM test WHERE a IN (1, 2, 3, 4) AND b = 2"))
            self.assertEqual(res, [[1, 2, 1, 3, 3]])

            # Multi-partitions queries without aggregates
            res = rows_to_list(session.execute("SELECT a, b, s FROM test WHERE a IN (1, 2, 3, 4) GROUP BY a"))
            self.assertEqual(res, [[1, 2, 1],
                                   [2, 2, 2],
                                   [3, None, 3],
                                   [4, 8, None]])

            res = rows_to_list(session.execute("SELECT a, b, s FROM test WHERE a IN (1, 2, 3, 4) GROUP BY a, b"))
            self.assertEqual(res, [[1, 2, 1],
                                   [1, 4, 1],
                                   [2, 2, 2],
                                   [2, 4, 2],
                                   [3, None, 3],
                                   [4, 8, None]])

            # Multi-partitions queries with LIMIT
            res = rows_to_list(session.execute(
                "SELECT a, b, s, count(b), count(s) FROM test WHERE a IN (1, 2, 3, 4) GROUP BY a LIMIT 2"))
            self.assertEqual(res, [[1, 2, 1, 4, 4],
                                   [2, 2, 2, 2, 2]])

            res = rows_to_list(
                session.execute("SELECT a, b, s, count(b), count(s) FROM test WHERE a IN (1, 2, 3, 4) LIMIT 2"))
            self.assertEqual(res, [[1, 2, 1, 7, 7]])

            # Multi-partitions queries without aggregates and with LIMIT
            res = rows_to_list(session.execute("SELECT a, b, s FROM test WHERE a IN (1, 2, 3, 4) GROUP BY a LIMIT 2"))
            self.assertEqual(res, [[1, 2, 1],
                                   [2, 2, 2]])

            res = rows_to_list(
                session.execute("SELECT a, b, s FROM test WHERE a IN (1, 2, 3, 4) GROUP BY a, b LIMIT 10"))
            self.assertEqual(res, [[1, 2, 1],
                                   [1, 4, 1],
                                   [2, 2, 2],
                                   [2, 4, 2],
                                   [3, None, 3],
                                   [4, 8, None]])

            # Multi-partitions queries with PER PARTITION LIMIT
            res = rows_to_list(
                session.execute("SELECT a, b, s, count(b), count(s) FROM test WHERE a IN (1, 2, 3, 4) GROUP BY a PER PARTITION LIMIT 1"))
            self.assertEqual(res, [[1, 2, 1, 4, 4],
                                   [2, 2, 2, 2, 2],
                                   [3, None, 3, 0, 1],
                                   [4, 8, None, 1, 0]])

            res = rows_to_list(
                session.execute("SELECT a, b, s, count(b), count(s) FROM test WHERE a IN (1, 2, 3, 4) GROUP BY a, b PER PARTITION LIMIT 2"))
            self.assertEqual(res, [[1, 2, 1, 2, 2],
                                   [1, 4, 1, 2, 2],
                                   [2, 2, 2, 1, 1],
                                   [2, 4, 2, 1, 1],
                                   [3, None, 3, 0, 1],
                                   [4, 8, None, 1, 0]])

            res = rows_to_list(
                session.execute("SELECT a, b, s, count(b), count(s) FROM test WHERE a IN (1, 2, 3, 4) GROUP BY a, b PER PARTITION LIMIT 1"))
            self.assertEqual(res, [[1, 2, 1, 2, 2],
                                   [2, 2, 2, 1, 1],
                                   [3, None, 3, 0, 1],
                                   [4, 8, None, 1, 0]])

            # Multi-partitions queries with DISTINCT
            res = rows_to_list(session.execute(
                "SELECT DISTINCT a, s, count(a), count(s) FROM test WHERE a IN (1, 2, 3, 4) GROUP BY a"))
            self.assertEqual(res, [[1, 1, 1, 1],
                                   [2, 2, 1, 1],
                                   [3, 3, 1, 1],
                                   [4, None, 1, 0]])

            # Multi-partitions queries with PER PARTITION LIMIT and LIMIT
            res = rows_to_list(
                session.execute("SELECT a, b, s, count(b), count(s) FROM test WHERE a IN (1, 2, 3, 4) GROUP BY a PER PARTITION LIMIT 1 LIMIT 3"))
            self.assertEqual(res, [[1, 2, 1, 4, 4],
                                   [2, 2, 2, 2, 2],
                                   [3, None, 3, 0, 1]])

            res = rows_to_list(
                session.execute("SELECT a, b, s, count(b), count(s) FROM test WHERE a IN (1, 2, 3, 4) GROUP BY a, b PER PARTITION LIMIT 2 LIMIT 3"))
            self.assertEqual(res, [[1, 2, 1, 2, 2],
                                   [1, 4, 1, 2, 2],
                                   [2, 2, 2, 1, 1]])

            res = rows_to_list(
                session.execute("SELECT DISTINCT a, s, count(a), count(s) FROM test WHERE a IN (1, 2, 3, 4)"))
            self.assertEqual(res, [[1, 1, 4, 3]])

            # Multi-partitions query with DISTINCT and LIMIT
            res = rows_to_list(session.execute(
                "SELECT DISTINCT a, s, count(a), count(s) FROM test WHERE a IN (1, 2, 3, 4) GROUP BY a LIMIT 2"))
            self.assertEqual(res, [[1, 1, 1, 1],
                                   [2, 2, 1, 1]])

            res = rows_to_list(
                session.execute("SELECT DISTINCT a, s, count(a), count(s) FROM test WHERE a IN (1, 2, 3, 4) LIMIT 2"))
            self.assertEqual(res, [[1, 1, 4, 3]])

    @since('2.0.6')
    def static_columns_paging_test(self):
        """
        Exercises paging with static columns to detect bugs
        @jira_ticket CASSANDRA-8502.
        """

        session = self.prepare()
        create_ks(session, 'test_paging_static_cols', 2)
        session.execute("CREATE TABLE test (a int, b int, c int, s1 int static, s2 int static, PRIMARY KEY (a, b))")
        session.row_factory = named_tuple_factory

        for i in range(4):
            for j in range(4):
                session.execute("INSERT INTO test (a, b, c, s1, s2) VALUES (%d, %d, %d, %d, %d)" % (i, j, j, 17, 42))

        selectors = (
            "*",
            "a, b, c, s1, s2",
            "a, b, c, s1",
            "a, b, c, s2",
            "a, b, c")

        PAGE_SIZES = (2, 3, 4, 5, 15, 16, 17, 100)

        for page_size in PAGE_SIZES:
            debug("Current page size is {}".format(page_size))
            session.default_fetch_size = page_size
            for selector in selectors:
                results = list(session.execute("SELECT %s FROM test" % selector))
                assert_length_equal(results, 16)
                self.assertEqual([0] * 4 + [1] * 4 + [2] * 4 + [3] * 4, sorted([r.a for r in results]))
                self.assertEqual([0, 1, 2, 3] * 4, [r.b for r in results])
                self.assertEqual([0, 1, 2, 3] * 4, [r.c for r in results])
                if "s1" in selector:
                    self.assertEqual([17] * 16, [r.s1 for r in results])
                if "s2" in selector:
                    self.assertEqual([42] * 16, [r.s2 for r in results])

        # IN over the partitions
        for page_size in PAGE_SIZES:
            debug("Current page size is {}".format(page_size))
            session.default_fetch_size = page_size
            for selector in selectors:
                results = list(session.execute("SELECT %s FROM test WHERE a IN (0, 1, 2, 3)" % selector))
                assert_length_equal(results, 16)
                self.assertEqual([0] * 4 + [1] * 4 + [2] * 4 + [3] * 4, sorted([r.a for r in results]))
                self.assertEqual([0, 1, 2, 3] * 4, [r.b for r in results])
                self.assertEqual([0, 1, 2, 3] * 4, [r.c for r in results])
                if "s1" in selector:
                    self.assertEqual([17] * 16, [r.s1 for r in results])
                if "s2" in selector:
                    self.assertEqual([42] * 16, [r.s2 for r in results])

        # single partition
        for i in range(16):
            session.execute("INSERT INTO test (a, b, c, s1, s2) VALUES (%d, %d, %d, %d, %d)" % (99, i, i, 17, 42))

        for page_size in PAGE_SIZES:
            debug("Current page size is {}".format(page_size))
            session.default_fetch_size = page_size
            for selector in selectors:
                results = list(session.execute("SELECT %s FROM test WHERE a = 99" % selector))
                assert_length_equal(results, 16)
                self.assertEqual([99] * 16, [r.a for r in results])
                self.assertEqual(range(16), [r.b for r in results])
                self.assertEqual(range(16), [r.c for r in results])
                if "s1" in selector:
                    self.assertEqual([17] * 16, [r.s1 for r in results])
                if "s2" in selector:
                    self.assertEqual([42] * 16, [r.s2 for r in results])

        # reversed
        for page_size in PAGE_SIZES:
            debug("Current page size is {}".format(page_size))
            session.default_fetch_size = page_size
            for selector in selectors:
                results = list(session.execute("SELECT %s FROM test WHERE a = 99 ORDER BY b DESC" % selector))
                assert_length_equal(results, 16)
                self.assertEqual([99] * 16, [r.a for r in results])
                self.assertEqual(list(reversed(range(16))), [r.b for r in results])
                self.assertEqual(list(reversed(range(16))), [r.c for r in results])
                if "s1" in selector:
                    self.assertEqual([17] * 16, [r.s1 for r in results])
                if "s2" in selector:
                    self.assertEqual([42] * 16, [r.s2 for r in results])

        # IN on clustering column
        for page_size in PAGE_SIZES:
            debug("Current page size is {}".format(page_size))
            session.default_fetch_size = page_size
            for selector in selectors:
                results = list(session.execute("SELECT %s FROM test WHERE a = 99 AND b IN (3, 4, 8, 14, 15)" % selector))
                assert_length_equal(results, 5)
                self.assertEqual([99] * 5, [r.a for r in results])
                self.assertEqual([3, 4, 8, 14, 15], [r.b for r in results])
                self.assertEqual([3, 4, 8, 14, 15], [r.c for r in results])
                if "s1" in selector:
                    self.assertEqual([17] * 5, [r.s1 for r in results])
                if "s2" in selector:
                    self.assertEqual([42] * 5, [r.s2 for r in results])

        # reversed IN on clustering column
        for page_size in PAGE_SIZES:
            debug("Current page size is {}".format(page_size))
            session.default_fetch_size = page_size
            for selector in selectors:
                results = list(session.execute("SELECT %s FROM test WHERE a = 99 AND b IN (3, 4, 8, 14, 15) ORDER BY b DESC" % selector))
                assert_length_equal(results, 5)
                self.assertEqual([99] * 5, [r.a for r in results])
                self.assertEqual(list(reversed([3, 4, 8, 14, 15])), [r.b for r in results])
                self.assertEqual(list(reversed([3, 4, 8, 14, 15])), [r.c for r in results])
                if "s1" in selector:
                    self.assertEqual([17] * 5, [r.s1 for r in results])
                if "s2" in selector:
                    self.assertEqual([42] * 5, [r.s2 for r in results])

        # slice on clustering column with set start
        for page_size in PAGE_SIZES:
            debug("Current page size is {}".format(page_size))
            session.default_fetch_size = page_size
            for selector in selectors:
                results = list(session.execute("SELECT %s FROM test WHERE a = 99 AND b > 3" % selector))
                assert_length_equal(results, 12)
                self.assertEqual([99] * 12, [r.a for r in results])
                self.assertEqual(range(4, 16), [r.b for r in results])
                self.assertEqual(range(4, 16), [r.c for r in results])
                if "s1" in selector:
                    self.assertEqual([17] * 12, [r.s1 for r in results])
                if "s2" in selector:
                    self.assertEqual([42] * 12, [r.s2 for r in results])

        # reversed slice on clustering column with set finish
        for page_size in PAGE_SIZES:
            debug("Current page size is {}".format(page_size))
            session.default_fetch_size = page_size
            for selector in selectors:
                results = list(session.execute("SELECT %s FROM test WHERE a = 99 AND b > 3 ORDER BY b DESC" % selector))
                assert_length_equal(results, 12)
                self.assertEqual([99] * 12, [r.a for r in results])
                self.assertEqual(list(reversed(range(4, 16))), [r.b for r in results])
                self.assertEqual(list(reversed(range(4, 16))), [r.c for r in results])
                if "s1" in selector:
                    self.assertEqual([17] * 12, [r.s1 for r in results])
                if "s2" in selector:
                    self.assertEqual([42] * 12, [r.s2 for r in results])

        # slice on clustering column with set finish
        for page_size in PAGE_SIZES:
            debug("Current page size is {}".format(page_size))
            session.default_fetch_size = page_size
            for selector in selectors:
                results = list(session.execute("SELECT %s FROM test WHERE a = 99 AND b < 14" % selector))
                assert_length_equal(results, 14)
                self.assertEqual([99] * 14, [r.a for r in results])
                self.assertEqual(range(14), [r.b for r in results])
                self.assertEqual(range(14), [r.c for r in results])
                if "s1" in selector:
                    self.assertEqual([17] * 14, [r.s1 for r in results])
                if "s2" in selector:
                    self.assertEqual([42] * 14, [r.s2 for r in results])

        # reversed slice on clustering column with set start
        for page_size in PAGE_SIZES:
            debug("Current page size is {}".format(page_size))
            session.default_fetch_size = page_size
            for selector in selectors:
                results = list(session.execute("SELECT %s FROM test WHERE a = 99 AND b < 14 ORDER BY b DESC" % selector))
                assert_length_equal(results, 14)
                self.assertEqual([99] * 14, [r.a for r in results])
                self.assertEqual(list(reversed(range(14))), [r.b for r in results])
                self.assertEqual(list(reversed(range(14))), [r.c for r in results])
                if "s1" in selector:
                    self.assertEqual([17] * 14, [r.s1 for r in results])
                if "s2" in selector:
                    self.assertEqual([42] * 14, [r.s2 for r in results])

        # slice on clustering column with start and finish
        for page_size in PAGE_SIZES:
            debug("Current page size is {}".format(page_size))
            session.default_fetch_size = page_size
            for selector in selectors:
                results = list(session.execute("SELECT %s FROM test WHERE a = 99 AND b > 3 AND b < 14" % selector))
                assert_length_equal(results, 10)
                self.assertEqual([99] * 10, [r.a for r in results])
                self.assertEqual(range(4, 14), [r.b for r in results])
                self.assertEqual(range(4, 14), [r.c for r in results])
                if "s1" in selector:
                    self.assertEqual([17] * 10, [r.s1 for r in results])
                if "s2" in selector:
                    self.assertEqual([42] * 10, [r.s2 for r in results])

        # reversed slice on clustering column with start and finish
        for page_size in PAGE_SIZES:
            debug("Current page size is {}".format(page_size))
            session.default_fetch_size = page_size
            for selector in selectors:
                results = list(session.execute("SELECT %s FROM test WHERE a = 99 AND b > 3 AND b < 14 ORDER BY b DESC" % selector))
                assert_length_equal(results, 10)
                self.assertEqual([99] * 10, [r.a for r in results])
                self.assertEqual(list(reversed(range(4, 14))), [r.b for r in results])
                self.assertEqual(list(reversed(range(4, 14))), [r.c for r in results])
                if "s1" in selector:
                    self.assertEqual([17] * 10, [r.s1 for r in results])
                if "s2" in selector:
                    self.assertEqual([42] * 10, [r.s2 for r in results])

    @since('2.0.6')
    def test_paging_using_secondary_indexes_with_static_cols(self):
        session = self.prepare()
        create_ks(session, 'test_paging_size', 2)
        session.execute("CREATE TABLE paging_test ( id int, s1 int static, s2 int static, mybool boolean, sometext text, PRIMARY KEY (id, sometext) )")
        session.execute("CREATE INDEX ON paging_test(mybool)")

        def random_txt(text):
            return unicode(uuid.uuid4())

        def bool_from_str_int(text):
            return bool(int(text))

        data = """
             | id | s1 | s2 | mybool| sometext |
             +----+----+----+-------+----------+
         *100| 1  | 1  | 4  | 1     | [random] |
         *300| 2  | 2  | 3  | 0     | [random] |
         *500| 3  | 3  | 2  | 1     | [random] |
         *400| 4  | 4  | 1  | 0     | [random] |
            """
        all_data = create_rows(
            data, session, 'paging_test', cl=CL.ALL,
            format_funcs={'id': int, 'mybool': bool_from_str_int, 'sometext': random_txt, 's1': int, 's2': int}
        )

        future = session.execute_async(
            SimpleStatement("select * from paging_test where mybool = true", fetch_size=400, consistency_level=CL.ALL)
        )

        pf = PageFetcher(future).request_all()

        # the query only searched for True rows, so let's pare down the expectations for comparison
        expected_data = filter(lambda x: x.get('mybool') is True, all_data)

        self.assertEqual(pf.pagecount(), 2)
        self.assertEqual(pf.num_results_all(), [400, 200])
        self.assertEqualIgnoreOrder(expected_data, pf.all_data())

    def static_columns_with_empty_non_static_columns_paging_test(self):
        """
        @jira_ticket CASSANDRA-10381.
        """

        session = self.prepare()
        create_ks(session, 'test_paging_static_cols', 2)
        session.execute("CREATE TABLE test (a int, b int, c int, s int static, PRIMARY KEY (a, b))")
        session.row_factory = named_tuple_factory

        for i in range(10):
            session.execute("UPDATE test SET s = {} WHERE a = {}".format(i, i))

        session.default_fetch_size = 2
        results = list(session.execute("SELECT * FROM test"))
        self.assertEqual([0, 1, 2, 3, 4, 5, 6, 7, 8, 9], sorted([r.s for r in results]))

        results = list(session.execute("SELECT * FROM test WHERE a IN (0, 1, 2, 3, 4)"))
        self.assertEqual([0, 1, 2, 3, 4], sorted([r.s for r in results]))

    @since('3.0.0')
    def test_paging_with_filtering(self):
        """
        @jira_ticket CASSANDRA-6377
        """

        session = self.prepare()
        create_ks(session, 'test_paging_with_filtering', 2)
        session.execute("CREATE TABLE test (a int, b int, s int static, c int, d int, primary key (a, b))")
        session.row_factory = tuple_factory

        for i in xrange(5):
            session.execute("INSERT INTO test (a, s) VALUES ({}, {})".format(i, i))
            # Lets a row with only static values
            if i != 2:
                for j in xrange(4):
                    session.execute("INSERT INTO test (a, b, c, d) VALUES ({}, {}, {}, {})".format(i, j, j, i + j))

        for page_size in (2, 3, 4, 5, 7, 10):
            session.default_fetch_size = page_size

            # Range queries
            assert_all(session, "SELECT * FROM test WHERE c = 2 ALLOW FILTERING", [[1, 2, 1, 2, 3],
                                                                                   [0, 2, 0, 2, 2],
                                                                                   [4, 2, 4, 2, 6],
                                                                                   [3, 2, 3, 2, 5]])

            assert_all(session, "SELECT * FROM test WHERE c > 1 AND c <= 2 ALLOW FILTERING", [[1, 2, 1, 2, 3],
                                                                                              [0, 2, 0, 2, 2],
                                                                                              [4, 2, 4, 2, 6],
                                                                                              [3, 2, 3, 2, 5]])

            assert_all(session, "SELECT * FROM test WHERE c = 2 AND d > 4 ALLOW FILTERING", [[4, 2, 4, 2, 6],
                                                                                             [3, 2, 3, 2, 5]])

            assert_all(session, "SELECT * FROM test WHERE c = 2 AND s > 1 ALLOW FILTERING", [[4, 2, 4, 2, 6],
                                                                                             [3, 2, 3, 2, 5]])

            # Range queries with LIMIT
            assert_all(session, "SELECT * FROM test WHERE c = 2 LIMIT 2 ALLOW FILTERING", [[1, 2, 1, 2, 3],
                                                                                           [0, 2, 0, 2, 2]])

            assert_all(session, "SELECT * FROM test WHERE c = 2 AND s >= 1 LIMIT 2 ALLOW FILTERING", [[1, 2, 1, 2, 3],
                                                                                                      [4, 2, 4, 2, 6]])

            # Range query with DISTINCT
            assert_all(session, "SELECT DISTINCT a, s FROM test WHERE s >= 1 ALLOW FILTERING", [[1, 1],
                                                                                                [2, 2],
                                                                                                [4, 4],
                                                                                                [3, 3]])

            # Range query with DISTINCT and LIMIT
            assert_all(session, "SELECT DISTINCT a, s FROM test WHERE s >= 1 LIMIT 2 ALLOW FILTERING", [[1, 1],
                                                                                                        [2, 2]])

            # Single partition queries
            assert_all(session, "SELECT * FROM test WHERE a = 0 AND c >= 1 ALLOW FILTERING", [[0, 1, 0, 1, 1],
                                                                                              [0, 2, 0, 2, 2],
                                                                                              [0, 3, 0, 3, 3]])

            assert_all(session, "SELECT * FROM test WHERE a= 0 AND c >= 1 AND c <=2 ALLOW FILTERING", [[0, 1, 0, 1, 1],
                                                                                                       [0, 2, 0, 2, 2]])

            assert_one(session, "SELECT * FROM test WHERE a = 0 AND c >= 1 AND d = 1 ALLOW FILTERING", [0, 1, 0, 1, 1])

            assert_all(session, "SELECT * FROM test WHERE a = 3 AND c >= 1 AND s > 1 ALLOW FILTERING", [[3, 1, 3, 1, 4],
                                                                                                        [3, 2, 3, 2, 5],
                                                                                                        [3, 3, 3, 3, 6]])

            # Single partition queries with LIMIT
            assert_all(session, "SELECT * FROM test WHERE a = 0 AND c >= 1 LIMIT 2 ALLOW FILTERING", [[0, 1, 0, 1, 1],
                                                                                                      [0, 2, 0, 2, 2]])

            assert_all(session, "SELECT * FROM test WHERE a = 3 AND c >= 1 AND s > 1 LIMIT 2 ALLOW FILTERING", [[3, 1, 3, 1, 4],
                                                                                                                [3, 2, 3, 2, 5]])

            #  Single partition query with DISTINCT
            assert_one(session, "SELECT DISTINCT a, s FROM test WHERE a = 2 AND s >= 1 ALLOW FILTERING", [2, 2])

            # Single partition query with ORDER BY
            assert_all(session, "SELECT * FROM test WHERE a = 0 AND c >= 1 ORDER BY b DESC ALLOW FILTERING", [[0, 3, 0, 3, 3],
                                                                                                              [0, 2, 0, 2, 2],
                                                                                                              [0, 1, 0, 1, 1]])

            # Single partition query with ORDER BY and LIMIT
            assert_all(session, "SELECT * FROM test WHERE a = 0 AND c >= 1 ORDER BY b DESC LIMIT 2 ALLOW FILTERING", [[0, 3, 0, 3, 3],
                                                                                                                      [0, 2, 0, 2, 2]])

            # Multi-partitions queries
            assert_all(session, "SELECT * FROM test WHERE a IN (0, 1, 2, 3, 4) AND  c = 2 ALLOW FILTERING", [[0, 2, 0, 2, 2],
                                                                                                             [1, 2, 1, 2, 3],
                                                                                                             [3, 2, 3, 2, 5],
                                                                                                             [4, 2, 4, 2, 6]])

            assert_all(session, "SELECT * FROM test WHERE a IN (0, 1, 2, 3, 4) AND c > 1 AND c <=2 ALLOW FILTERING", [[0, 2, 0, 2, 2],
                                                                                                                      [1, 2, 1, 2, 3],
                                                                                                                      [3, 2, 3, 2, 5],
                                                                                                                      [4, 2, 4, 2, 6]])

            assert_all(session, "SELECT * FROM test WHERE a IN (0, 1, 2, 3, 4) AND c = 2 AND d > 4 ALLOW FILTERING", [[3, 2, 3, 2, 5],
                                                                                                                      [4, 2, 4, 2, 6]])

            assert_all(session, "SELECT * FROM test WHERE a IN (0, 1, 2, 3, 4) AND c = 2 AND s > 1 ALLOW FILTERING", [[3, 2, 3, 2, 5],
                                                                                                                      [4, 2, 4, 2, 6]])

            # Multi-partitions queries with LIMIT
            assert_all(session, "SELECT * FROM test WHERE a IN (0, 1, 2, 3, 4) AND c = 2 LIMIT 2 ALLOW FILTERING", [[0, 2, 0, 2, 2],
                                                                                                                    [1, 2, 1, 2, 3]])

            assert_all(session, "SELECT * FROM test WHERE a IN (0, 1, 2, 3, 4) AND c = 2 AND s >= 1 LIMIT 2 ALLOW FILTERING", [[1, 2, 1, 2, 3],
                                                                                                                               [3, 2, 3, 2, 5]])

            # Multi-partitions query with DISTINCT
            assert_all(session, "SELECT DISTINCT a, s FROM test WHERE a IN (0, 1, 2, 3, 4) AND s >= 1 ALLOW FILTERING", [[1, 1],
                                                                                                                         [2, 2],
                                                                                                                         [3, 3],
                                                                                                                         [4, 4]])

            # Multi-partitions query with DISTINCT and LIMIT
            assert_all(session, "SELECT DISTINCT a, s FROM test WHERE a IN (0, 1, 2, 3, 4) AND s >= 1 LIMIT 2 ALLOW FILTERING", [[1, 1],
                                                                                                                                 [2, 2]])

    def _test_paging_with_filtering_on_counter_columns(self, session, with_compact_storage):
        if with_compact_storage:
            create_ks(session, 'test_flt_counter_columns_compact_storage', 2)
            session.execute("CREATE TABLE test (a int, b int, c int, cnt counter, PRIMARY KEY (a, b, c)) WITH COMPACT STORAGE")
        else:
            create_ks(session, 'test_flt_counter_columns', 2)
            session.execute("CREATE TABLE test (a int, b int, c int, cnt counter, PRIMARY KEY (a, b, c))")

        for i in xrange(5):
            for j in xrange(10):
                session.execute("UPDATE test SET cnt = cnt + {} WHERE a={} AND b={} AND c={}".format(j + 2, i, j, j + 1))

        self.longMessage = True
        for page_size in (2, 3, 4, 5, 7, 10, 20):
            session.default_fetch_size = page_size
            page_size_error_msg = "Query failed with page size {}".format(page_size)

            # single partition
            res = rows_to_list(session.execute("SELECT * FROM test WHERE a = 4 AND b > 3 AND c > 3 AND cnt > 8 ALLOW FILTERING"))
            self.assertEqual(res, [[4, 7, 8, 9],
                                   [4, 8, 9, 10],
                                   [4, 9, 10, 11]],
                             page_size_error_msg)

            res = rows_to_list(session.execute("SELECT * FROM test WHERE a = 4 AND b > 3 AND c > 3 AND cnt >= 8 ALLOW FILTERING"))
            self.assertEqual(res, [[4, 6, 7, 8],
                                   [4, 7, 8, 9],
                                   [4, 8, 9, 10],
                                   [4, 9, 10, 11]],
                             page_size_error_msg)

            res = rows_to_list(session.execute("SELECT * FROM test WHERE a = 4 AND b > 3 AND c > 3 AND cnt >= 8 AND cnt < 10 ALLOW FILTERING"))
            self.assertEqual(res, [[4, 6, 7, 8],
                                   [4, 7, 8, 9]],
                             page_size_error_msg)

            res = rows_to_list(session.execute("SELECT * FROM test WHERE a = 4 AND b > 3 AND c > 3 AND cnt >= 8 AND cnt <= 10 ALLOW FILTERING"))
            self.assertEqual(res, [[4, 6, 7, 8],
                                   [4, 7, 8, 9],
                                   [4, 8, 9, 10]],
                             page_size_error_msg)

            res = rows_to_list(session.execute("SELECT * FROM test WHERE cnt = 5 ALLOW FILTERING"))
            self.assertEqualIgnoreOrder(res, [[0, 3, 4, 5],
                                              [1, 3, 4, 5],
                                              [2, 3, 4, 5],
                                              [3, 3, 4, 5],
                                              [4, 3, 4, 5]])

            res = rows_to_list(session.execute("SELECT * FROM test WHERE a IN (1,2,3) AND cnt = 5 ALLOW FILTERING"))
            self.assertEqualIgnoreOrder(res, [[1, 3, 4, 5],
                                              [2, 3, 4, 5],
                                              [3, 3, 4, 5]])

    @since('3.6')
    def test_paging_with_filtering_on_counter_columns(self):
        """
        test paging, when filtering on counter columns
        @jira_ticket CASSANDRA-11629
        """

        session = self.prepare()
        session.row_factory = tuple_factory

        self._test_paging_with_filtering_on_counter_columns(session, False)
        self._test_paging_with_filtering_on_counter_columns(session, True)

    def _test_paging_with_filtering_on_clustering_columns(self, session, with_compact_storage):
        if with_compact_storage:
            create_ks(session, 'test_flt_clustering_columns_compact_storage', 2)
            session.execute("CREATE TABLE test (a int, b int, c int, d int, PRIMARY KEY (a, b, c)) WITH COMPACT STORAGE")
        else:
            create_ks(session, 'test_flt_clustering_columns', 2)
            session.execute("CREATE TABLE test (a int, b int, c int, d int, PRIMARY KEY (a, b, c))")

        session.row_factory = tuple_factory

        for i in xrange(5):
            for j in xrange(10):
                session.execute("INSERT INTO test (a,b,c,d) VALUES ({},{},{},{})".format(i, j, j + 1, j + 2))

        for page_size in (2, 3, 4, 5, 7, 10, 20):
            session.default_fetch_size = page_size

            # single partition
            assert_all(session, "SELECT * FROM test WHERE a = 4 AND b > 3 AND c > 3 ALLOW FILTERING", [[4, 4, 5, 6],
                                                                                                       [4, 5, 6, 7],
                                                                                                       [4, 6, 7, 8],
                                                                                                       [4, 7, 8, 9],
                                                                                                       [4, 8, 9, 10],
                                                                                                       [4, 9, 10, 11]])

            assert_all(session, "SELECT * FROM test WHERE a = 4 AND b > 3 AND c > 3 LIMIT 4 ALLOW FILTERING", [[4, 4, 5, 6],
                                                                                                               [4, 5, 6, 7],
                                                                                                               [4, 6, 7, 8],
                                                                                                               [4, 7, 8, 9]])

            assert_all(session, "SELECT * FROM test WHERE a = 4 AND b > 3 AND c > 3 ORDER BY b DESC ALLOW FILTERING", [[4, 9, 10, 11],
                                                                                                                       [4, 8, 9, 10],
                                                                                                                       [4, 7, 8, 9],
                                                                                                                       [4, 6, 7, 8],
                                                                                                                       [4, 5, 6, 7],
                                                                                                                       [4, 4, 5, 6]])

            assert_all(session, "SELECT * FROM test WHERE b > 7 AND c > 9 ALLOW FILTERING", [[0, 9, 10, 11],
                                                                                             [1, 9, 10, 11],
                                                                                             [2, 9, 10, 11],
                                                                                             [3, 9, 10, 11],
                                                                                             [4, 9, 10, 11]], ignore_order=True)

            assert_all(session, "SELECT * FROM test WHERE b > 4 AND b < 6 AND c > 3 ALLOW FILTERING", [[0, 5, 6, 7],
                                                                                                       [1, 5, 6, 7],
                                                                                                       [2, 5, 6, 7],
                                                                                                       [3, 5, 6, 7],
                                                                                                       [4, 5, 6, 7]], ignore_order=True)

            assert_all(session, "SELECT * FROM test WHERE d = 5 ALLOW FILTERING", [[0, 3, 4, 5],
                                                                                   [1, 3, 4, 5],
                                                                                   [2, 3, 4, 5],
                                                                                   [3, 3, 4, 5],
                                                                                   [4, 3, 4, 5]], ignore_order=True)

            assert_all(session, "SELECT * FROM test WHERE (b, c) > (4, 3) AND (b, c) < (5, 6) ALLOW FILTERING", [[0, 4, 5, 6],
                                                                                                                 [1, 4, 5, 6],
                                                                                                                 [2, 4, 5, 6],
                                                                                                                 [3, 4, 5, 6],
                                                                                                                 [4, 4, 5, 6]], ignore_order=True)

            assert_all(session, "SELECT * FROM test WHERE (b, c) > (2, 3) AND b < 4 ALLOW FILTERING", [[0, 3, 4, 5],
                                                                                                       [1, 3, 4, 5],
                                                                                                       [2, 3, 4, 5],
                                                                                                       [3, 3, 4, 5],
                                                                                                       [4, 3, 4, 5]], ignore_order=True)

            assert_all(session, "SELECT * FROM test where (b, c) > (2, 2) AND b < 8 AND d = 5 ALLOW FILTERING", [[0, 3, 4, 5],
                                                                                                                 [1, 3, 4, 5],
                                                                                                                 [2, 3, 4, 5],
                                                                                                                 [3, 3, 4, 5],
                                                                                                                 [4, 3, 4, 5]], ignore_order=True)

    @since('3.6')
    def test_paging_with_filtering_on_clustering_columns(self):
        """
        test paging, when filtering on clustering columns
        @jira_ticket CASSANDRA-11310
        """

        session = self.prepare()
        self._test_paging_with_filtering_on_clustering_columns(session, False)
        self._test_paging_with_filtering_on_clustering_columns(session, True)

    @since('3.6')
    def test_paging_with_filtering_on_clustering_columns_with_contains(self):
        """
        test paging, when filtering on clustering columns (frozen collections) with CONTAINS statement
        @jira_ticket CASSANDRA-11310
        """

        session = self.prepare()
        create_ks(session, 'test_paging_flt_clustering_clm_contains', 2)
        session.execute("CREATE TABLE test_list (a int, b int, c frozen<list<int>>, d int, PRIMARY KEY (a, b, c))")
        session.execute("CREATE TABLE test_map (a int, b int, c frozen<map<int, int>>, d int, PRIMARY KEY (a, b, c))")
        session.row_factory = tuple_factory

        for i in xrange(5):
            for j in xrange(10):
                session.execute("INSERT INTO test_list (a,b,c,d) VALUES ({},{},[{}, {}],{})".format(i, j, j + 1, j + 2, j + 3, j + 4))
                session.execute("INSERT INTO test_map (a,b,c,d) VALUES ({},{},{{ {}: {} }},{})".format(i, j, j + 1, j + 2, j + 3, j + 4))

        for page_size in (2, 3, 4, 5, 7, 10, 20):
            session.default_fetch_size = page_size

            assert_all(session, "SELECT * FROM test_list WHERE c CONTAINS 11 ALLOW FILTERING", [[0, 9, [10, 11], 12],
                                                                                                [1, 9, [10, 11], 12],
                                                                                                [2, 9, [10, 11], 12],
                                                                                                [3, 9, [10, 11], 12],
                                                                                                [4, 9, [10, 11], 12]], ignore_order=True)

            assert_all(session, "SELECT * FROM test_map WHERE c CONTAINS KEY 10 ALLOW FILTERING", [[0, 9, {10: 11}, 12],
                                                                                                   [1, 9, {10: 11}, 12],
                                                                                                   [2, 9, {10: 11}, 12],
                                                                                                   [3, 9, {10: 11}, 12],
                                                                                                   [4, 9, {10: 11}, 12]], ignore_order=True)

            assert_all(session, "SELECT * FROM test_list WHERE c CONTAINS 2 AND c CONTAINS 3 ALLOW FILTERING", [[0, 1, [2, 3], 4],
                                                                                                                [1, 1, [2, 3], 4],
                                                                                                                [2, 1, [2, 3], 4],
                                                                                                                [3, 1, [2, 3], 4],
                                                                                                                [4, 1, [2, 3], 4]], ignore_order=True)

            assert_all(session, "SELECT * FROM test_map WHERE c CONTAINS KEY 2 AND c CONTAINS 3 ALLOW FILTERING", [[0, 1, {2: 3}, 4],
                                                                                                                   [1, 1, {2: 3}, 4],
                                                                                                                   [2, 1, {2: 3}, 4],
                                                                                                                   [3, 1, {2: 3}, 4],
                                                                                                                   [4, 1, {2: 3}, 4]], ignore_order=True)

            assert_all(session, "SELECT * FROM test_list WHERE c CONTAINS 2 AND d = 4 ALLOW FILTERING", [[0, 1, [2, 3], 4],
                                                                                                         [1, 1, [2, 3], 4],
                                                                                                         [2, 1, [2, 3], 4],
                                                                                                         [3, 1, [2, 3], 4],
                                                                                                         [4, 1, [2, 3], 4]], ignore_order=True)

            assert_all(session, "SELECT * FROM test_map WHERE c CONTAINS KEY 2 AND d = 4 ALLOW FILTERING", [[0, 1, {2: 3}, 4],
                                                                                                            [1, 1, {2: 3}, 4],
                                                                                                            [2, 1, {2: 3}, 4],
                                                                                                            [3, 1, {2: 3}, 4],
                                                                                                            [4, 1, {2: 3}, 4]], ignore_order=True)

            assert_all(session, "SELECT * FROM test_list WHERE c CONTAINS 2 AND d = 4 ALLOW FILTERING", [[0, 1, [2, 3], 4],
                                                                                                         [1, 1, [2, 3], 4],
                                                                                                         [2, 1, [2, 3], 4],
                                                                                                         [3, 1, [2, 3], 4],
                                                                                                         [4, 1, [2, 3], 4]], ignore_order=True)

            assert_all(session, "SELECT * FROM test_map WHERE c CONTAINS KEY 2 AND d = 4 ALLOW FILTERING", [[0, 1, {2: 3}, 4],
                                                                                                            [1, 1, {2: 3}, 4],
                                                                                                            [2, 1, {2: 3}, 4],
                                                                                                            [3, 1, {2: 3}, 4],
                                                                                                            [4, 1, {2: 3}, 4]], ignore_order=True)

            assert_all(session, "SELECT * FROM test_list WHERE c CONTAINS 2 AND d < 4 ALLOW FILTERING", [[0, 0, [1, 2], 3],
                                                                                                         [1, 0, [1, 2], 3],
                                                                                                         [2, 0, [1, 2], 3],
                                                                                                         [3, 0, [1, 2], 3],
                                                                                                         [4, 0, [1, 2], 3]], ignore_order=True)

            assert_all(session, "SELECT * FROM test_map WHERE c CONTAINS KEY 1 AND d < 4 ALLOW FILTERING", [[0, 0, {1: 2}, 3],
                                                                                                            [1, 0, {1: 2}, 3],
                                                                                                            [2, 0, {1: 2}, 3],
                                                                                                            [3, 0, {1: 2}, 3],
                                                                                                            [4, 0, {1: 2}, 3]], ignore_order=True)

    @since('3.6')
    def test_paging_with_filtering_on_static_columns(self):
        """
        test paging, when filtering on static columns
        @jira_ticket CASSANDRA-11310
        """

        session = self.prepare()
        create_ks(session, 'test_paging_with_filtering_on_static_columns', 2)
        session.execute("CREATE TABLE test (a int, b int, s int static, d int, PRIMARY KEY (a, b))")
        session.row_factory = tuple_factory

        for i in xrange(5):
            for j in xrange(10):
                session.execute("INSERT INTO test (a,b,s,d) VALUES ({},{},{},{})".format(i, j, i + 1, j + 1))

        for page_size in (2, 3, 4, 5, 7, 10, 20):
            session.default_fetch_size = page_size

            assert_all(session, "SELECT * FROM test WHERE s > 1 AND b > 8 ALLOW FILTERING", [[1, 9, 2, 10],
                                                                                             [2, 9, 3, 10],
                                                                                             [3, 9, 4, 10],
                                                                                             [4, 9, 5, 10]], ignore_order=True)

            assert_all(session, "SELECT * FROM test WHERE s > 1 AND b > 5 AND b < 7 ALLOW FILTERING", [[1, 6, 2, 7],
                                                                                                       [2, 6, 3, 7],
                                                                                                       [4, 6, 5, 7],
                                                                                                       [3, 6, 4, 7]], ignore_order=True)

            assert_all(session, "SELECT * FROM test WHERE s > 1 AND a = 3 AND b > 4 ALLOW FILTERING", [[3, 5, 4, 6],
                                                                                                       [3, 6, 4, 7],
                                                                                                       [3, 7, 4, 8],
                                                                                                       [3, 8, 4, 9],
                                                                                                       [3, 9, 4, 10]])

            assert_all(session, "SELECT * FROM test WHERE s > 1 AND a = 3 AND b > 4 ORDER BY b DESC ALLOW FILTERING", [[3, 9, 4, 10],
                                                                                                                       [3, 8, 4, 9],
                                                                                                                       [3, 7, 4, 8],
                                                                                                                       [3, 6, 4, 7],
                                                                                                                       [3, 5, 4, 6]])

    @since('3.10')
    def test_paging_with_filtering_on_partition_key(self):
        """
        test allow filtering on partition key
        @jira_ticket CASSANDRA-11031
        """

        session = self.prepare()
        create_ks(session, 'test_paging_with_filtering_on_pk', 2)
        session.execute("CREATE TABLE test (a int, b int, s int static, c int, d int, primary key (a, b))")
        session.row_factory = tuple_factory

        for i in xrange(5):
            session.execute("INSERT INTO test (a, s) VALUES ({}, {})".format(i, i))
            # Lets a row with only static values
            if i != 2:
                for j in xrange(4):
                    session.execute("INSERT INTO test (a, b, c, d) VALUES ({}, {}, {}, {})".format(i, j, j, i + j))

        for page_size in (2, 3, 4, 5, 7, 10):
            session.default_fetch_size = page_size

            # Range queries
            res = rows_to_list(session.execute("SELECT * FROM test WHERE a < 5 AND c = 2 ALLOW FILTERING"))
            self.assertEqualIgnoreOrder(res, [[0, 2, 0, 2, 2],
                                              [1, 2, 1, 2, 3],
                                              [3, 2, 3, 2, 5],
                                              [4, 2, 4, 2, 6]])

            res = rows_to_list(session.execute("SELECT * FROM test WHERE a > 0 AND c > 1 AND c <= 2 ALLOW FILTERING"))
            self.assertEqualIgnoreOrder(res, [[1, 2, 1, 2, 3],
                                              [3, 2, 3, 2, 5],
                                              [4, 2, 4, 2, 6]])

            res = rows_to_list(session.execute("SELECT * FROM test WHERE a >= 2 AND c = 2 AND d > 4 ALLOW FILTERING"))
            self.assertEqualIgnoreOrder(res, [[3, 2, 3, 2, 5],
                                              [4, 2, 4, 2, 6]])

            res = rows_to_list(session.execute("SELECT * FROM test WHERE a >= 2 AND c = 2 AND s > 1 ALLOW FILTERING"))
            self.assertEqualIgnoreOrder(res, [[3, 2, 3, 2, 5],
                                              [4, 2, 4, 2, 6]])

            # Range queries with LIMIT
            res = rows_to_list(session.execute("SELECT * FROM test WHERE a <= 1 AND c = 2 LIMIT 2 ALLOW FILTERING"))
            self.assertEqualIgnoreOrder(res, [[0, 2, 0, 2, 2],
                                              [1, 2, 1, 2, 3]])

            res = rows_to_list(session.execute("SELECT * FROM test WHERE a <= 1 AND c = 2 AND s >= 1 LIMIT 2 ALLOW FILTERING"))
            self.assertEqual(res, [[1, 2, 1, 2, 3]])

            # Range query with DISTINCT
            res = rows_to_list(session.execute("SELECT DISTINCT a, s FROM test WHERE a >= 2 AND s >= 1 ALLOW FILTERING"))
            self.assertEqualIgnoreOrder(res, [[2, 2],
                                              [4, 4],
                                              [3, 3]])

            # Single partition queries
            res = rows_to_list(session.execute("SELECT * FROM test WHERE a <= 0 AND c >= 1 ALLOW FILTERING"))
            self.assertEqual(res, [[0, 1, 0, 1, 1],
                                   [0, 2, 0, 2, 2],
                                   [0, 3, 0, 3, 3]])

            res = rows_to_list(session.execute("SELECT * FROM test WHERE a < 1 AND c >= 1 AND c <=2 ALLOW FILTERING"))
            self.assertEqual(res, [[0, 1, 0, 1, 1],
                                   [0, 2, 0, 2, 2]])

            res = rows_to_list(session.execute("SELECT * FROM test WHERE a >= 0 AND c >= 1 AND d = 1 ALLOW FILTERING"))
            self.assertEqual(res, [[0, 1, 0, 1, 1]])

            res = rows_to_list(session.execute("SELECT * FROM test WHERE a >= 3 AND c >= 1 AND s > 1 ALLOW FILTERING"))
            self.assertEqualIgnoreOrder(res, [[3, 1, 3, 1, 4],
                                              [3, 2, 3, 2, 5],
                                              [3, 3, 3, 3, 6],
                                              [4, 1, 4, 1, 5],
                                              [4, 2, 4, 2, 6],
                                              [4, 3, 4, 3, 7]])

            res = rows_to_list(session.execute("SELECT * FROM test WHERE a >= 3 AND c >= 1 AND s > 1 PER PARTITION LIMIT 2 ALLOW FILTERING"))
            self.assertEqualIgnoreOrder(res, [[3, 1, 3, 1, 4],
                                              [3, 2, 3, 2, 5],
                                              [4, 1, 4, 1, 5],
                                              [4, 2, 4, 2, 6]])

            # Single partition queries with LIMIT
            res = rows_to_list(session.execute("SELECT * FROM test WHERE a < 1 AND c >= 1 LIMIT 2 ALLOW FILTERING"))
            self.assertEqual(res, [[0, 1, 0, 1, 1],
                                   [0, 2, 0, 2, 2]])

            res = rows_to_list(session.execute("SELECT * FROM test WHERE a >= 3 AND c >= 1 AND s > 1 LIMIT 2 ALLOW FILTERING"))
            self.assertEqual(res, [[4, 1, 4, 1, 5],
                                   [4, 2, 4, 2, 6]])

            #  Single partition query with DISTINCT
            res = rows_to_list(session.execute("SELECT DISTINCT a, s FROM test WHERE a > 2 AND s >= 1 ALLOW FILTERING"))
            self.assertEqual(res, [[4, 4],
                                   [3, 3]])

            # Single partition query with ORDER BY
            assert_invalid(session, "SELECT * FROM test WHERE a <= 0 AND c >= 1 ORDER BY b DESC ALLOW FILTERING", expected=InvalidRequest)

            # Single partition query with ORDER BY and LIMIT
            assert_invalid(session, "SELECT * FROM test WHERE a <= 0 AND c >= 1 ORDER BY b DESC LIMIT 2 ALLOW FILTERING", expected=InvalidRequest)

    @since('3.10')
    def test_paging_with_filtering_on_partition_key_with_limit(self):
        """
        test allow filtering on partition key
        @jira_ticket CASSANDRA-11031
        """

        session = self.prepare()
        create_ks(session, 'test_paging_with_filtering_on_pk_with_limit', 2)
        session.execute("CREATE TABLE test (a int, b int, c int, s int static, d int, primary key ((a, b), c))")
        session.row_factory = tuple_factory

        for i in xrange(5):
            session.execute("INSERT INTO test (a, b, s) VALUES ({}, {}, {})".format(i, 1, i))
            session.execute("INSERT INTO test (a, b, s) VALUES ({}, {}, {})".format(i, 2, i + 1))
            for j in xrange(10):
                session.execute("INSERT INTO test (a, b, c, d) VALUES ({}, {}, {}, {})".format(i, 1, j, i + j))
                session.execute("INSERT INTO test (a, b, c, d) VALUES ({}, {}, {}, {})".format(i, 2, j, i + j))

        for page_size in (2, 3, 4, 5, 7, 10):
            session.default_fetch_size = page_size

            res = rows_to_list(session.execute("SELECT * FROM test WHERE a >=2 AND b = 2 LIMIT 4 ALLOW FILTERING"))
            self.assertEqualIgnoreOrder(res,
                                        [[2, 2, 0, 3, 2],
                                         [2, 2, 1, 3, 3],
                                         [2, 2, 2, 3, 4],
                                         [2, 2, 3, 3, 5]])

    def _test_paging_with_filtering_on_partition_key_on_counter_columns(self, session, with_compact_storage):
        if with_compact_storage:
            create_ks(session, 'test_flt_counter_columns_compact_storage', 2)
            session.execute("CREATE TABLE test (a int, b int, c int, cnt counter, PRIMARY KEY (a, b, c)) WITH COMPACT STORAGE")
        else:
            create_ks(session, 'test_flt_counter_columns', 2)
            session.execute("CREATE TABLE test (a int, b int, c int, cnt counter, PRIMARY KEY (a, b, c))")

        for i in xrange(5):
            for j in xrange(10):
                session.execute("UPDATE test SET cnt = cnt + {} WHERE a={} AND b={} AND c={}".format(j + 2, i, j, j + 1))

        for page_size in (2, 3, 4, 5, 7, 10, 20):
            session.default_fetch_size = page_size

            # single partition
            res = rows_to_list(session.execute("SELECT * FROM test WHERE a > 3 AND b > 3 AND c > 3 AND cnt > 8 ALLOW FILTERING"))
            self.assertEqual(res, [[4, 7, 8, 9],
                                   [4, 8, 9, 10],
                                   [4, 9, 10, 11]])

            res = rows_to_list(session.execute("SELECT * FROM test WHERE a >= 4 AND b > 3 AND c > 3 AND cnt >= 8 ALLOW FILTERING"))
            self.assertEqual(res, [[4, 6, 7, 8],
                                   [4, 7, 8, 9],
                                   [4, 8, 9, 10],
                                   [4, 9, 10, 11]])

            res = rows_to_list(session.execute("SELECT * FROM test WHERE a < 1 AND b > 3 AND c > 3 AND cnt >= 8 AND cnt < 10 ALLOW FILTERING"))
            self.assertEqual(res, [[0, 6, 7, 8],
                                   [0, 7, 8, 9]])

            res = rows_to_list(session.execute("SELECT * FROM test WHERE a > 3 AND b > 3 AND c > 3 AND cnt >= 8 AND cnt <= 10 ALLOW FILTERING"))
            self.assertEqual(res, [[4, 6, 7, 8],
                                   [4, 7, 8, 9],
                                   [4, 8, 9, 10]])

            res = rows_to_list(session.execute("SELECT * FROM test WHERE a > 1 AND cnt = 5 ALLOW FILTERING"))
            self.assertEqualIgnoreOrder(res, [[2, 3, 4, 5],
                                              [3, 3, 4, 5],
                                              [4, 3, 4, 5]])

    @since('3.10')
    def test_paging_with_filtering_on_partition_key_on_counter_columns(self):
        """
        test paging, when filtering on partition key on counter columns
        @jira_ticket CASSANDRA-11031
        """

        session = self.prepare()
        session.row_factory = tuple_factory

        self._test_paging_with_filtering_on_partition_key_on_counter_columns(session, False)
        self._test_paging_with_filtering_on_partition_key_on_counter_columns(session, True)

    def _test_paging_with_filtering_on_partition_key_on_clustering_columns(self, session, with_compact_storage):
        if with_compact_storage:
            create_ks(session, 'test_flt_pk_clustering_columns_compact_storage', 2)
            session.execute("CREATE TABLE test (a int, b int, c int, d int, PRIMARY KEY ((a, b), c)) WITH COMPACT STORAGE")
        else:
            create_ks(session, 'test_flt_pk_clustering_columns', 2)
            session.execute("CREATE TABLE test (a int, b int, c int, d int, PRIMARY KEY ((a, b), c))")

        session.row_factory = tuple_factory

        for i in xrange(5):
            for j in xrange(10):
                session.execute("INSERT INTO test (a,b,c,d) VALUES ({},{},{},{})".format(i, j, j + 1, j + 2))

        for page_size in (2, 3, 4, 5, 7, 10, 20):
            session.default_fetch_size = page_size

            res = rows_to_list(session.execute("SELECT * FROM test WHERE a = 4 AND b > 3 AND c > 3 ALLOW FILTERING"))
            self.assertEqual(res, [[4, 8, 9, 10],
                                   [4, 6, 7, 8],
                                   [4, 7, 8, 9],
                                   [4, 5, 6, 7],
                                   [4, 9, 10, 11],
                                   [4, 4, 5, 6]])

            res = rows_to_list(session.execute("SELECT * FROM test WHERE a = 4 AND b > 3 AND c > 3 LIMIT 4 ALLOW FILTERING"))
            self.assertEqual(res, [[4, 8, 9, 10],
                                   [4, 6, 7, 8],
                                   [4, 7, 8, 9],
                                   [4, 5, 6, 7]])

            res = rows_to_list(session.execute("SELECT * FROM test WHERE a = 4 AND b > 3 AND c > 3 ALLOW FILTERING"))
            self.assertEqual(res, [[4, 8, 9, 10],
                                   [4, 6, 7, 8],
                                   [4, 7, 8, 9],
                                   [4, 5, 6, 7],
                                   [4, 9, 10, 11],
                                   [4, 4, 5, 6]])

            res = rows_to_list(session.execute("SELECT * FROM test WHERE a > 3 AND b > 3 AND c > 3 ALLOW FILTERING"))
            self.assertEqual(res, [[4, 8, 9, 10],
                                   [4, 6, 7, 8],
                                   [4, 7, 8, 9],
                                   [4, 5, 6, 7],
                                   [4, 9, 10, 11],
                                   [4, 4, 5, 6]])

            res = rows_to_list(session.execute("SELECT * FROM test WHERE a < 1 AND b > 3 AND c > 3 LIMIT 4 ALLOW FILTERING"))
            self.assertEqual(res, [[0, 6, 7, 8],
                                   [0, 5, 6, 7],
                                   [0, 8, 9, 10],
                                   [0, 9, 10, 11]])

            res = rows_to_list(session.execute("SELECT * FROM test WHERE a < 1 AND b < 3 AND c >= 3 ALLOW FILTERING"))
            self.assertEqual(res, [[0, 2, 3, 4]])

            res = rows_to_list(session.execute("SELECT * FROM test WHERE a > 0 AND b > 7 AND c > 9 ALLOW FILTERING"))
            self.assertEqualIgnoreOrder(res, [[4, 9, 10, 11],
                                              [2, 9, 10, 11],
                                              [1, 9, 10, 11],
                                              [3, 9, 10, 11]])

            res = rows_to_list(session.execute("SELECT * FROM test WHERE a < 1 AND c > 9 ALLOW FILTERING"))
            self.assertEqualIgnoreOrder(res, [[0, 9, 10, 11]])

            res = rows_to_list(session.execute("SELECT * FROM test WHERE b > 4 AND b < 6 AND c > 3 ALLOW FILTERING"))
            self.assertEqualIgnoreOrder(res, [[2, 5, 6, 7],
                                              [0, 5, 6, 7],
                                              [1, 5, 6, 7],
                                              [3, 5, 6, 7],
                                              [4, 5, 6, 7]])

            res = rows_to_list(session.execute("SELECT * FROM test WHERE d = 5 ALLOW FILTERING"))
            self.assertEqualIgnoreOrder(res, [[0, 3, 4, 5],
                                              [3, 3, 4, 5],
                                              [1, 3, 4, 5],
                                              [2, 3, 4, 5],
                                              [4, 3, 4, 5]])

            res = rows_to_list(session.execute("SELECT * FROM test WHERE a > 0 AND b = 4 AND c >=5 ALLOW FILTERING"))
            self.assertEqualIgnoreOrder(res, [[3, 4, 5, 6],
                                              [2, 4, 5, 6],
                                              [1, 4, 5, 6],
                                              [4, 4, 5, 6]])

    @since('3.10')
    def test_paging_with_filtering_on_partition_key_on_clustering_columns(self):
        """
        test paging, when filtering on partition key clustering columns
        @jira_ticket CASSANDRA-11031
        """

        session = self.prepare()
        self._test_paging_with_filtering_on_partition_key_on_clustering_columns(session, False)
        self._test_paging_with_filtering_on_partition_key_on_clustering_columns(session, True)

    @since('3.10')
    def test_paging_with_filtering_on_partition_key_on_clustering_columns_with_contains(self):
        """
        test paging, when filtering on partition key and clustering columns (frozen collections) with CONTAINS statement
        @jira_ticket CASSANDRA-11031
        """

        session = self.prepare()
        create_ks(session, 'test_paging_flt_pk_clustering_clm_contains', 2)
        session.execute("CREATE TABLE test_list (a int, b int, c frozen<list<int>>, d int, PRIMARY KEY (a, b, c))")
        session.execute("CREATE TABLE test_map (a int, b int, c frozen<map<int, int>>, d int, PRIMARY KEY (a, b, c))")
        session.row_factory = tuple_factory

        for i in xrange(5):
            for j in xrange(10):
                session.execute("INSERT INTO test_list (a,b,c,d) VALUES ({},{},[{}, {}],{})".format(i, j, j + 1, j + 2, j + 3, j + 4))
                session.execute("INSERT INTO test_map (a,b,c,d) VALUES ({},{},{{ {}: {} }},{})".format(i, j, j + 1, j + 2, j + 3, j + 4))

        for page_size in (2, 3, 4, 5, 7, 10, 20):
            session.default_fetch_size = page_size

            res = rows_to_list(session.execute("SELECT * FROM test_list WHERE a >= 3 AND c CONTAINS 11 ALLOW FILTERING"))
            self.assertEqualIgnoreOrder(res, [[3, 9, [10, 11], 12],
                                              [4, 9, [10, 11], 12]])

            res = rows_to_list(session.execute("SELECT * FROM test_map WHERE a <= 4 AND c CONTAINS KEY 10 ALLOW FILTERING"))
            self.assertEqualIgnoreOrder(res, [[0, 9, {10: 11}, 12],
                                              [1, 9, {10: 11}, 12],
                                              [2, 9, {10: 11}, 12],
                                              [3, 9, {10: 11}, 12],
                                              [4, 9, {10: 11}, 12]])

            res = rows_to_list(session.execute("SELECT * FROM test_list WHERE a >= 0 AND c CONTAINS 2 AND c CONTAINS 3 ALLOW FILTERING"))
            self.assertEqualIgnoreOrder(res, [[0, 1, [2, 3], 4],
                                              [1, 1, [2, 3], 4],
                                              [2, 1, [2, 3], 4],
                                              [3, 1, [2, 3], 4],
                                              [4, 1, [2, 3], 4]])

            res = rows_to_list(session.execute("SELECT * FROM test_map WHERE a >= 3 AND c CONTAINS KEY 2 AND c CONTAINS 3 ALLOW FILTERING"))
            self.assertEqualIgnoreOrder(res, [[3, 1, {2: 3}, 4],
                                              [4, 1, {2: 3}, 4]])

            res = rows_to_list(session.execute("SELECT * FROM test_list WHERE a < 5 AND c CONTAINS 2 AND d = 4 ALLOW FILTERING"))
            self.assertEqualIgnoreOrder(res, [[0, 1, [2, 3], 4],
                                              [1, 1, [2, 3], 4],
                                              [2, 1, [2, 3], 4],
                                              [3, 1, [2, 3], 4],
                                              [4, 1, [2, 3], 4]])

            res = rows_to_list(session.execute("SELECT * FROM test_map WHERE a > -1 AND c CONTAINS KEY 2 AND d = 4 ALLOW FILTERING"))
            self.assertEqualIgnoreOrder(res, [[0, 1, {2: 3}, 4],
                                              [1, 1, {2: 3}, 4],
                                              [2, 1, {2: 3}, 4],
                                              [3, 1, {2: 3}, 4],
                                              [4, 1, {2: 3}, 4]])

            res = rows_to_list(session.execute("SELECT * FROM test_list WHERE a < 4 AND c CONTAINS 2 AND d = 4 ALLOW FILTERING"))
            self.assertEqualIgnoreOrder(res, [[0, 1, [2, 3], 4],
                                              [1, 1, [2, 3], 4],
                                              [2, 1, [2, 3], 4],
                                              [3, 1, [2, 3], 4]])

            res = rows_to_list(session.execute("SELECT * FROM test_map WHERE a >= 0 AND c CONTAINS KEY 2 AND d = 4 ALLOW FILTERING"))
            self.assertEqualIgnoreOrder(res, [[0, 1, {2: 3}, 4],
                                              [1, 1, {2: 3}, 4],
                                              [2, 1, {2: 3}, 4],
                                              [3, 1, {2: 3}, 4],
                                              [4, 1, {2: 3}, 4]])

            res = rows_to_list(session.execute("SELECT * FROM test_list WHERE a <= 2 AND c CONTAINS 2 AND d < 4 ALLOW FILTERING"))
            self.assertEqualIgnoreOrder(res, [[0, 0, [1, 2], 3],
                                              [1, 0, [1, 2], 3],
                                              [2, 0, [1, 2], 3]])

            res = rows_to_list(session.execute("SELECT * FROM test_map WHERE a >= -1 AND c CONTAINS KEY 1 AND d < 4 ALLOW FILTERING"))
            self.assertEqualIgnoreOrder(res, [[0, 0, {1: 2}, 3],
                                              [1, 0, {1: 2}, 3],
                                              [2, 0, {1: 2}, 3],
                                              [3, 0, {1: 2}, 3],
                                              [4, 0, {1: 2}, 3]])

    @since('3.10')
    def test_paging_with_filtering_on_partition_key_on_static_columns(self):
        """
        test paging, when filtering on partition key, on static columns
        @jira_ticket CASSANDRA-11031
        """

        session = self.prepare()
        create_ks(session, 'test_paging_filtering_on_pk_static_columns', 2)
        session.execute("CREATE TABLE test (a int, b int, s int static, d int, PRIMARY KEY (a, b))")
        session.row_factory = tuple_factory

        for i in xrange(5):
            for j in xrange(10):
                session.execute("INSERT INTO test (a,b,s,d) VALUES ({},{},{},{})".format(i, j, i + 1, j + 1))

        for page_size in (2, 3, 4, 5, 7, 10, 20):
            session.default_fetch_size = page_size

            res = rows_to_list(session.execute("SELECT * FROM test WHERE a <= 2 AND s > 1 AND b > 8 ALLOW FILTERING"))
            self.assertEqualIgnoreOrder(res, [[1, 9, 2, 10],
                                              [2, 9, 3, 10]])

            res = rows_to_list(session.execute("SELECT * FROM test WHERE a > 3 AND s > 1 AND b > 5 AND b < 7 ALLOW FILTERING"))
            self.assertEqualIgnoreOrder(res, [[4, 6, 5, 7]])

            res = rows_to_list(session.execute("SELECT * FROM test WHERE s > 1 AND a > 3 AND b > 4 ALLOW FILTERING"))
            self.assertEqual(res, [[4, 5, 5, 6],
                                   [4, 6, 5, 7],
                                   [4, 7, 5, 8],
                                   [4, 8, 5, 9],
                                   [4, 9, 5, 10]])

            assert_invalid(session, "SELECT * FROM test WHERE s > 1 AND a < 2 AND b > 4 ORDER BY b DESC ALLOW FILTERING", expected=InvalidRequest)

    @since('2.1.14')
    def test_paging_on_compact_table_with_tombstone_on_first_column(self):
        """
        test paging, on  COMPACT tables without clustering columns, when the first column has a tombstone
        @jira_ticket CASSANDRA-11467
        """

        session = self.prepare()
        create_ks(session, 'test_paging_on_compact_table_with_tombstone', 2)
        session.execute("CREATE TABLE test (a int primary key, b int, c int) WITH COMPACT STORAGE")
        session.row_factory = tuple_factory

        for i in xrange(5):
            session.execute("INSERT INTO test (a, b, c) VALUES ({}, {}, {})".format(i, 1, 1))
            session.execute("DELETE b FROM test WHERE a = {}".format(i))

        for page_size in (2, 3, 4, 5, 7, 10):
            session.default_fetch_size = page_size

            assert_all(session, "SELECT * FROM test", [[1, None, 1],
                                                       [0, None, 1],
                                                       [2, None, 1],
                                                       [4, None, 1],
                                                       [3, None, 1]])

    def test_paging_with_no_clustering_columns(self):
        """
        test paging for tables without clustering columns
        @jira_ticket CASSANDRA-11208
        """

        session = self.prepare()
        create_ks(session, 'test_paging_with_no_clustering_columns', 2)
        session.execute("CREATE TABLE test (a int primary key, b int)")
        session.execute("CREATE TABLE test_compact (a int primary key, b int) WITH COMPACT STORAGE")
        session.row_factory = tuple_factory

        for table in ('test', 'test_compact'):

            for i in xrange(5):
                session.execute("INSERT INTO {} (a, b) VALUES ({}, {})".format(table, i, i))

            for page_size in (2, 3, 4, 5, 7, 10):
                session.default_fetch_size = page_size

                # Range query
                assert_all(session, "SELECT * FROM {}".format(table), [[1, 1],
                                                                       [0, 0],
                                                                       [2, 2],
                                                                       [4, 4],
                                                                       [3, 3]])

                # Range query with LIMIT
                assert_all(session, "SELECT * FROM {} LIMIT 3".format(table), [[1, 1],
                                                                               [0, 0],
                                                                               [2, 2]])

                # Range query with DISTINCT
                assert_all(session, "SELECT DISTINCT a FROM {}".format(table), [[1],
                                                                                [0],
                                                                                [2],
                                                                                [4],
                                                                                [3]])

                # Range query with DISTINCT and LIMIT
                assert_all(session, "SELECT DISTINCT a FROM {} LIMIT 3".format(table), [[1],
                                                                                        [0],
                                                                                        [2]])

                # Multi-partition query
                assert_all(session, "SELECT * FROM {} WHERE a IN (1, 2, 3, 4)".format(table), [[1, 1],
                                                                                               [2, 2],
                                                                                               [3, 3],
                                                                                               [4, 4]])

                # Multi-partition query with LIMIT
                assert_all(session, "SELECT * FROM {} WHERE a IN (1, 2, 3, 4) LIMIT 3".format(table), [[1, 1],
                                                                                                       [2, 2],
                                                                                                       [3, 3]])

                # Multi-partition query with DISTINCT
                assert_all(session, "SELECT DISTINCT a FROM {} WHERE a IN (1, 2, 3, 4)".format(table), [[1],
                                                                                                        [2],
                                                                                                        [3],
                                                                                                        [4]])

                # Multi-partition query with DISTINCT and LIMIT
                assert_all(session, "SELECT DISTINCT a FROM {} WHERE a IN (1, 2, 3, 4) LIMIT 3".format(table), [[1],
                                                                                                                [2],
                                                                                                                [3]])

    @since('3.6')
    def test_per_partition_limit_paging(self):
        """
        Test paging with per partition limit queries.

        @jira_ticket CASSANDRA-11535
        """
        session = self.prepare()
        create_ks(session, 'test_paging_with_per_partition_limit', 2)
        session.execute("CREATE TABLE test (a int, b int, c int, PRIMARY KEY (a, b))")
        session.row_factory = tuple_factory

        for i in range(5):
            for j in range(5):
                session.execute("INSERT INTO test (a, b, c) VALUES ({}, {}, {})".format(i, j, j))

        for page_size in (2, 3, 4, 5, 15, 16, 17, 100):
            session.default_fetch_size = page_size
            assert_all(session, "SELECT * FROM test PER PARTITION LIMIT 2", [[0, 0, 0],
                                                                             [0, 1, 1],
                                                                             [1, 0, 0],
                                                                             [1, 1, 1],
                                                                             [2, 0, 0],
                                                                             [2, 1, 1],
                                                                             [3, 0, 0],
                                                                             [3, 1, 1],
                                                                             [4, 0, 0],
                                                                             [4, 1, 1]], ignore_order=True)

            res = rows_to_list(session.execute("SELECT * FROM test PER PARTITION LIMIT 2 LIMIT 6"))
            assert_length_equal(res, 6)

            for row in res:
                # since partitions are coming unordered, we don't know which are trimmed by the limit
                self.assertTrue(row[0] in set(range(5)))
                self.assertTrue(row[1] in set(range(2)))
                self.assertTrue(row[1] in set(range(2)))

            # even/odd number of results
            res = rows_to_list(session.execute("SELECT * FROM test PER PARTITION LIMIT 2 LIMIT 5"))
            assert_length_equal(res, 5)

            assert_all(session, "SELECT * FROM test WHERE a IN (1,2,3) PER PARTITION LIMIT 3", [[1, 0, 0],
                                                                                                [1, 1, 1],
                                                                                                [1, 2, 2],
                                                                                                [2, 0, 0],
                                                                                                [2, 1, 1],
                                                                                                [2, 2, 2],
                                                                                                [3, 0, 0],
                                                                                                [3, 1, 1],
                                                                                                [3, 2, 2]])

            assert_all(session, "SELECT * FROM test WHERE a IN (1,2,3) PER PARTITION LIMIT 3 LIMIT 7", [[1, 0, 0],
                                                                                                        [1, 1, 1],
                                                                                                        [1, 2, 2],
                                                                                                        [2, 0, 0],
                                                                                                        [2, 1, 1],
                                                                                                        [2, 2, 2],
                                                                                                        [3, 0, 0]])

            assert_all(session, "SELECT * FROM test WHERE a = 1 PER PARTITION LIMIT 4", [[1, 0, 0],
                                                                                         [1, 1, 1],
                                                                                         [1, 2, 2],
                                                                                         [1, 3, 3]])

            assert_all(session, "SELECT * FROM test WHERE a = 1 PER PARTITION LIMIT 3", [[1, 0, 0],
                                                                                         [1, 1, 1],
                                                                                         [1, 2, 2]])

            assert_all(session, "SELECT * FROM test WHERE a = 1 ORDER BY b DESC PER PARTITION LIMIT 4", [[1, 4, 4],
                                                                                                         [1, 3, 3],
                                                                                                         [1, 2, 2],
                                                                                                         [1, 1, 1]])

            assert_all(session, "SELECT * FROM test WHERE a = 1 PER PARTITION LIMIT 4 LIMIT 3", [[1, 0, 0],
                                                                                                 [1, 1, 1],
                                                                                                 [1, 2, 2]])

            assert_all(session, "SELECT * FROM test WHERE a = 1 AND b > 1 PER PARTITION LIMIT 2 ALLOW FILTERING", [[1, 2, 2],
                                                                                                                   [1, 3, 3]])

            assert_all(session, "SELECT * FROM test WHERE a = 1 AND b > 1 ORDER BY b DESC PER PARTITION LIMIT 2 ALLOW FILTERING", [[1, 4, 4],
                                                                                                                                   [1, 3, 3]])

    def test_paging_for_range_name_queries(self):
        """
        test paging for range name queries
        @jira_ticket CASSANDRA-11669
        """

        session = self.prepare()
        create_ks(session, 'test_paging_for_range_name_queries', 2)
        session.execute("CREATE TABLE test (a int, b int, c int, d int, PRIMARY KEY(a, b, c))")
        session.execute("CREATE TABLE test_compact (a int, b int, c int, d int, PRIMARY KEY(a, b, c)) WITH COMPACT STORAGE")
        session.row_factory = tuple_factory

        for table in ('test', 'test_compact'):

            for i in xrange(4):
                for j in xrange(4):
                    for k in xrange(4):
                        session.execute("INSERT INTO {} (a, b, c, d) VALUES ({}, {}, {}, {})".format(table, i, j, k, i + j))

            for page_size in (2, 3, 4, 5, 7, 10):
                session.default_fetch_size = page_size

                assert_all(session, "SELECT * FROM {} WHERE b = 1 AND c = 1  ALLOW FILTERING".format(table), [[1, 1, 1, 2],
                                                                                                              [0, 1, 1, 1],
                                                                                                              [2, 1, 1, 3],
                                                                                                              [3, 1, 1, 4]])

                assert_all(session, "SELECT * FROM {} WHERE b = 1 AND c IN (1, 2) ALLOW FILTERING".format(table), [[1, 1, 1, 2],
                                                                                                                   [1, 1, 2, 2],
                                                                                                                   [0, 1, 1, 1],
                                                                                                                   [0, 1, 2, 1],
                                                                                                                   [2, 1, 1, 3],
                                                                                                                   [2, 1, 2, 3],
                                                                                                                   [3, 1, 1, 4],
                                                                                                                   [3, 1, 2, 4]])

                if self.cluster.version() >= '2.2':
                    assert_all(session, "SELECT * FROM {} WHERE b IN (1, 2) AND c IN (1, 2)  ALLOW FILTERING".format(table), [[1, 1, 1, 2],
                                                                                                                              [1, 1, 2, 2],
                                                                                                                              [1, 2, 1, 3],
                                                                                                                              [1, 2, 2, 3],
                                                                                                                              [0, 1, 1, 1],
                                                                                                                              [0, 1, 2, 1],
                                                                                                                              [0, 2, 1, 2],
                                                                                                                              [0, 2, 2, 2],
                                                                                                                              [2, 1, 1, 3],
                                                                                                                              [2, 1, 2, 3],
                                                                                                                              [2, 2, 1, 4],
                                                                                                                              [2, 2, 2, 4],
                                                                                                                              [3, 1, 1, 4],
                                                                                                                              [3, 1, 2, 4],
                                                                                                                              [3, 2, 1, 5],
                                                                                                                              [3, 2, 2, 5]])


@since('2.0')
class TestPagingDatasetChanges(BasePagingTester, PageAssertionMixin):
    """
    Tests concerned with paging when the queried dataset changes while pages are being retrieved.
    """

    def tearDown(self):
        super(TestPagingDatasetChanges, self).tearDown()
        for node in self.cluster.nodelist():
            if not node.is_running():
                node.start()

    def test_data_change_impacting_earlier_page(self):
        session = self.prepare()
        create_ks(session, 'test_paging_size', 2)
        session.execute("CREATE TABLE paging_test ( id int, mytext text, PRIMARY KEY (id, mytext) )")

        def random_txt(text):
            return unicode(uuid.uuid4())

        data = """
              | id | mytext   |
              +----+----------+
          *500| 1  | [random] |
          *500| 2  | [random] |
            """
        expected_data = create_rows(data, session, 'paging_test', cl=CL.ALL, format_funcs={'id': int, 'mytext': random_txt})

        # get 501 rows so we have definitely got the 1st row of the second partition
        future = session.execute_async(
            SimpleStatement("select * from paging_test where id in (1,2)", fetch_size=501, consistency_level=CL.ALL)
        )

        pf = PageFetcher(future)
        # no need to request page here, because the first page is automatically retrieved

        # we got one page and should be done with the first partition (for id=1)
        # let's add another row for that first partition (id=1) and make sure it won't sneak into results
        session.execute(SimpleStatement("insert into paging_test (id, mytext) values (1, 'foo')", consistency_level=CL.ALL))

        pf.request_all()
        self.assertEqual(pf.pagecount(), 2)
        self.assertEqual(pf.num_results_all(), [501, 499])

        self.assertEqualIgnoreOrder(pf.all_data(), expected_data)

    def test_data_change_impacting_later_page(self):
        session = self.prepare()
        create_ks(session, 'test_paging_size', 2)
        session.execute("CREATE TABLE paging_test ( id int, mytext text, PRIMARY KEY (id, mytext) )")

        def random_txt(text):
            return unicode(uuid.uuid4())

        data = """
              | id | mytext   |
              +----+----------+
          *500| 1  | [random] |
          *499| 2  | [random] |
            """
        expected_data = create_rows(data, session, 'paging_test', cl=CL.ALL, format_funcs={'id': int, 'mytext': random_txt})

        future = session.execute_async(
            SimpleStatement("select * from paging_test where id in (1,2)", fetch_size=500, consistency_level=CL.ALL)
        )

        pf = PageFetcher(future)
        # no need to request page here, because the first page is automatically retrieved

        # we've already paged the first partition, but adding a row for the second (id=2)
        # should still result in the row being seen on the subsequent pages
        session.execute(SimpleStatement("insert into paging_test (id, mytext) values (2, 'foo')", consistency_level=CL.ALL))

        pf.request_all()
        self.assertEqual(pf.pagecount(), 2)
        self.assertEqual(pf.num_results_all(), [500, 500])

        # add the new row to the expected data and then do a compare
        expected_data.append({u'id': 2, u'mytext': u'foo'})
        self.assertEqualIgnoreOrder(pf.all_data(), expected_data)

    def test_row_TTL_expiry_during_paging(self):
        session = self.prepare()
        create_ks(session, 'test_paging_size', 2)
        session.execute("CREATE TABLE paging_test ( id int, mytext text, PRIMARY KEY (id, mytext) )")

        def random_txt(text):
            return unicode(uuid.uuid4())

        # create rows with TTL (some of which we'll try to get after expiry)
        create_rows(
            """
                | id | mytext   |
                +----+----------+
            *300| 1  | [random] |
            *400| 2  | [random] |
            """,
            session, 'paging_test', cl=CL.ALL, format_funcs={'id': int, 'mytext': random_txt}, postfix='USING TTL 10'
        )

        # create rows without TTL
        create_rows(
            """
                | id | mytext   |
                +----+----------+
            *500| 3  | [random] |
            """,
            session, 'paging_test', cl=CL.ALL, format_funcs={'id': int, 'mytext': random_txt}
        )

        future = session.execute_async(
            SimpleStatement("select * from paging_test where id in (1,2,3)", fetch_size=300, consistency_level=CL.ALL)
        )

        pf = PageFetcher(future)
        # no need to request page here, because the first page is automatically retrieved
        # this page will be partition id=1, it has TTL rows but they are not expired yet

        # sleep so that the remaining TTL rows from partition id=2 expire
        time.sleep(15)

        pf.request_all()
        self.assertEqual(pf.pagecount(), 3)
        self.assertEqual(pf.num_results_all(), [300, 300, 200])

    def test_cell_TTL_expiry_during_paging(self):
        session = self.prepare()
        create_ks(session, 'test_paging_size', 2)
        session.execute("""
            CREATE TABLE paging_test (
                id int,
                mytext text,
                somevalue text,
                anothervalue text,
                PRIMARY KEY (id, mytext) )
            """)

        def random_txt(text):
            return unicode(uuid.uuid4())

        data = create_rows(
            """
                | id | mytext   | somevalue | anothervalue |
                +----+----------+-----------+--------------+
            *500| 1  | [random] | foo       |  bar         |
            *500| 2  | [random] | foo       |  bar         |
            *500| 3  | [random] | foo       |  bar         |
            """,
            session, 'paging_test', cl=CL.ALL, format_funcs={'id': int, 'mytext': random_txt}
        )

        future = session.execute_async(
            SimpleStatement("select * from paging_test where id in (1,2,3)", fetch_size=500, consistency_level=CL.ALL)
        )

        pf = PageFetcher(future)

        # no need to request page here, because the first page is automatically retrieved
        page1 = pf.page_data(1)
        self.assertEqualIgnoreOrder(page1, data[:500])

        # set some TTLs for data on page 3
        for row in data[1000:1500]:
            _id, mytext = row['id'], row['mytext']
            stmt = SimpleStatement("""
                update paging_test using TTL 10
                set somevalue='one', anothervalue='two' where id = {id} and mytext = '{mytext}'
                """.format(id=_id, mytext=mytext),
                consistency_level=CL.ALL
            )
            session.execute(stmt)

        # check page two
        pf.request_one()
        page2 = pf.page_data(2)
        self.assertEqualIgnoreOrder(page2, data[500:1000])

        page3expected = []
        for row in data[1000:1500]:
            _id, mytext = row['id'], row['mytext']
            page3expected.append(
                {u'id': _id, u'mytext': mytext, u'somevalue': None, u'anothervalue': None}
            )

        time.sleep(15)

        pf.request_one()
        page3 = pf.page_data(3)
        self.assertEqualIgnoreOrder(page3, page3expected)

    def test_node_unavailable_during_paging(self):
        session = self.prepare()
        node1 = self.cluster.nodelist()[0]
        create_ks(session, 'test_paging_size', 1)
        session.execute("CREATE TABLE paging_test ( id uuid, mytext text, PRIMARY KEY (id, mytext) )")

        def make_uuid(text):
            return uuid.uuid4()

        create_rows(
            """
                  | id      | mytext |
                  +---------+--------+
            *10000| [uuid]  | foo    |
            """,
            session, 'paging_test', cl=CL.ALL, format_funcs={'id': make_uuid}
        )

        future = session.execute_async(
            SimpleStatement("select * from paging_test where mytext = 'foo' allow filtering", fetch_size=2000, consistency_level=CL.ALL)
        )

        pf = PageFetcher(future)
        # no need to request page here, because the first page is automatically retrieved

        # stop a node and make sure we get an error trying to page the rest
        node1.stop()
        with self.assertRaisesRegexp(RuntimeError, 'Requested pages were not delivered before timeout'):
            pf.request_all()

        # TODO: can we resume the node and expect to get more results from the result set or is it done?


@since('2.0')
class TestPagingQueryIsolation(BasePagingTester, PageAssertionMixin):
    """
    Tests concerned with isolation of paged queries (queries can't affect each other).
    """

    def test_query_isolation(self):
        """
        Interleave some paged queries and make sure nothing bad happens.
        """
        session = self.prepare()
        create_ks(session, 'test_paging_size', 2)
        session.execute("CREATE TABLE paging_test ( id int, mytext text, PRIMARY KEY (id, mytext) )")

        def random_txt(text):
            return unicode(uuid.uuid4())

        data = """
               | id | mytext   |
               +----+----------+
          *5000| 1  | [random] |
          *5000| 2  | [random] |
          *5000| 3  | [random] |
          *5000| 4  | [random] |
          *5000| 5  | [random] |
          *5000| 6  | [random] |
          *5000| 7  | [random] |
          *5000| 8  | [random] |
          *5000| 9  | [random] |
          *5000| 10 | [random] |
            """
        expected_data = create_rows(data, session, 'paging_test', cl=CL.ALL, format_funcs={'id': int, 'mytext': random_txt})

        stmts = [
            SimpleStatement("select * from paging_test where id in (1)", fetch_size=500, consistency_level=CL.ALL),
            SimpleStatement("select * from paging_test where id in (2)", fetch_size=600, consistency_level=CL.ALL),
            SimpleStatement("select * from paging_test where id in (3)", fetch_size=700, consistency_level=CL.ALL),
            SimpleStatement("select * from paging_test where id in (4)", fetch_size=800, consistency_level=CL.ALL),
            SimpleStatement("select * from paging_test where id in (5)", fetch_size=900, consistency_level=CL.ALL),
            SimpleStatement("select * from paging_test where id in (1)", fetch_size=1000, consistency_level=CL.ALL),
            SimpleStatement("select * from paging_test where id in (2)", fetch_size=1100, consistency_level=CL.ALL),
            SimpleStatement("select * from paging_test where id in (3)", fetch_size=1200, consistency_level=CL.ALL),
            SimpleStatement("select * from paging_test where id in (4)", fetch_size=1300, consistency_level=CL.ALL),
            SimpleStatement("select * from paging_test where id in (5)", fetch_size=1400, consistency_level=CL.ALL),
            SimpleStatement("select * from paging_test where id in (1,2,3,4,5,6,7,8,9,10)", fetch_size=1500, consistency_level=CL.ALL)
        ]

        page_fetchers = []

        for stmt in stmts:
            future = session.execute_async(stmt)
            page_fetchers.append(PageFetcher(future))
            # first page is auto-retrieved, so no need to request it

        for pf in page_fetchers:
            pf.request_one()

        for pf in page_fetchers:
            pf.request_one()

        for pf in page_fetchers:
            pf.request_all()

        self.assertEqual(page_fetchers[0].pagecount(), 10)
        self.assertEqual(page_fetchers[1].pagecount(), 9)
        self.assertEqual(page_fetchers[2].pagecount(), 8)
        self.assertEqual(page_fetchers[3].pagecount(), 7)
        self.assertEqual(page_fetchers[4].pagecount(), 6)
        self.assertEqual(page_fetchers[5].pagecount(), 5)
        self.assertEqual(page_fetchers[6].pagecount(), 5)
        self.assertEqual(page_fetchers[7].pagecount(), 5)
        self.assertEqual(page_fetchers[8].pagecount(), 4)
        self.assertEqual(page_fetchers[9].pagecount(), 4)
        self.assertEqual(page_fetchers[10].pagecount(), 34)

        self.assertEqualIgnoreOrder(flatten_into_set(page_fetchers[0].all_data()), flatten_into_set(expected_data[:5000]))
        self.assertEqualIgnoreOrder(flatten_into_set(page_fetchers[1].all_data()), flatten_into_set(expected_data[5000:10000]))
        self.assertEqualIgnoreOrder(flatten_into_set(page_fetchers[2].all_data()), flatten_into_set(expected_data[10000:15000]))
        self.assertEqualIgnoreOrder(flatten_into_set(page_fetchers[3].all_data()), flatten_into_set(expected_data[15000:20000]))
        self.assertEqualIgnoreOrder(flatten_into_set(page_fetchers[4].all_data()), flatten_into_set(expected_data[20000:25000]))
        self.assertEqualIgnoreOrder(flatten_into_set(page_fetchers[5].all_data()), flatten_into_set(expected_data[:5000]))
        self.assertEqualIgnoreOrder(flatten_into_set(page_fetchers[6].all_data()), flatten_into_set(expected_data[5000:10000]))
        self.assertEqualIgnoreOrder(flatten_into_set(page_fetchers[7].all_data()), flatten_into_set(expected_data[10000:15000]))
        self.assertEqualIgnoreOrder(flatten_into_set(page_fetchers[8].all_data()), flatten_into_set(expected_data[15000:20000]))
        self.assertEqualIgnoreOrder(flatten_into_set(page_fetchers[9].all_data()), flatten_into_set(expected_data[20000:25000]))
        self.assertEqualIgnoreOrder(flatten_into_set(page_fetchers[10].all_data()), flatten_into_set(expected_data[:50000]))


@since('2.0')
class TestPagingWithDeletions(BasePagingTester, PageAssertionMixin):
    """
    Tests concerned with paging when deletions occur.
    """

    default_config = ImmutableMapping({'tombstone_failure_threshold': 100000})

    def setUp(self):
        if hasattr(self, 'session'):
            self.session.cluster.shutdown()
        super(TestPagingWithDeletions, self).setUp()

    def tearDown(self):
        super(TestPagingWithDeletions, self).tearDown()

        # Reset config to default if it was changed
        # Do so by wiping the cluster
        if not set(self.cached_config.items()) == set(self.cluster._config_options.items()):
            self.wipe_and_initialize_cluster()

    def setup_data(self):

        create_ks(self.session, 'test_paging_size', 2)
        self.session.execute("CREATE TABLE paging_test ( "
                             "id int, mytext text, col1 int, col2 int, col3 int, "
                             "PRIMARY KEY (id, mytext) )")

        def random_txt(text):
            return unicode(uuid.uuid4())

        data = """
             | id | mytext   | col1 | col2 | col3 |
             +----+----------+------+------+------+
          *40| 1  | [random] | 1    | 1    | 1    |
          *40| 2  | [random] | 2    | 2    | 2    |
          *40| 3  | [random] | 4    | 3    | 3    |
          *40| 4  | [random] | 4    | 4    | 4    |
          *40| 5  | [random] | 5    | 5    | 5    |
        """

        create_rows(data, self.session, 'paging_test', cl=CL.ALL,
                    format_funcs={
                        'id': int,
                        'mytext': random_txt,
                        'col1': int,
                        'col2': int,
                        'col3': int
                    })

        pf = self.get_page_fetcher()
        pf.request_all()
        return pf.all_data()

    def get_page_fetcher(self):
        future = self.session.execute_async(
            SimpleStatement("select * from paging_test where id in (1,2,3,4,5)", fetch_size=25,
                            consistency_level=CL.ALL)
        )

        return PageFetcher(future)

    def check_all_paging_results(self, expected_data, pagecount, num_page_results):
        """Check all paging results: pagecount, num_results per page, data."""

        page_size = 25
        expected_pages_data = [expected_data[x:x + page_size] for x in
                               range(0, len(expected_data), page_size)]

        pf = self.get_page_fetcher()
        pf.request_all()
        self.assertEqual(pf.pagecount(), pagecount)
        self.assertEqual(pf.num_results_all(), num_page_results)

        for i in range(pf.pagecount()):
            page_data = pf.page_data(i + 1)
            self.assertEquals(page_data, expected_pages_data[i])

    def test_single_partition_deletions(self):
        """Test single partition deletions """
        self.session = self.prepare()
        expected_data = self.setup_data()

        # Delete the a single partition at the beginning
        self.session.execute(
            SimpleStatement("delete from paging_test where id = 1",
                            consistency_level=CL.ALL)
        )
        expected_data = [row for row in expected_data if row['id'] != 1]
        self.check_all_paging_results(expected_data, 7,
                                      [25, 25, 25, 25, 25, 25, 10])

        # Delete the a single partition in the middle
        self.session.execute(
            SimpleStatement("delete from paging_test where id = 3",
                            consistency_level=CL.ALL)
        )
        expected_data = [row for row in expected_data if row['id'] != 3]
        self.check_all_paging_results(expected_data, 5, [25, 25, 25, 25, 20])

        # Delete the a single partition at the end
        self.session.execute(
            SimpleStatement("delete from paging_test where id = 5",
                            consistency_level=CL.ALL)
        )
        expected_data = [row for row in expected_data if row['id'] != 5]
        self.check_all_paging_results(expected_data, 4, [25, 25, 25, 5])

        # Keep only the partition '2'
        self.session.execute(
            SimpleStatement("delete from paging_test where id = 4",
                            consistency_level=CL.ALL)
        )
        expected_data = [row for row in expected_data if row['id'] != 4]
        self.check_all_paging_results(expected_data, 2, [25, 15])

    def test_multiple_partition_deletions(self):
        """Test multiple partition deletions """
        self.session = self.prepare()
        expected_data = self.setup_data()

        # Keep only the partition '1'
        self.session.execute(
            SimpleStatement("delete from paging_test where id in (2,3,4,5)",
                            consistency_level=CL.ALL)
        )
        expected_data = [row for row in expected_data if row['id'] == 1]
        self.check_all_paging_results(expected_data, 2, [25, 15])

    def test_single_row_deletions(self):
        """Test single row deletions """
        self.session = self.prepare()
        expected_data = self.setup_data()

        # Delete the first row
        row = expected_data.pop(0)
        self.session.execute(SimpleStatement(
            ("delete from paging_test where "
             "id = {} and mytext = '{}'".format(row['id'], row['mytext'])),
            consistency_level=CL.ALL)
        )
        self.check_all_paging_results(expected_data, 8,
                                      [25, 25, 25, 25, 25, 25, 25, 24])

        # Delete a row in the middle
        row = expected_data.pop(100)
        self.session.execute(SimpleStatement(
            ("delete from paging_test where "
             "id = {} and mytext = '{}'".format(row['id'], row['mytext'])),
            consistency_level=CL.ALL)
        )
        self.check_all_paging_results(expected_data, 8,
                                      [25, 25, 25, 25, 25, 25, 25, 23])

        # Delete the last row
        row = expected_data.pop()
        self.session.execute(SimpleStatement(
            ("delete from paging_test where "
             "id = {} and mytext = '{}'".format(row['id'], row['mytext'])),
            consistency_level=CL.ALL)
        )
        self.check_all_paging_results(expected_data, 8,
                                      [25, 25, 25, 25, 25, 25, 25, 22])

        # Delete all the last page row by row
        rows = expected_data[-22:]
        for row in rows:
            self.session.execute(SimpleStatement(
                ("delete from paging_test where "
                 "id = {} and mytext = '{}'".format(row['id'], row['mytext'])),
                consistency_level=CL.ALL)
            )
        self.check_all_paging_results(expected_data, 7,
                                      [25, 25, 25, 25, 25, 25, 25])

    @since('3.0')
    def test_multiple_row_deletions(self):
        """Test multiple row deletions.
           @jira_ticket CASSANDRA-6237
        """
        self.session = self.prepare()
        expected_data = self.setup_data()

        # Delete a bunch of rows
        rows = expected_data[100:105]
        expected_data = expected_data[0:100] + expected_data[105:]
        in_condition = ','.join("'{}'".format(r['mytext']) for r in rows)

        self.session.execute(SimpleStatement(
            ("delete from paging_test where "
             "id = {} and mytext in ({})".format(3, in_condition)),
            consistency_level=CL.ALL)
        )
        self.check_all_paging_results(expected_data, 8,
                                      [25, 25, 25, 25, 25, 25, 25, 20])

    def test_single_cell_deletions(self):
        """Test single cell deletions """
        self.session = self.prepare()
        expected_data = self.setup_data()

        # Delete the first cell of some rows of the last partition
        pkeys = [r['mytext'] for r in expected_data if r['id'] == 5][:20]
        for r in expected_data:
            if r['id'] == 5 and r['mytext'] in pkeys:
                r['col1'] = None

        for pkey in pkeys:
            self.session.execute(SimpleStatement(
                ("delete col1 from paging_test where id = 5 "
                 "and mytext = '{}'".format(pkey)),
                consistency_level=CL.ALL))
        self.check_all_paging_results(expected_data, 8,
                                      [25, 25, 25, 25, 25, 25, 25, 25])

        # Delete the mid cell of some rows of the first partition
        pkeys = [r['mytext'] for r in expected_data if r['id'] == 1][20:]
        for r in expected_data:
            if r['id'] == 1 and r['mytext'] in pkeys:
                r['col2'] = None

        for pkey in pkeys:
            self.session.execute(SimpleStatement(
                ("delete col2 from paging_test where id = 1 "
                 "and mytext = '{}'".format(pkey)),
                consistency_level=CL.ALL))
        self.check_all_paging_results(expected_data, 8,
                                      [25, 25, 25, 25, 25, 25, 25, 25])

        # Delete the last cell of all rows of the mid partition
        pkeys = [r['mytext'] for r in expected_data if r['id'] == 3]
        for r in expected_data:
            if r['id'] == 3 and r['mytext'] in pkeys:
                r['col3'] = None

        for pkey in pkeys:
            self.session.execute(SimpleStatement(
                ("delete col3 from paging_test where id = 3 "
                 "and mytext = '{}'".format(pkey)),
                consistency_level=CL.ALL))
        self.check_all_paging_results(expected_data, 8,
                                      [25, 25, 25, 25, 25, 25, 25, 25])

    def test_multiple_cell_deletions(self):
        """Test multiple cell deletions """
        self.session = self.prepare()
        expected_data = self.setup_data()

        # Delete the multiple cells of some rows of the second partition
        pkeys = [r['mytext'] for r in expected_data if r['id'] == 2][20:]
        for r in expected_data:
            if r['id'] == 2 and r['mytext'] in pkeys:
                r['col1'] = None
                r['col2'] = None

        for pkey in pkeys:
            self.session.execute(SimpleStatement(
                ("delete col1, col2 from paging_test where id = 2 "
                 "and mytext = '{}'".format(pkey)),
                consistency_level=CL.ALL))
        self.check_all_paging_results(expected_data, 8,
                                      [25, 25, 25, 25, 25, 25, 25, 25])

        # Delete the multiple cells of all rows of the fourth partition
        pkeys = [r['mytext'] for r in expected_data if r['id'] == 4]
        for r in expected_data:
            if r['id'] == 4 and r['mytext'] in pkeys:
                r['col2'] = None
                r['col3'] = None

        for pkey in pkeys:
            self.session.execute(SimpleStatement(
                ("delete col2, col3 from paging_test where id = 4 "
                 "and mytext = '{}'".format(pkey)),
                consistency_level=CL.ALL))
        self.check_all_paging_results(expected_data, 8,
                                      [25, 25, 25, 25, 25, 25, 25, 25])

    def test_ttl_deletions(self):
        """Test ttl deletions. Paging over a query that has only tombstones """
        self.session = self.prepare()
        data = self.setup_data()

        # Set TTL to all row
        for row in data:
            s = ("insert into paging_test (id, mytext, col1, col2, col3) "
                 "values ({}, '{}', {}, {}, {}) using ttl 3;").format(
                row['id'], row['mytext'], row['col1'],
                row['col2'], row['col3'])
            self.session.execute(
                SimpleStatement(s, consistency_level=CL.ALL)
            )
        self.check_all_paging_results(data, 8,
                                      [25, 25, 25, 25, 25, 25, 25, 25])
        time.sleep(5)
        self.check_all_paging_results([], 0, [])

    def test_failure_threshold_deletions(self):
        """Test that paging throws a failure in case of tombstone threshold """

        supports_v5_protocol = self.cluster.version() >= LooseVersion('3.10')

        self.allow_log_errors = True
        restart_cluster_and_update_config(self.cluster, {'tombstone_failure_threshold': 500})
        self.session = self.prepare()
        self.setup_data()

        # Add more data
        values = map(lambda i: uuid.uuid4(), range(3000))
        for value in values:
            self.session.execute(SimpleStatement(
                "insert into paging_test (id, mytext, col1) values (1, '{}', null) ".format(
                    value
                ),
                consistency_level=CL.ALL
            ))

        try:
            self.session.execute(SimpleStatement("select * from paging_test", fetch_size=1000, consistency_level=CL.ALL, retry_policy=FallthroughRetryPolicy()))
        except ReadTimeout as exc:
            self.assertTrue(self.cluster.version() < LooseVersion('2.2'))
        except ReadFailure as exc:
            if supports_v5_protocol:
                self.assertIsNotNone(exc.error_code_map)
                self.assertEqual(0x0001, exc.error_code_map.values()[0])
        except Exception:
            raise
        else:
            self.fail('Expected ReadFailure or ReadTimeout, depending on the cluster version')

        if self.cluster.version() < "3.0":
            failure_msg = ("Scanned over.* tombstones in test_paging_size."
                           "paging_test.* query aborted")
        else:
            failure_msg = ("Scanned over.* tombstones during query.* query aborted")

<<<<<<< HEAD
        wait_for_any_log(self.cluster.nodelist(), failure_msg, 25)
=======
        self.cluster.wait_for_any_log(failure_msg, 25)
>>>>>>> 1368f6e4

    @since('2.2.6')
    def test_deletion_with_distinct_paging(self):
        """
        Test that deletion does not affect paging for distinct queries.

        @jira_ticket CASSANDRA-10010
        """
        self.session = self.prepare()
        create_ks(self.session, 'test_paging_size', 2)
        self.session.execute("CREATE TABLE paging_test ( "
                             "k int, s int static, c int, v int, "
                             "PRIMARY KEY (k, c) )")

        for whereClause in ('', 'WHERE k IN (0, 1, 2, 3)'):
            for i in range(4):
                for j in range(2):
                    self.session.execute("INSERT INTO paging_test (k, s, c, v) VALUES (%s, %s, %s, %s)", (i, i, j, j))

            self.session.default_fetch_size = 2
            result = self.session.execute("SELECT DISTINCT k, s FROM paging_test {}".format(whereClause))
            result = list(result)
            self.assertEqual(4, len(result))

            future = self.session.execute_async("SELECT DISTINCT k, s FROM paging_test {}".format(whereClause))

            # this will fetch the first page
            fetcher = PageFetcher(future)

            # delete the first row in the last partition that was returned in the first page
            self.session.execute("DELETE FROM paging_test WHERE k = %s AND c = %s", (result[1]['k'], 0))

            # finish paging
            fetcher.request_all()
            self.assertEqual([2, 2], fetcher.num_results_all())<|MERGE_RESOLUTION|>--- conflicted
+++ resolved
@@ -3407,11 +3407,7 @@
         else:
             failure_msg = ("Scanned over.* tombstones during query.* query aborted")
 
-<<<<<<< HEAD
-        wait_for_any_log(self.cluster.nodelist(), failure_msg, 25)
-=======
         self.cluster.wait_for_any_log(failure_msg, 25)
->>>>>>> 1368f6e4
 
     @since('2.2.6')
     def test_deletion_with_distinct_paging(self):
