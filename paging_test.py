import inspect
import time
import random
import string
import threading
import traceback
import uuid
from distutils.version import LooseVersion
from unittest.case import SkipTest

from dse import ConsistencyLevel as CL
from dse import InvalidRequest, ReadFailure, ReadTimeout
from dse.cluster import EXEC_PROFILE_DEFAULT, ContinuousPagingOptions
from dse.policies import FallthroughRetryPolicy
from dse.query import (FETCH_SIZE_UNSET, SimpleStatement, dict_factory,
                       named_tuple_factory, tuple_factory)

from dtest import ReusableClusterTester, debug, make_execution_profile, run_scenarios
from tools.assertions import (assert_all, assert_invalid, assert_length_equal,
                              assert_one)
from tools.data import create_ks, rows_to_list
from tools.datahelp import create_rows, flatten_into_set, parse_data_into_dicts
from tools.decorators import since
from tools.misc import ImmutableMapping, restart_cluster_and_update_config
from tools.paging import PageAssertionMixin, PageFetcher, ContinuousPageFetcher

EXEC_PROFILE_CONTINUOUS_PAGING = object()


class BasePagingTester(ReusableClusterTester):
    # Set to True when a sub-class is annotated with @with_continuous_paging
    use_continuous_paging = False

    @classmethod
    def post_initialize_cluster(cls):
        cluster = cls.cluster
        cluster.populate(3)
        cluster.start(jvm_args=['-Dio.netty.leakDetection.level=advanced'])
        cls.cached_config = ImmutableMapping(cluster._config_options)

    def setUp(self):
        super(BasePagingTester, self).setUp()
        self._cleanup_schema()

    def _cleanup_schema(self):
        session = self.patient_cql_connection(self.cluster.nodelist()[0])
        keyspaces = [ks for ks in session.cluster.metadata.keyspaces.keys() if 'system' not in ks]

        for ks in keyspaces:
            session.execute("DROP KEYSPACE IF EXISTS {}".format(ks))

        session.cluster.shutdown()

    def prepare(self, row_factory=dict_factory):
        protocol_version = self.get_protocol_version()
        node1 = self.cluster.nodelist()[0]

        profiles = {
            EXEC_PROFILE_DEFAULT: make_execution_profile(row_factory=row_factory,
                                                         consistency_level=CL.QUORUM),
            EXEC_PROFILE_CONTINUOUS_PAGING: make_execution_profile(row_factory=row_factory,
                                                                   consistency_level=CL.QUORUM,
                                                                   retry_policy=FallthroughRetryPolicy(),
                                                                   continuous_paging_options=ContinuousPagingOptions())
        }

        return self.patient_cql_connection(node1, protocol_version=protocol_version, execution_profiles=profiles)

    def get_protocol_version(self):
        supports_v5_protocol = self.cluster.version() >= LooseVersion('3.10')
        supports_dse_v1_protocol = self.cluster.version() >= LooseVersion('3.11')
        if supports_dse_v1_protocol:
            return 65
        elif supports_v5_protocol:
            return 5
        else:
            return None

    def get_rows(self, session, query):
        return rows_to_list(self.execute(session, query))

    def execute(self, session, query):
        debug('Executing {} with C.P. {}'.format(query, self.use_continuous_paging))
        return session.execute(query, execution_profile=self.execution_profile())

    def execution_profile(self):
        return EXEC_PROFILE_CONTINUOUS_PAGING if self.use_continuous_paging else EXEC_PROFILE_DEFAULT

    def get_all_pages(self, session, query, fetch_size=FETCH_SIZE_UNSET, consistency_level=None,
                      page_unit=ContinuousPagingOptions.PagingUnit.ROWS, row_size_bytes=None, timeout=None):
        if self.use_continuous_paging:
            return self._get_all_pages_with_continuous_paging(session, query, fetch_size, consistency_level,
                                                              page_unit=page_unit, row_size_bytes=row_size_bytes,
                                                              timeout=timeout)
        else:
            return self._get_all_pages_with_prefetch(session, query, fetch_size, consistency_level, timeout=timeout)

    def _get_all_pages_with_prefetch(self, session, query, fetch_size, consistency_level, timeout=None):
        if consistency_level:
            session.cluster.profile_manager.default.consistency_level = consistency_level

        future = session.execute_async(SimpleStatement(query, fetch_size=fetch_size))
        return PageFetcher(future).request_all(timeout=timeout)

    def _get_all_pages_with_continuous_paging(self, session, query, fetch_size, consistency_level,
                                              page_unit=ContinuousPagingOptions.PagingUnit.ROWS, row_size_bytes=None,
                                              timeout=None):
        profiles = session.cluster.profile_manager.profiles
        if consistency_level:
            profiles[EXEC_PROFILE_CONTINUOUS_PAGING].consistency_level = consistency_level

        future = session.execute_async(SimpleStatement(query, fetch_size=fetch_size),
                                       execution_profile=EXEC_PROFILE_CONTINUOUS_PAGING)
        if fetch_size == FETCH_SIZE_UNSET:
            fetch_size = session.default_fetch_size

        return ContinuousPageFetcher(future, fetch_size, page_unit=page_unit,
                                     row_size_bytes=row_size_bytes).wait(timeout=timeout)

    def skip_with_continuous_paging(self):
        """
        This method is used by the @with_continuous_paging annotation to replace
        any tests that should not run with continuous paging enabled.
        """
        raise SkipTest("Not supported with continuous paging")


def skip_with_continuous_paging(fcn):
    """ Annotate a method to be skipped when using continuous paging """
    fcn.skip_with_continuous_paging = True
    return fcn


def with_continuous_paging(cls):
    """
    Annotate a class so that is executes with continuous paging: set use_continuous_paging
    to true and skip any methods that should not run with continuous paging.
    """
    setattr(cls, "use_continuous_paging", True)
    for base_cls in inspect.getmro(cls):
        for name, val in base_cls.__dict__.iteritems():
            if hasattr(val, "skip_with_continuous_paging"):
                debug("Skipping {} for {}".format(name, cls.__name__))
                setattr(base_cls, name, BasePagingTester.skip_with_continuous_paging)
    return cls


@since('2.0')
class TestPagingSize(BasePagingTester, PageAssertionMixin):
    # This is set to True by the sub-classes
    __test__ = False

    """
    Basic tests relating to page size (relative to results set)
    and validation of page size setting.
    """

    def test_with_no_results(self):
        """
        No errors when a page is requested and query has no results.
        """
        session = self.prepare()
        create_ks(session, 'test_paging_size', 2)
        session.execute("CREATE TABLE paging_test ( id int PRIMARY KEY, value text )")

        # run a query that has no results and make sure it's exhausted
        pf = self.get_all_pages(session, "select * from paging_test", fetch_size=100, consistency_level=CL.ALL)

        self.assertEqual([], pf.all_data())
        self.assertFalse(pf.has_more_pages)

    def test_with_less_results_than_page_size(self):
        session = self.prepare()
        create_ks(session, 'test_paging_size', 2)
        session.execute("CREATE TABLE paging_test ( id int PRIMARY KEY, value text )")

        data = """
            |id| value          |
            +--+----------------+
            |1 |testing         |
            |2 |and more testing|
            |3 |and more testing|
            |4 |and more testing|
            |5 |and more testing|
            """
        expected_data = create_rows(data, session, 'paging_test', cl=CL.ALL, format_funcs={'id': int, 'value': unicode})

        pf = self.get_all_pages(session, "select * from paging_test", fetch_size=100, consistency_level=CL.ALL)

        self.assertFalse(pf.has_more_pages)
        self.assertEqual(len(expected_data), len(pf.all_data()))

    def test_with_more_results_than_page_size(self):
        session = self.prepare()
        create_ks(session, 'test_paging_size', 2)
        session.execute("CREATE TABLE paging_test ( id int PRIMARY KEY, value text )")

        data = """
            |id| value          |
            +--+----------------+
            |1 |testing         |
            |2 |and more testing|
            |3 |and more testing|
            |4 |and more testing|
            |5 |and more testing|
            |6 |testing         |
            |7 |and more testing|
            |8 |and more testing|
            |9 |and more testing|
            """
        expected_data = create_rows(data, session, 'paging_test', cl=CL.ALL, format_funcs={'id': int, 'value': unicode})

        pf = self.get_all_pages(session, "select * from paging_test", fetch_size=5, consistency_level=CL.ALL)

        self.assertEqual(pf.pagecount(), 2)
        self.assertEqual(pf.num_results_all(), [5, 4])

        # make sure expected and actual have same data elements (ignoring order)
        self.assertEqualIgnoreOrder(pf.all_data(), expected_data)

    def test_with_equal_results_to_page_size(self):
        session = self.prepare()
        create_ks(session, 'test_paging_size', 2)
        session.execute("CREATE TABLE paging_test ( id int PRIMARY KEY, value text )")

        data = """
            |id| value          |
            +--+----------------+
            |1 |testing         |
            |2 |and more testing|
            |3 |and more testing|
            |4 |and more testing|
            |5 |and more testing|
            """
        expected_data = create_rows(data, session, 'paging_test', cl=CL.ALL, format_funcs={'id': int, 'value': unicode})

        pf = self.get_all_pages(session, "select * from paging_test", fetch_size=5, consistency_level=CL.ALL)

        self.assertEqual(pf.num_results_all(), [5])
        self.assertEqual(pf.pagecount(), 1)

        # make sure expected and actual have same data elements (ignoring order)
        self.assertEqualIgnoreOrder(pf.all_data(), expected_data)

    def test_undefined_page_size_default(self):
        """
        If the page size isn't sent then the default fetch size is used.
        """
        session = self.prepare()
        create_ks(session, 'test_paging_size', 2)
        session.execute("CREATE TABLE paging_test ( id uuid PRIMARY KEY, value text )")

        def random_txt(text):
            return uuid.uuid4()

        data = """
               | id     |value   |
               +--------+--------+
          *5001| [uuid] |testing |
            """
        expected_data = create_rows(data, session, 'paging_test', cl=CL.ALL, format_funcs={'id': random_txt, 'value': unicode})

        pf = self.get_all_pages(session, "select * from paging_test", consistency_level=CL.ALL)

        self.assertEqual(pf.num_results_all(), [5000, 1])

        # make sure expected and actual have same data elements (ignoring order)
        self.assertEqualIgnoreOrder(pf.all_data(), expected_data)


class TestPagingSizeWithNormalPaging(TestPagingSize):
    __test__ = True
    pass


@since('3.11')
@with_continuous_paging
class TestPagingSizeWithContinuousPaging(TestPagingSize):
    __test__ = True
    pass


@since('2.0')
class TestPagingWithModifiers(BasePagingTester, PageAssertionMixin):
    # This is set to True by the sub-classes
    __test__ = False

    """
    Tests concerned with paging when CQL modifiers (such as order, limit, allow filtering) are used.
    """

    def test_with_order_by(self):
        """"
        Paging over a single partition with ordering should work.
        (Spanning multiple partitions won't though, by design. See CASSANDRA-6722).
        """
        session = self.prepare()
        create_ks(session, 'test_paging', 2)
        session.execute(
            """
            CREATE TABLE paging_test (
                id int,
                value text,
                PRIMARY KEY (id, value)
            ) WITH CLUSTERING ORDER BY (value ASC)
            """)

        data = """
            |id|value|
            +--+-----+
            |1 |a    |
            |1 |b    |
            |1 |c    |
            |1 |d    |
            |1 |e    |
            |1 |f    |
            |1 |g    |
            |1 |h    |
            |1 |i    |
            |1 |j    |
            """

        expected_data = create_rows(data, session, 'paging_test', cl=CL.ALL, format_funcs={'id': int, 'value': unicode})

        pf = self.get_all_pages(session, "select * from paging_test where id = 1 order by value asc",
                                fetch_size=5, consistency_level=CL.ALL)

        self.assertEqual(pf.pagecount(), 2)
        self.assertEqual(pf.num_results_all(), [5, 5])

        # these should be equal (in the same order)
        self.assertEqual(pf.all_data(), expected_data)

        # make sure we don't allow paging over multiple partitions with order because that's weird
        with self.assertRaisesRegexp(InvalidRequest, 'Cannot page queries with both ORDER BY and a IN restriction on the partition key'):
            stmt = SimpleStatement("select * from paging_test where id in (1,2) order by value asc", consistency_level=CL.ALL)
            session.execute(stmt)

    def test_with_order_by_reversed(self):
        """"
        Paging over a single partition with ordering and a reversed clustering order.
        """
        session = self.prepare()
        create_ks(session, 'test_paging', 2)
        session.execute(
            """
            CREATE TABLE paging_test (
                id int,
                value text,
                value2 text,
                PRIMARY KEY (id, value)
            ) WITH CLUSTERING ORDER BY (value DESC)
            """)

        data = """
            |id|value|value2|
            +--+-----+------+
            |1 |a    |a     |
            |1 |b    |b     |
            |1 |c    |c     |
            |1 |d    |d     |
            |1 |e    |e     |
            |1 |f    |f     |
            |1 |g    |g     |
            |1 |h    |h     |
            |1 |i    |i     |
            |1 |j    |j     |
            """

        expected_data = create_rows(data, session, 'paging_test', cl=CL.ALL, format_funcs={'id': int, 'value': unicode, 'value2': unicode})

        pf = self.get_all_pages(session, "select * from paging_test where id = 1 order by value asc",
                                fetch_size=3, consistency_level=CL.ALL)

        self.assertEqual(pf.pagecount(), 4)
        self.assertEqual(pf.num_results_all(), [3, 3, 3, 1])

        # these should be equal (in the same order)
        self.assertEqual(pf.all_data(), expected_data)

        # drop the ORDER BY
        pf = self.get_all_pages(session, "select * from paging_test where id = 1",
                                fetch_size=3, consistency_level=CL.ALL)

        self.assertEqual(pf.pagecount(), 4)
        self.assertEqual(pf.num_results_all(), [3, 3, 3, 1])

        # these should be equal (in the same order)
        self.assertEqual(pf.all_data(), list(reversed(expected_data)))

    def test_with_limit(self):
        session = self.prepare()
        create_ks(session, 'test_paging_size', 2)
        session.execute("CREATE TABLE paging_test ( id int, value text, PRIMARY KEY (id, value) )")

        def random_txt(text):
            return unicode(uuid.uuid4())

        data = """
               | id | value         |
               +----+---------------+
             *5| 1  | [random text] |
             *5| 2  | [random text] |
            *10| 3  | [random text] |
            *10| 4  | [random text] |
            *20| 5  | [random text] |
            *30| 6  | [random text] |
            """
        expected_data = create_rows(data, session, 'paging_test', cl=CL.ALL, format_funcs={'id': int, 'value': random_txt})

        scenarios = [
            # using equals clause w/single partition
            {'limit': 10, 'fetch': 20, 'data_size': 30, 'whereclause': 'WHERE id = 6', 'expect_pgcount': 1, 'expect_pgsizes': [10]},      # limit < fetch < data
            {'limit': 10, 'fetch': 30, 'data_size': 20, 'whereclause': 'WHERE id = 5', 'expect_pgcount': 1, 'expect_pgsizes': [10]},      # limit < data < fetch
            {'limit': 20, 'fetch': 10, 'data_size': 30, 'whereclause': 'WHERE id = 6', 'expect_pgcount': 2, 'expect_pgsizes': [10, 10]},  # fetch < limit < data
            {'limit': 30, 'fetch': 10, 'data_size': 20, 'whereclause': 'WHERE id = 5', 'expect_pgcount': 2, 'expect_pgsizes': [10, 10]},  # fetch < data < limit
            {'limit': 20, 'fetch': 30, 'data_size': 10, 'whereclause': 'WHERE id = 3', 'expect_pgcount': 1, 'expect_pgsizes': [10]},      # data < limit < fetch
            {'limit': 30, 'fetch': 20, 'data_size': 10, 'whereclause': 'WHERE id = 3', 'expect_pgcount': 1, 'expect_pgsizes': [10]},      # data < fetch < limit

            # using 'in' clause w/multi partitions
            {'limit': 9, 'fetch': 20, 'data_size': 80, 'whereclause': 'WHERE id in (1,2,3,4,5,6)', 'expect_pgcount': 1, 'expect_pgsizes': [9]},  # limit < fetch < data
            {'limit': 10, 'fetch': 30, 'data_size': 20, 'whereclause': 'WHERE id in (3,4)', 'expect_pgcount': 1, 'expect_pgsizes': [10]},      # limit < data < fetch
            {'limit': 20, 'fetch': 10, 'data_size': 30, 'whereclause': 'WHERE id in (4,5)', 'expect_pgcount': 2, 'expect_pgsizes': [10, 10]},  # fetch < limit < data
            {'limit': 30, 'fetch': 10, 'data_size': 20, 'whereclause': 'WHERE id in (3,4)', 'expect_pgcount': 2, 'expect_pgsizes': [10, 10]},  # fetch < data < limit
            {'limit': 20, 'fetch': 30, 'data_size': 10, 'whereclause': 'WHERE id in (1,2)', 'expect_pgcount': 1, 'expect_pgsizes': [10]},      # data < limit < fetch
            {'limit': 30, 'fetch': 20, 'data_size': 10, 'whereclause': 'WHERE id in (1,2)', 'expect_pgcount': 1, 'expect_pgsizes': [10]},      # data < fetch < limit

            # no limit but with a defined pagesize. Scenarios added for CASSANDRA-8408.
            {'limit': None, 'fetch': 20, 'data_size': 80, 'whereclause': 'WHERE id in (1,2,3,4,5,6)', 'expect_pgcount': 4, 'expect_pgsizes': [20, 20, 20, 20]},  # fetch < data
            {'limit': None, 'fetch': 30, 'data_size': 20, 'whereclause': 'WHERE id in (3,4)', 'expect_pgcount': 1, 'expect_pgsizes': [20]},          # data < fetch
            {'limit': None, 'fetch': 10, 'data_size': 30, 'whereclause': 'WHERE id in (4,5)', 'expect_pgcount': 3, 'expect_pgsizes': [10, 10, 10]},  # fetch < data
            {'limit': None, 'fetch': 30, 'data_size': 10, 'whereclause': 'WHERE id in (1,2)', 'expect_pgcount': 1, 'expect_pgsizes': [10]},          # data < fetch

            # not setting fetch_size (unpaged) but using limit. Scenarios added for CASSANDRA-8408.
            {'limit': 9, 'fetch': None, 'data_size': 80, 'whereclause': 'WHERE id in (1,2,3,4,5,6)', 'expect_pgcount': 1, 'expect_pgsizes': [9]},  # limit < data
            {'limit': 30, 'fetch': None, 'data_size': 10, 'whereclause': 'WHERE id in (1,2)', 'expect_pgcount': 1, 'expect_pgsizes': [10]},        # data < limit
        ]

        def handle_scenario(scenario):
            # using a limit and a fetch
            if scenario['limit'] and scenario['fetch']:
                pf = self.get_all_pages(session,
                                        "select * from paging_test {} limit {}".format(scenario['whereclause'],
                                                                                       scenario['limit']),
                                        fetch_size=scenario['fetch'], consistency_level=CL.ALL)
            # using a limit but not specifying a fetch_size
            elif scenario['limit'] and scenario['fetch'] is None:
                pf = self.get_all_pages(session,
                                        "select * from paging_test {} limit {}".format(scenario['whereclause'],
                                                                                       scenario['limit']),
                                        consistency_level=CL.ALL)
            # no limit but a fetch_size specified
            elif scenario['limit'] is None and scenario['fetch']:
                pf = self.get_all_pages(session,
                                        "select * from paging_test {}".format(scenario['whereclause']),
                                        fetch_size=scenario['fetch'], consistency_level=CL.ALL)
            else:
                # this should not happen
                self.fail("Invalid scenario configuration. Scenario is: {}".format(scenario))

            self.assertEqual(pf.num_results_all(), scenario['expect_pgsizes'])
            self.assertEqual(pf.pagecount(), scenario['expect_pgcount'])

            # make sure all the data retrieved is a subset of input data
            self.assertIsSubsetOf(pf.all_data(), expected_data)

        run_scenarios(scenarios, handle_scenario, deferred_exceptions=(AssertionError,))

    def test_with_allow_filtering(self):
        session = self.prepare()
        create_ks(session, 'test_paging_size', 2)
        session.execute("CREATE TABLE paging_test ( id int, value text, PRIMARY KEY (id, value) )")

        data = """
            |id|value           |
            +--+----------------+
            |1 |testing         |
            |2 |and more testing|
            |3 |and more testing|
            |4 |and more testing|
            |5 |and more testing|
            |6 |testing         |
            |7 |and more testing|
            |8 |and more testing|
            |9 |and more testing|
            """
        create_rows(data, session, 'paging_test', cl=CL.ALL, format_funcs={'id': int, 'value': unicode})

        pf = self.get_all_pages(session, "select * from paging_test where value = 'and more testing' ALLOW FILTERING",
                                fetch_size=4, consistency_level=CL.ALL)

        self.assertEqual(pf.pagecount(), 2)
        self.assertEqual(pf.num_results_all(), [4, 3])

        # make sure the allow filtering query matches the expected results (ignoring order)
        self.assertEqualIgnoreOrder(
            pf.all_data(),
            parse_data_into_dicts(
                """
                |id|value           |
                +--+----------------+
                |2 |and more testing|
                |3 |and more testing|
                |4 |and more testing|
                |5 |and more testing|
                |7 |and more testing|
                |8 |and more testing|
                |9 |and more testing|
                """, format_funcs={'id': int, 'value': unicode}
            )
        )


class TestPagingWithModifiersWithNormalPaging(TestPagingWithModifiers):
    __test__ = True
    pass


@since('3.11')
@with_continuous_paging
class TestPagingWithModifiersWithContinuousPaging(TestPagingWithModifiers):
    __test__ = True
    pass


@since('2.0')
class TestPagingData(BasePagingTester, PageAssertionMixin):
    # This is set to True by the sub-classes
    __test__ = False

    def test_paging_a_single_wide_row(self):
        session = self.prepare()
        create_ks(session, 'test_paging_size', 2)
        session.execute("CREATE TABLE paging_test ( id int, value text, PRIMARY KEY (id, value) )")

        def random_txt(text):
            return unicode(uuid.uuid4())

        data = """
              | id | value                  |
              +----+------------------------+
        *10000| 1  | [replaced with random] |
            """
        expected_data = create_rows(data, session, 'paging_test', cl=CL.ALL, format_funcs={'id': int, 'value': random_txt})

        pf = self.get_all_pages(session, "select * from paging_test where id = 1",
                                fetch_size=3000, consistency_level=CL.ALL)

        self.assertEqual(pf.pagecount(), 4)
        self.assertEqual(pf.num_results_all(), [3000, 3000, 3000, 1000])

        self.assertEqualIgnoreOrder(pf.all_data(), expected_data)

    def test_paging_across_multi_wide_rows(self):
        session = self.prepare()
        create_ks(session, 'test_paging_size', 2)
        session.execute("CREATE TABLE paging_test ( id int, value text, PRIMARY KEY (id, value) )")

        def random_txt(text):
            return unicode(uuid.uuid4())

        data = """
              | id | value                  |
              +----+------------------------+
         *5000| 1  | [replaced with random] |
         *5000| 2  | [replaced with random] |
            """
        expected_data = create_rows(data, session, 'paging_test', cl=CL.ALL, format_funcs={'id': int, 'value': random_txt})

        pf = self.get_all_pages(session, "select * from paging_test where id in (1,2)",
                                fetch_size=3000, consistency_level=CL.ALL)

        self.assertEqual(pf.pagecount(), 4)
        self.assertEqual(pf.num_results_all(), [3000, 3000, 3000, 1000])

        self.assertEqualIgnoreOrder(pf.all_data(), expected_data)

    def test_paging_using_secondary_indexes(self):
        session = self.prepare()
        create_ks(session, 'test_paging_size', 2)
        session.execute("CREATE TABLE paging_test ( id int, mybool boolean, sometext text, PRIMARY KEY (id, sometext) )")
        session.execute("CREATE INDEX ON paging_test(mybool)")

        def random_txt(text):
            return unicode(uuid.uuid4())

        def bool_from_str_int(text):
            return bool(int(text))

        data = """
             | id | mybool| sometext |
             +----+-------+----------+
         *100| 1  | 1     | [random] |
         *300| 2  | 0     | [random] |
         *500| 3  | 1     | [random] |
         *400| 4  | 0     | [random] |
            """
        all_data = create_rows(
            data, session, 'paging_test', cl=CL.ALL,
            format_funcs={'id': int, 'mybool': bool_from_str_int, 'sometext': random_txt}
        )

        pf = self.get_all_pages(session, "select * from paging_test where mybool = true",
                                fetch_size=400, consistency_level=CL.ALL)

        # the query only searched for True rows, so let's pare down the expectations for comparison
        expected_data = filter(lambda x: x.get('mybool') is True, all_data)

        self.assertEqual(pf.pagecount(), 2)
        self.assertEqual(pf.num_results_all(), [400, 200])
        self.assertEqualIgnoreOrder(expected_data, pf.all_data())

    def test_paging_with_in_orderby_and_two_partition_keys(self):
        session = self.prepare()
        create_ks(session, 'test_paging_size', 2)
        session.execute("CREATE TABLE paging_test (col_1 int, col_2 int, col_3 int, PRIMARY KEY ((col_1, col_2), col_3))")

        assert_invalid(session, "select * from paging_test where col_1=1 and col_2 IN (1, 2) order by col_3 desc;",
                       execution_profile=self.execution_profile(), expected=InvalidRequest)
        assert_invalid(session, "select * from paging_test where col_2 IN (1, 2) and col_1=1 order by col_3 desc;",
                       execution_profile=self.execution_profile(), expected=InvalidRequest)

    @since('3.10')
    def group_by_paging_test(self):
        """
        @jira_ticket CASSANDRA-10707
        """

        session = self.prepare(row_factory=tuple_factory)
        create_ks(session, 'test_paging_with_group_by', 2)
        session.execute("CREATE TABLE test (a int, b int, c int, d int, e int, primary key (a, b, c, d))")

        session.execute("INSERT INTO test (a, b, c, d, e) VALUES (1, 2, 1, 3, 6)")
        session.execute("INSERT INTO test (a, b, c, d, e) VALUES (1, 2, 2, 6, 12)")
        session.execute("INSERT INTO test (a, b, c, d) VALUES (1, 3, 2, 12)")
        session.execute("INSERT INTO test (a, b, c, d, e) VALUES (1, 4, 2, 12, 24)")
        session.execute("INSERT INTO test (a, b, c, d, e) VALUES (1, 4, 2, 6, 12)")
        session.execute("INSERT INTO test (a, b, c, d, e) VALUES (2, 2, 3, 3, 6)")
        session.execute("INSERT INTO test (a, b, c, d, e) VALUES (2, 4, 3, 6, 12)")
        session.execute("INSERT INTO test (a, b, c, d, e) VALUES (4, 8, 2, 12, 24)")
        session.execute("INSERT INTO test (a, b, c, d) VALUES (5, 8, 2, 12)")

        # Makes sure that we have some tombstones
        session.execute("DELETE FROM test WHERE a = 1 AND b = 3 AND c = 2")
        session.execute("DELETE FROM test WHERE a = 5")

        for page_size in (2, 3, 4, 5, 7, 10):
            debug('Testing page size {}'.format(page_size))
            session.default_fetch_size = page_size

            # Range queries
            res = self.get_rows(session, "SELECT a, b, e, count(b), max(e) FROM test GROUP BY a")
            self.assertEqual(res, [[1, 2, 6, 4, 24], [2, 2, 6, 2, 12], [4, 8, 24, 1, 24]])

            res = self.get_rows(session, "SELECT a, b, e, count(b), max(e) FROM test GROUP BY a, b")
            self.assertEqual(res, [[1, 2, 6, 2, 12],
                                   [1, 4, 12, 2, 24],
                                   [2, 2, 6, 1, 6],
                                   [2, 4, 12, 1, 12],
                                   [4, 8, 24, 1, 24]])

            res = self.get_rows(session, "SELECT a, b, e, count(b), max(e) FROM test")
            self.assertEqual(res, [[1, 2, 6, 7, 24]])

            res = self.get_rows(session, "SELECT a, b, e, count(b), max(e) FROM test WHERE b = 2 GROUP BY a, b ALLOW FILTERING")
            self.assertEqual(res, [[1, 2, 6, 2, 12],
                                   [2, 2, 6, 1, 6]])

            assert_invalid(session, "SELECT a, b, e, count(b), max(e) FROM test WHERE b = 2 GROUP BY a, b;",
                           execution_profile=self.execution_profile(), expected=InvalidRequest)

            res = self.get_rows(session, "SELECT a, b, e, count(b), max(e) FROM test WHERE b = 2 ALLOW FILTERING")
            self.assertEqual(res, [[1, 2, 6, 3, 12]])

            assert_invalid(session, "SELECT a, b, e, count(b), max(e) FROM test WHERE b = 2",
                           execution_profile=self.execution_profile(), expected=InvalidRequest)

            # Range queries without aggregates
            res = self.get_rows(session, "SELECT a, b, c, d FROM test GROUP BY a, b, c")
            self.assertEqual(res, [[1, 2, 1, 3],
                                   [1, 2, 2, 6],
                                   [1, 4, 2, 6],
                                   [2, 2, 3, 3],
                                   [2, 4, 3, 6],
                                   [4, 8, 2, 12]])

            res = self.get_rows(session, "SELECT a, b, c, d FROM test GROUP BY a, b")
            self.assertEqual(res, [[1, 2, 1, 3],
                                   [1, 4, 2, 6],
                                   [2, 2, 3, 3],
                                   [2, 4, 3, 6],
                                   [4, 8, 2, 12]])

            # Range query with LIMIT
            res = self.get_rows(session, "SELECT a, b, e, count(b), max(e) FROM test GROUP BY a, b LIMIT 2")
            self.assertEqual(res, [[1, 2, 6, 2, 12],
                                   [1, 4, 12, 2, 24]])

            res = self.get_rows(session, "SELECT a, b, e, count(b), max(e) FROM test LIMIT 2")
            self.assertEqual(res, [[1, 2, 6, 7, 24]])

            # Range queries without aggregates and with LIMIT
            res = self.get_rows(session, "SELECT a, b, c, d FROM test GROUP BY a, b, c LIMIT 3")
            self.assertEqual(res, [[1, 2, 1, 3],
                                   [1, 2, 2, 6],
                                   [1, 4, 2, 6]])

            res = self.get_rows(session, "SELECT a, b, c, d FROM test GROUP BY a, b LIMIT 3")
            self.assertEqual(res, [[1, 2, 1, 3],
                                   [1, 4, 2, 6],
                                   [2, 2, 3, 3]])

            # Range query with PER PARTITION LIMIT
            res = self.get_rows(session, "SELECT a, b, e, count(b), max(e) FROM test GROUP BY a, b PER PARTITION LIMIT 2")
            self.assertEqual(res, [[1, 2, 6, 2, 12],
                                   [1, 4, 12, 2, 24],
                                   [2, 2, 6, 1, 6],
                                   [2, 4, 12, 1, 12],
                                   [4, 8, 24, 1, 24]])

            res = self.get_rows(session, "SELECT a, b, e, count(b), max(e) FROM test GROUP BY a, b PER PARTITION LIMIT 1")
            self.assertEqual(res, [[1, 2, 6, 2, 12],
                                   [2, 2, 6, 1, 6],
                                   [4, 8, 24, 1, 24]])

            # Range queries with PER PARTITION LIMIT and LIMIT
            res = self.get_rows(session, "SELECT a, b, e, count(b), max(e) FROM test GROUP BY a, b PER PARTITION LIMIT 2 LIMIT 3")
            self.assertEqual(res, [[1, 2, 6, 2, 12],
                                   [1, 4, 12, 2, 24],
                                   [2, 2, 6, 1, 6]])

            res = self.get_rows(session, "SELECT a, b, e, count(b), max(e) FROM test GROUP BY a, b PER PARTITION LIMIT 2 LIMIT 5")
            self.assertEqual(res, [[1, 2, 6, 2, 12],
                                   [1, 4, 12, 2, 24],
                                   [2, 2, 6, 1, 6],
                                   [2, 4, 12, 1, 12],
                                   [4, 8, 24, 1, 24]])

            res = self.get_rows(session, "SELECT a, b, e, count(b), max(e) FROM test GROUP BY a, b PER PARTITION LIMIT 2 LIMIT 10")
            self.assertEqual(res, [[1, 2, 6, 2, 12],
                                   [1, 4, 12, 2, 24],
                                   [2, 2, 6, 1, 6],
                                   [2, 4, 12, 1, 12],
                                   [4, 8, 24, 1, 24]])

            # Range queries without aggregates and with PER PARTITION LIMIT
            res = self.get_rows(session, "SELECT a, b, c, d FROM test GROUP BY a, b, c PER PARTITION LIMIT 2")
            self.assertEqual(res, [[1, 2, 1, 3],
                                   [1, 2, 2, 6],
                                   [2, 2, 3, 3],
                                   [2, 4, 3, 6],
                                   [4, 8, 2, 12]])

            res = self.get_rows(session, "SELECT a, b, c, d FROM test GROUP BY a, b PER PARTITION LIMIT 1")
            self.assertEqual(res, [[1, 2, 1, 3],
                                   [2, 2, 3, 3],
                                   [4, 8, 2, 12]])

            # Range query with DISTINCT
            res = self.get_rows(session, "SELECT DISTINCT a, count(a)FROM test GROUP BY a")
            self.assertEqual(res, [[1, 1],
                                   [2, 1],
                                   [4, 1]])

            res = self.get_rows(session, "SELECT DISTINCT a, count(a)FROM test")
            self.assertEqual(res, [[1, 3]])

            # Range query with DISTINCT and LIMIT
            res = self.get_rows(session, "SELECT DISTINCT a, count(a)FROM test GROUP BY a LIMIT 2")
            self.assertEqual(res, [[1, 1],
                                   [2, 1]])

            res = self.get_rows(session, "SELECT DISTINCT a, count(a)FROM test LIMIT 2")
            self.assertEqual(res, [[1, 3]])

            # Single partition queries
            res = self.get_rows(session, "SELECT a, b, e, count(b), max(e) FROM test WHERE a = 1 GROUP BY a, b, c")
            self.assertEqual(res, [[1, 2, 6, 1, 6],
                                   [1, 2, 12, 1, 12],
                                   [1, 4, 12, 2, 24]])

            res = self.get_rows(session, "SELECT a, b, e, count(b), max(e) FROM test WHERE a = 1")
            self.assertEqual(res, [[1, 2, 6, 4, 24]])

            res = self.get_rows(session, "SELECT a, b, e, count(b), max(e) FROM test WHERE a = 1 AND b = 2 GROUP BY a, b, c")
            self.assertEqual(res, [[1, 2, 6, 1, 6],
                                   [1, 2, 12, 1, 12]])

            res = self.get_rows(session, "SELECT a, b, e, count(b), max(e) FROM test WHERE a = 1 AND b = 2")
            self.assertEqual(res, [[1, 2, 6, 2, 12]])

            # Single partition queries without aggregates
            res = self.get_rows(session, "SELECT a, b, c, d FROM test WHERE a = 1 GROUP BY a, b")
            self.assertEqual(res, [[1, 2, 1, 3],
                                   [1, 4, 2, 6]])

            res = self.get_rows(session, "SELECT a, b, c, d FROM test WHERE a = 1 GROUP BY a, b, c")
            self.assertEqual(res, [[1, 2, 1, 3],
                                   [1, 2, 2, 6],
                                   [1, 4, 2, 6]])

            # Single partition query with DISTINCT
            res = self.get_rows(session, "SELECT DISTINCT a, count(a)FROM test WHERE a = 1 GROUP BY a")
            self.assertEqual(res, [[1, 1]])

            res = self.get_rows(session, "SELECT DISTINCT a, count(a)FROM test WHERE a = 1 GROUP BY a")
            self.assertEqual(res, [[1, 1]])

            # Single partition queries with LIMIT
            res = self.get_rows(session, "SELECT a, b, e, count(b), max(e) FROM test WHERE a = 1 GROUP BY a, b, c LIMIT 10")
            self.assertEqual(res, [[1, 2, 6, 1, 6],
                                   [1, 2, 12, 1, 12],
                                   [1, 4, 12, 2, 24]])

            res = self.get_rows(session, "SELECT a, b, e, count(b), max(e) FROM test WHERE a = 1 GROUP BY a, b, c LIMIT 2")
            self.assertEqual(res, [[1, 2, 6, 1, 6],
                                   [1, 2, 12, 1, 12]])

            res = self.get_rows(session, "SELECT a, b, e, count(b), max(e) FROM test WHERE a = 1 LIMIT 2")
            self.assertEqual(res, [[1, 2, 6, 4, 24]])

            res = self.get_rows(session, "SELECT count(b), max(e) FROM test WHERE a = 1 GROUP BY a, b, c LIMIT 1")
            self.assertEqual(res, [[1, 6]])

            # Single partition queries with PER PARTITION LIMIT
            res = self.get_rows(session, "SELECT a, b, e, count(b), max(e) FROM test WHERE a = 1 GROUP BY a, b, c PER PARTITION LIMIT 2")
            self.assertEqual(res, [[1, 2, 6, 1, 6],
                                   [1, 2, 12, 1, 12]])

            res = self.get_rows(session, "SELECT a, b, e, count(b), max(e) FROM test WHERE a = 1 GROUP BY a, b, c PER PARTITION LIMIT 3")
            self.assertEqual(res, [[1, 2, 6, 1, 6],
                                   [1, 2, 12, 1, 12],
                                   [1, 4, 12, 2, 24]])

            res = self.get_rows(session, "SELECT a, b, e, count(b), max(e) FROM test WHERE a = 1 GROUP BY a, b, c PER PARTITION LIMIT 3")
            self.assertEqual(res, [[1, 2, 6, 1, 6],
                                   [1, 2, 12, 1, 12],
                                   [1, 4, 12, 2, 24]])

            # Single partition queries without aggregates and with LIMIT
            res = self.get_rows(session, "SELECT a, b, c, d FROM test WHERE a = 1 GROUP BY a, b LIMIT 2")
            self.assertEqual(res, [[1, 2, 1, 3],
                                   [1, 4, 2, 6]])

            res = self.get_rows(session, "SELECT a, b, c, d FROM test WHERE a = 1 GROUP BY a, b LIMIT 1")
            self.assertEqual(res, [[1, 2, 1, 3]])

            res = self.get_rows(session, "SELECT a, b, c, d FROM test WHERE a = 1 GROUP BY a, b, c LIMIT 2")
            self.assertEqual(res, [[1, 2, 1, 3],
                                   [1, 2, 2, 6]])

            # Single partition queries with ORDER BY
            res = self.get_rows(session,
                                "SELECT a, b, e, count(b), max(e) FROM test WHERE a = 1 GROUP BY a, b, c ORDER BY b DESC, c DESC")
            self.assertEqual(res, [[1, 4, 24, 2, 24],
                                   [1, 2, 12, 1, 12],
                                   [1, 2, 6, 1, 6]])

            res = self.get_rows(session, "SELECT a, b, e, count(b), max(e) FROM test WHERE a = 1 ORDER BY b DESC, c DESC")
            self.assertEqual(res, [[1, 4, 24, 4, 24]])

            # Single partition queries with ORDER BY and LIMIT
            res = self.get_rows(session,
                                "SELECT a, b, e, count(b), max(e) FROM test WHERE a = 1 GROUP BY a, b, c ORDER BY b DESC, c DESC LIMIT 2")
            self.assertEqual(res, [[1, 4, 24, 2, 24],
                                   [1, 2, 12, 1, 12]])

            res = self.get_rows(session,
                                "SELECT a, b, e, count(b), max(e) FROM test WHERE a = 1 ORDER BY b DESC, c DESC LIMIT 2")
            self.assertEqual(res, [[1, 4, 24, 4, 24]])

            # Multi-partitions queries
            res = self.get_rows(session, "SELECT a, b, e, count(b), max(e) FROM test WHERE a IN (1, 2, 4) GROUP BY a, b, c")
            self.assertEqual(res, [[1, 2, 6, 1, 6],
                                   [1, 2, 12, 1, 12],
                                   [1, 4, 12, 2, 24],
                                   [2, 2, 6, 1, 6],
                                   [2, 4, 12, 1, 12],
                                   [4, 8, 24, 1, 24]])

            res = self.get_rows(session, "SELECT a, b, e, count(b), max(e) FROM test WHERE a IN (1, 2, 4)")
            self.assertEqual(res, [[1, 2, 6, 7, 24]])

            res = self.get_rows(session,
                                "SELECT a, b, e, count(b), max(e) FROM test WHERE a IN (1, 2, 4) AND b = 2 GROUP BY a, b, c")
            self.assertEqual(res, [[1, 2, 6, 1, 6],
                                   [1, 2, 12, 1, 12],
                                   [2, 2, 6, 1, 6]])

            res = self.get_rows(session, "SELECT a, b, e, count(b), max(e) FROM test WHERE a IN (1, 2, 4) AND b = 2")
            self.assertEqual(res, [[1, 2, 6, 3, 12]])

            # Multi-partitions queries without aggregates
            res = self.get_rows(session, "SELECT a, b, c, d FROM test WHERE a IN (1, 2, 4) GROUP BY a, b")
            self.assertEqual(res, [[1, 2, 1, 3],
                                   [1, 4, 2, 6],
                                   [2, 2, 3, 3],
                                   [2, 4, 3, 6],
                                   [4, 8, 2, 12]])

            res = self.get_rows(session, "SELECT a, b, c, d FROM test WHERE a IN (1, 2, 4) GROUP BY a, b, c")
            self.assertEqual(res, [[1, 2, 1, 3],
                                   [1, 2, 2, 6],
                                   [1, 4, 2, 6],
                                   [2, 2, 3, 3],
                                   [2, 4, 3, 6],
                                   [4, 8, 2, 12]])

            # Multi-partitions queries with DISTINCT
            res = self.get_rows(session, "SELECT DISTINCT a, count(a)FROM test WHERE a IN (1, 2, 4) GROUP BY a")
            self.assertEqual(res, [[1, 1],
                                   [2, 1],
                                   [4, 1]])

            res = self.get_rows(session, "SELECT DISTINCT a, count(a)FROM test WHERE a IN (1, 2, 4)")
            self.assertEqual(res, [[1, 3]])

            # Multi-partitions query with DISTINCT and LIMIT
            res = self.get_rows(session, "SELECT DISTINCT a, count(a)FROM test WHERE a IN (1, 2, 4) GROUP BY a LIMIT 2")
            self.assertEqual(res, [[1, 1],
                                   [2, 1]])

            res = self.get_rows(session, "SELECT DISTINCT a, count(a)FROM test WHERE a IN (1, 2, 4) LIMIT 2")
            self.assertEqual(res, [[1, 3]])

            # Multi-partitions queries without aggregates and with PER PARTITION LIMIT
            res = self.get_rows(session, "SELECT a, b, c, d FROM test WHERE a IN (1, 2, 4) GROUP BY a, b PER PARTITION LIMIT 1")
            self.assertEqual(res, [[1, 2, 1, 3],
                                   [2, 2, 3, 3],
                                   [4, 8, 2, 12]])

            res = self.get_rows(session, "SELECT a, b, c, d FROM test WHERE a IN (1, 2, 4) GROUP BY a, b PER PARTITION LIMIT 2")
            self.assertEqual(res, [[1, 2, 1, 3],
                                   [1, 4, 2, 6],
                                   [2, 2, 3, 3],
                                   [2, 4, 3, 6],
                                   [4, 8, 2, 12]])

            res = self.get_rows(session, "SELECT a, b, c, d FROM test WHERE a IN (1, 2, 4) GROUP BY a, b PER PARTITION LIMIT 3")
            self.assertEqual(res, [[1, 2, 1, 3],
                                   [1, 4, 2, 6],
                                   [2, 2, 3, 3],
                                   [2, 4, 3, 6],
                                   [4, 8, 2, 12]])

            # Multi-partitions queries without aggregates, with PER PARTITION LIMIT and with LIMIT
            res = self.get_rows(session, "SELECT a, b, c, d FROM test WHERE a IN (1, 2, 4) GROUP BY a, b PER PARTITION LIMIT 1 LIMIT 2")
            self.assertEqual(res, [[1, 2, 1, 3],
                                   [2, 2, 3, 3]])

            res = self.get_rows(session, "SELECT a, b, c, d FROM test WHERE a IN (1, 2, 4) GROUP BY a, b PER PARTITION LIMIT 3 LIMIT 2")
            self.assertEqual(res, [[1, 2, 1, 3],
                                   [1, 4, 2, 6]])

    @since('3.10')
    def group_by_with_range_name_query_paging_test(self):
        """
        @jira_ticket CASSANDRA-10707
        """

        session = self.prepare(row_factory=tuple_factory)
        create_ks(session, 'group_by_with_range_name_query_paging_test', 2)
        session.execute("CREATE TABLE test (a int, b int, c int, d int, primary key (a, b, c))")

        for i in xrange(1, 5):
            for j in xrange(1, 5):
                for k in xrange(1, 5):
                    session.execute("INSERT INTO test (a, b, c, d) VALUES ({}, {}, {}, {})".format(i, j, k, i + j))

        # Makes sure that we have some tombstones
        session.execute("DELETE FROM test WHERE a = 3")

        for page_size in (2, 3, 4, 5, 7, 10):
            debug('Testing page size {}'.format(page_size))
            session.default_fetch_size = page_size

            # Range queries
            res = self.get_rows(session, "SELECT a, b, d, count(b), max(d) FROM test WHERE b = 1 and c IN (1, 2) GROUP BY a ALLOW FILTERING")
            self.assertEqual(res, [[1, 1, 2, 2, 2],
                                   [2, 1, 3, 2, 3],
                                   [4, 1, 5, 2, 5]])

            res = self.get_rows(session, "SELECT a, b, d, count(b), max(d) FROM test WHERE b = 1 and c IN (1, 2) GROUP BY a, b ALLOW FILTERING")
            self.assertEqual(res, [[1, 1, 2, 2, 2],
                                   [2, 1, 3, 2, 3],
                                   [4, 1, 5, 2, 5]])

            res = self.get_rows(session, "SELECT a, b, d, count(b), max(d) FROM test WHERE b IN (1, 2) and c IN (1, 2) GROUP BY a, b ALLOW FILTERING")
            self.assertEqual(res, [[1, 1, 2, 2, 2],
                                   [1, 2, 3, 2, 3],
                                   [2, 1, 3, 2, 3],
                                   [2, 2, 4, 2, 4],
                                   [4, 1, 5, 2, 5],
                                   [4, 2, 6, 2, 6]])

            # Range queries with LIMIT
            res = self.get_rows(session, "SELECT a, b, d, count(b), max(d) FROM test WHERE b = 1 and c IN (1, 2) GROUP BY a LIMIT 5 ALLOW FILTERING")
            self.assertEqual(res, [[1, 1, 2, 2, 2],
                                   [2, 1, 3, 2, 3],
                                   [4, 1, 5, 2, 5]])

            res = self.get_rows(session, "SELECT a, b, d, count(b), max(d) FROM test WHERE b = 1 and c IN (1, 2) GROUP BY a, b LIMIT 3 ALLOW FILTERING")
            self.assertEqual(res, [[1, 1, 2, 2, 2],
                                   [2, 1, 3, 2, 3],
                                   [4, 1, 5, 2, 5]])

            res = self.get_rows(session, "SELECT a, b, d, count(b), max(d) FROM test WHERE b IN (1, 2) and c IN (1, 2) GROUP BY a, b LIMIT 3 ALLOW FILTERING")
            self.assertEqual(res, [[1, 1, 2, 2, 2],
                                   [1, 2, 3, 2, 3],
                                   [2, 1, 3, 2, 3]])

            # Range queries with PER PARTITION LIMIT
            res = self.get_rows(session, "SELECT a, b, d, count(b), max(d) FROM test WHERE b = 1 and c IN (1, 2) GROUP BY a, b PER PARTITION LIMIT 2 ALLOW FILTERING")
            self.assertEqual(res, [[1, 1, 2, 2, 2],
                                   [2, 1, 3, 2, 3],
                                   [4, 1, 5, 2, 5]])

            res = self.get_rows(session, "SELECT a, b, d, count(b), max(d) FROM test WHERE b IN (1, 2) and c IN (1, 2) GROUP BY a, b PER PARTITION LIMIT 1 ALLOW FILTERING")
            self.assertEqual(res, [[1, 1, 2, 2, 2],
                                   [2, 1, 3, 2, 3],
                                   [4, 1, 5, 2, 5]])

            # Range queries with PER PARTITION LIMIT and LIMIT
            res = self.get_rows(session, "SELECT a, b, d, count(b), max(d) FROM test WHERE b = 1 and c IN (1, 2) GROUP BY a, b PER PARTITION LIMIT 2 LIMIT 5 ALLOW FILTERING")
            self.assertEqual(res, [[1, 1, 2, 2, 2],
                                   [2, 1, 3, 2, 3],
                                   [4, 1, 5, 2, 5]])

            res = self.get_rows(session, "SELECT a, b, d, count(b), max(d) FROM test WHERE b IN (1, 2) and c IN (1, 2) GROUP BY a, b PER PARTITION LIMIT 1 LIMIT 2 ALLOW FILTERING")
            self.assertEqual(res, [[1, 1, 2, 2, 2],
                                   [2, 1, 3, 2, 3]])

    @since('3.10')
    def group_by_with_static_columns_paging_test(self):
        """
        @jira_ticket CASSANDRA-10707
        """
        session = self.prepare(row_factory=tuple_factory)
        create_ks(session, 'test_paging_with_group_by_and_static_columns', 2)
        session.execute("CREATE TABLE test (a int, b int, c int, s int static, d int, primary key (a, b, c))")

        # ------------------------------------
        # Test with non static columns empty
        # ------------------------------------

        session.execute("UPDATE test SET s = 1 WHERE a = 1")
        session.execute("UPDATE test SET s = 2 WHERE a = 2")
        session.execute("UPDATE test SET s = 3 WHERE a = 4")

        for page_size in (2, 3, 4, 5, 7, 10):
            debug('Testing page size {}'.format(page_size))
            session.default_fetch_size = page_size

            # Range queries
            res = self.get_rows(session, "SELECT a, b, s, count(b), count(s) FROM test GROUP BY a")
            self.assertEqual(res, [[1, None, 1, 0, 1],
                                   [2, None, 2, 0, 1],
                                   [4, None, 3, 0, 1]])

            res = self.get_rows(session, "SELECT a, b, s, count(b), count(s) FROM test GROUP BY a, b")
            self.assertEqual(res, [[1, None, 1, 0, 1],
                                   [2, None, 2, 0, 1],
                                   [4, None, 3, 0, 1]])

            res = self.get_rows(session, "SELECT a, b, s, count(b), count(s) FROM test")
            self.assertEqual(res, [[1, None, 1, 0, 3]])

            # Range query without aggregates
            res = self.get_rows(session, "SELECT a, b, s FROM test GROUP BY a, b")
            self.assertEqual(res, [[1, None, 1],
                                   [2, None, 2],
                                   [4, None, 3]])

            # Range queries with LIMIT
            res = self.get_rows(session, "SELECT a, b, s, count(b), count(s) FROM test GROUP BY a, b LIMIT 2")
            self.assertEqual(res, [[1, None, 1, 0, 1],
                                   [2, None, 2, 0, 1]])

            res = self.get_rows(session, "SELECT a, b, s, count(b), count(s) FROM test LIMIT 2")
            self.assertEqual(res, [[1, None, 1, 0, 3]])

            # Range query with PER PARTITION LIMIT
            res = self.get_rows(session, "SELECT a, b, s, count(b), count(s) FROM test GROUP BY a, b PER PARTITION LIMIT 2")
            self.assertEqual(res, [[1, None, 1, 0, 1],
                                   [2, None, 2, 0, 1],
                                   [4, None, 3, 0, 1]])

            # Range queries with DISTINCT
            res = self.get_rows(session, "SELECT DISTINCT a, s, count(s) FROM test GROUP BY a")
            self.assertEqual(res, [[1, 1, 1],
                                   [2, 2, 1],
                                   [4, 3, 1]])

            res = self.get_rows(session, "SELECT DISTINCT a, s, count(s) FROM test ")
            self.assertEqual(res, [[1, 1, 3]])

            # Range queries with DISTINCT and LIMIT
            res = self.get_rows(session, "SELECT DISTINCT a, s, count(s) FROM test GROUP BY a LIMIT 2")
            self.assertEqual(res, [[1, 1, 1],
                                   [2, 2, 1]])

            res = self.get_rows(session, "SELECT DISTINCT a, s, count(s) FROM test LIMIT 2")
            self.assertEqual(res, [[1, 1, 3]])

            # Single partition queries
            res = self.get_rows(session, "SELECT a, b, s, count(b), count(s) FROM test WHERE a = 1 GROUP BY a")
            self.assertEqual(res, [[1, None, 1, 0, 1]])

            res = self.get_rows(session, "SELECT a, b, s, count(b), count(s) FROM test WHERE a = 1 GROUP BY a, b")
            self.assertEqual(res, [[1, None, 1, 0, 1]])

            res = self.get_rows(session, "SELECT a, b, s, count(b), count(s) FROM test WHERE a = 1")
            self.assertEqual(res, [[1, None, 1, 0, 1]])

            # Single partition query without aggregates
            res = self.get_rows(session, "SELECT a, b, s FROM test WHERE a = 1 GROUP BY a, b")
            self.assertEqual(res, [[1, None, 1]])

            # Single partition queries with LIMIT
            res = self.get_rows(session, "SELECT a, b, s, count(b), count(s) FROM test WHERE a = 1 GROUP BY a, b LIMIT 2")
            self.assertEqual(res, [[1, None, 1, 0, 1]])

            res = self.get_rows(session, "SELECT a, b, s, count(b), count(s) FROM test WHERE a = 1 LIMIT 2")
            self.assertEqual(res, [[1, None, 1, 0, 1]])

            # Single partition queries with PER PARTITION LIMIT
            res = self.get_rows(session, "SELECT a, b, s, count(b), count(s) FROM test WHERE a = 1 GROUP BY a, b PER PARTITION LIMIT 2")
            self.assertEqual(res, [[1, None, 1, 0, 1]])

            # Single partition queries with DISTINCT
            res = self.get_rows(session, "SELECT DISTINCT a, s, count(s) FROM test WHERE a = 1 GROUP BY a")
            self.assertEqual(res, [[1, 1, 1]])

            res = self.get_rows(session, "SELECT DISTINCT a, s, count(s) FROM test WHERE a = 1")
            self.assertEqual(res, [[1, 1, 1]])

            # Multi-partitions queries
            res = self.get_rows(session, "SELECT a, b, s, count(b), count(s) FROM test WHERE a IN (1, 2, 3, 4) GROUP BY a")
            self.assertEqual(res, [[1, None, 1, 0, 1],
                                   [2, None, 2, 0, 1],
                                   [4, None, 3, 0, 1]])

            res = self.get_rows(session, "SELECT a, b, s, count(b), count(s) FROM test WHERE a IN (1, 2, 3, 4) GROUP BY a, b")
            self.assertEqual(res, [[1, None, 1, 0, 1],
                                   [2, None, 2, 0, 1],
                                   [4, None, 3, 0, 1]])

            res = self.get_rows(session, "SELECT a, b, s, count(b), count(s) FROM test WHERE a IN (1, 2, 3, 4)")
            self.assertEqual(res, [[1, None, 1, 0, 3]])

            # Multi-partitions query without aggregates
            res = self.get_rows(session, "SELECT a, b, s FROM test WHERE a IN (1, 2, 3, 4) GROUP BY a, b")
            self.assertEqual(res, [[1, None, 1],
                                   [2, None, 2],
                                   [4, None, 3]])

            # Multi-partitions query with LIMIT
            res = self.get_rows(session,
                                "SELECT a, b, s, count(b), count(s) FROM test WHERE a IN (1, 2, 3, 4) GROUP BY a, b LIMIT 2")
            self.assertEqual(res, [[1, None, 1, 0, 1],
                                   [2, None, 2, 0, 1]])

            res = self.get_rows(session, "SELECT a, b, s, count(b), count(s) FROM test WHERE a IN (1, 2, 3, 4) LIMIT 2")
            self.assertEqual(res, [[1, None, 1, 0, 3]])

            # Multi-partitions query with PER PARTITION LIMIT
            res = self.get_rows(session,
                                "SELECT a, b, s, count(b), count(s) FROM test WHERE a IN (1, 2, 3, 4) GROUP BY a, b PER PARTITION LIMIT 1")
            self.assertEqual(res, [[1, None, 1, 0, 1],
                                   [2, None, 2, 0, 1],
                                   [4, None, 3, 0, 1]])

            # Multi-partitions queries with DISTINCT
            res = self.get_rows(session, "SELECT DISTINCT a, s, count(s) FROM test WHERE a IN (1, 2, 3, 4) GROUP BY a")
            self.assertEqual(res, [[1, 1, 1],
                                   [2, 2, 1],
                                   [4, 3, 1]])

            res = self.get_rows(session, "SELECT DISTINCT a, s, count(s) FROM test WHERE a IN (1, 2, 3, 4)")
            self.assertEqual(res, [[1, 1, 3]])

            # Multi-partitions queries with DISTINCT and LIMIT
            res = self.get_rows(session, "SELECT DISTINCT a, s, count(s) FROM test WHERE a IN (1, 2, 3, 4) GROUP BY a LIMIT 2")
            self.assertEqual(res, [[1, 1, 1],
                                   [2, 2, 1]])

            res = self.get_rows(session, "SELECT DISTINCT a, s, count(s) FROM test WHERE a IN (1, 2, 3, 4) LIMIT 2")
            self.assertEqual(res, [[1, 1, 3]])

        # ------------------------------------
        # Test with non static columns not empty
        # ------------------------------------
        session.execute("UPDATE test SET s = 3 WHERE a = 3")
        session.execute("DELETE s FROM test WHERE a = 4")

        session.execute("INSERT INTO test (a, b, c, d) VALUES (1, 2, 1, 3)")
        session.execute("INSERT INTO test (a, b, c, d) VALUES (1, 2, 2, 6)")
        session.execute("INSERT INTO test (a, b, c, d) VALUES (1, 3, 2, 12)")
        session.execute("INSERT INTO test (a, b, c, d) VALUES (1, 4, 2, 12)")
        session.execute("INSERT INTO test (a, b, c, d) VALUES (1, 4, 3, 6)")
        session.execute("INSERT INTO test (a, b, c, d) VALUES (2, 2, 3, 3)")
        session.execute("INSERT INTO test (a, b, c, d) VALUES (2, 4, 3, 6)")
        session.execute("INSERT INTO test (a, b, c, d) VALUES (4, 8, 2, 12)")
        session.execute("INSERT INTO test (a, b, c, d) VALUES (5, 8, 2, 12)")

        # Makes sure that we have some tombstones
        session.execute("DELETE FROM test WHERE a = 1 AND b = 3 AND c = 2")
        session.execute("DELETE FROM test WHERE a = 5")

        for page_size in (2, 3, 4, 5, 7, 10):
            debug('Testing page size {}'.format(page_size))
            session.default_fetch_size = page_size

            # Range queries
            res = self.get_rows(session, "SELECT a, b, s, count(b), count(s) FROM test GROUP BY a")
            self.assertEqual(res, [[1, 2, 1, 4, 4],
                                   [2, 2, 2, 2, 2],
                                   [4, 8, None, 1, 0],
                                   [3, None, 3, 0, 1]])

            res = self.get_rows(session, "SELECT a, b, s, count(b), count(s) FROM test GROUP BY a, b")
            self.assertEqual(res, [[1, 2, 1, 2, 2],
                                   [1, 4, 1, 2, 2],
                                   [2, 2, 2, 1, 1],
                                   [2, 4, 2, 1, 1],
                                   [4, 8, None, 1, 0],
                                   [3, None, 3, 0, 1]])

            res = self.get_rows(session, "SELECT a, b, s, count(b), count(s) FROM test")
            self.assertEqual(res, [[1, 2, 1, 7, 7]])

            res = self.get_rows(session, "SELECT a, b, s, count(b), count(s) FROM test WHERE b = 2 GROUP BY a, b ALLOW FILTERING")
            self.assertEqual(res, [[1, 2, 1, 2, 2],
                                   [2, 2, 2, 1, 1]])

            assert_invalid(session, "SELECT a, b, s, count(b), count(s) FROM test WHERE b = 2 GROUP BY a, b",
                           execution_profile=self.execution_profile(), expected=InvalidRequest)

            res = self.get_rows(session, "SELECT a, b, s, count(b), count(s) FROM test WHERE b = 2 ALLOW FILTERING")
            self.assertEqual(res, [[1, 2, 1, 3, 3]])

            assert_invalid(session, "SELECT a, b, s, count(b), count(s) FROM test WHERE b = 2",
                           execution_profile=self.execution_profile(), expected=InvalidRequest)

            # Range queries without aggregates
            res = self.get_rows(session, "SELECT a, b, s FROM test GROUP BY a")
            self.assertEqual(res, [[1, 2, 1],
                                   [2, 2, 2],
                                   [4, 8, None],
                                   [3, None, 3]])

            res = self.get_rows(session, "SELECT a, b, s FROM test GROUP BY a, b")
            self.assertEqual(res, [[1, 2, 1],
                                   [1, 4, 1],
                                   [2, 2, 2],
                                   [2, 4, 2],
                                   [4, 8, None],
                                   [3, None, 3]])

            # Range query with LIMIT
            res = self.get_rows(session, "SELECT a, b, s, count(b), count(s) FROM test GROUP BY a LIMIT 2")
            self.assertEqual(res, [[1, 2, 1, 4, 4],
                                   [2, 2, 2, 2, 2]])

            res = self.get_rows(session, "SELECT a, b, s, count(b), count(s) FROM test LIMIT 2")
            self.assertEqual(res, [[1, 2, 1, 7, 7]])

            # Range queries without aggregates and with LIMIT
            res = self.get_rows(session, "SELECT a, b, s FROM test GROUP BY a LIMIT 2")
            self.assertEqual(res, [[1, 2, 1],
                                   [2, 2, 2]])

            res = self.get_rows(session, "SELECT a, b, s FROM test GROUP BY a, b LIMIT 10")
            self.assertEqual(res, [[1, 2, 1],
                                   [1, 4, 1],
                                   [2, 2, 2],
                                   [2, 4, 2],
                                   [4, 8, None],
                                   [3, None, 3]])

            # Range queries with PER PARTITION LIMITS
            res = self.get_rows(session, "SELECT a, b, s, count(b), count(s) FROM test GROUP BY a, b PER PARTITION LIMIT 2")
            self.assertEqual(res, [[1, 2, 1, 2, 2],
                                   [1, 4, 1, 2, 2],
                                   [2, 2, 2, 1, 1],
                                   [2, 4, 2, 1, 1],
                                   [4, 8, None, 1, 0],
                                   [3, None, 3, 0, 1]])

            res = self.get_rows(session, "SELECT a, b, s, count(b), count(s) FROM test GROUP BY a, b PER PARTITION LIMIT 1")
            self.assertEqual(res, [[1, 2, 1, 2, 2],
                                   [2, 2, 2, 1, 1],
                                   [4, 8, None, 1, 0],
                                   [3, None, 3, 0, 1]])

            # Range queries with PER PARTITION LIMITS and LIMIT
            res = self.get_rows(session, "SELECT a, b, s, count(b), count(s) FROM test GROUP BY a, b PER PARTITION LIMIT 1 LIMIT 5")
            self.assertEqual(res, [[1, 2, 1, 2, 2],
                                   [2, 2, 2, 1, 1],
                                   [4, 8, None, 1, 0],
                                   [3, None, 3, 0, 1]])

            res = self.get_rows(session, "SELECT a, b, s, count(b), count(s) FROM test GROUP BY a, b PER PARTITION LIMIT 1 LIMIT 4")
            self.assertEqual(res, [[1, 2, 1, 2, 2],
                                   [2, 2, 2, 1, 1],
                                   [4, 8, None, 1, 0],
                                   [3, None, 3, 0, 1]])

            res = self.get_rows(session, "SELECT a, b, s, count(b), count(s) FROM test GROUP BY a, b PER PARTITION LIMIT 1 LIMIT 2")
            self.assertEqual(res, [[1, 2, 1, 2, 2],
                                   [2, 2, 2, 1, 1]])

            # Range queries with DISTINCT
            res = self.get_rows(session, "SELECT DISTINCT a, s, count(a), count(s) FROM test GROUP BY a")
            self.assertEqual(res, [[1, 1, 1, 1],
                                   [2, 2, 1, 1],
                                   [4, None, 1, 0],
                                   [3, 3, 1, 1]])

            res = self.get_rows(session, "SELECT DISTINCT a, s, count(a), count(s) FROM test")
            self.assertEqual(res, [[1, 1, 4, 3]])

            # Range queries with DISTINCT and LIMIT
            res = self.get_rows(session, "SELECT DISTINCT a, s, count(a), count(s) FROM test GROUP BY a LIMIT 2")
            self.assertEqual(res, [[1, 1, 1, 1],
                                   [2, 2, 1, 1]])

            res = self.get_rows(session, "SELECT DISTINCT a, s, count(a), count(s) FROM test LIMIT 2")
            self.assertEqual(res, [[1, 1, 4, 3]])

            # Single partition queries
            res = self.get_rows(session, "SELECT a, b, s, count(b), count(s) FROM test WHERE a = 1 GROUP BY a")
            self.assertEqual(res, [[1, 2, 1, 4, 4]])

            res = self.get_rows(session, "SELECT a, b, s, count(b), count(s) FROM test WHERE a = 3 GROUP BY a, b")
            self.assertEqual(res, [[3, None, 3, 0, 1]])

            res = self.get_rows(session, "SELECT a, b, s, count(b), count(s) FROM test WHERE a = 3")
            self.assertEqual(res, [[3, None, 3, 0, 1]])

            res = self.get_rows(session, "SELECT a, b, s, count(b), count(s) FROM test WHERE a = 2 AND b = 2 GROUP BY a, b")
            self.assertEqual(res, [[2, 2, 2, 1, 1]])

            res = self.get_rows(session, "SELECT a, b, s, count(b), count(s) FROM test WHERE a = 2 AND b = 2")
            self.assertEqual(res, [[2, 2, 2, 1, 1]])

            # Single partition queries without aggregates
            res = self.get_rows(session, "SELECT a, b, s FROM test WHERE a = 1 GROUP BY a")
            self.assertEqual(res, [[1, 2, 1]])

            res = self.get_rows(session, "SELECT a, b, s FROM test WHERE a = 4 GROUP BY a, b")
            self.assertEqual(res, [[4, 8, None]])

            # Single partition queries with LIMIT
            res = self.get_rows(session, "SELECT a, b, s, count(b), count(s) FROM test WHERE a = 2 GROUP BY a, b LIMIT 1")
            self.assertEqual(res, [[2, 2, 2, 1, 1]])

            res = self.get_rows(session, "SELECT a, b, s, count(b), count(s) FROM test WHERE a = 2 LIMIT 1")
            self.assertEqual(res, [[2, 2, 2, 2, 2]])

            # Single partition queries without aggregates and with LIMIT
            res = self.get_rows(session, "SELECT a, b, s FROM test WHERE a = 2 GROUP BY a, b LIMIT 1")
            self.assertEqual(res, [[2, 2, 2]])

            res = self.get_rows(session, "SELECT a, b, s FROM test WHERE a = 2 GROUP BY a, b LIMIT 2")
            self.assertEqual(res, [[2, 2, 2],
                                   [2, 4, 2]])

            # Single partition queries with PER PARTITION LIMIT
            res = self.get_rows(session, "SELECT a, b, s, count(b), count(s) FROM test WHERE a = 2 GROUP BY a, b PER PARTITION LIMIT 1")
            self.assertEqual(res, [[2, 2, 2, 1, 1]])

            # Single partition queries with DISTINCT
            res = self.get_rows(session, "SELECT DISTINCT a, s, count(a), count(s) FROM test WHERE a = 2 GROUP BY a")
            self.assertEqual(res, [[2, 2, 1, 1]])

            # Single partition queries with ORDER BY
            res = self.get_rows(session,
                                "SELECT a, b, s, count(b), count(s) FROM test WHERE a = 2 GROUP BY a, b ORDER BY b DESC, c DESC")
            self.assertEqual(res, [[2, 4, 2, 1, 1],
                                   [2, 2, 2, 1, 1]])

            res = self.get_rows(session, "SELECT a, b, s, count(b), count(s) FROM test WHERE a = 2 ORDER BY b DESC, c DESC")
            self.assertEqual(res, [[2, 4, 2, 2, 2]])

            # Single partition queries with ORDER BY and LIMIT
            res = self.get_rows(session,
                                "SELECT a, b, s, count(b), count(s) FROM test WHERE a = 2 GROUP BY a, b ORDER BY b DESC, c DESC LIMIT 1")
            self.assertEqual(res, [[2, 4, 2, 1, 1]])

            res = self.get_rows(session,
                                "SELECT a, b, s, count(b), count(s) FROM test WHERE a = 2 ORDER BY b DESC, c DESC LIMIT 2")
            self.assertEqual(res, [[2, 4, 2, 2, 2]])

            # Single partition queries with ORDER BY and PER PARTITION LIMIT
            res = self.get_rows(session,
                                "SELECT a, b, s, count(b), count(s) FROM test WHERE a = 2 GROUP BY a, b ORDER BY b DESC, c DESC PER PARTITION LIMIT 1")
            self.assertEqual(res, [[2, 4, 2, 1, 1]])

            # Multi-partitions queries
            res = self.get_rows(session, "SELECT a, b, s, count(b), count(s) FROM test WHERE a IN (1, 2, 3, 4) GROUP BY a")
            self.assertEqual(res, [[1, 2, 1, 4, 4],
                                   [2, 2, 2, 2, 2],
                                   [3, None, 3, 0, 1],
                                   [4, 8, None, 1, 0]])

            res = self.get_rows(session, "SELECT a, b, s, count(b), count(s) FROM test WHERE a IN (1, 2, 3, 4) GROUP BY a, b")
            self.assertEqual(res, [[1, 2, 1, 2, 2],
                                   [1, 4, 1, 2, 2],
                                   [2, 2, 2, 1, 1],
                                   [2, 4, 2, 1, 1],
                                   [3, None, 3, 0, 1],
                                   [4, 8, None, 1, 0]])

            res = self.get_rows(session, "SELECT a, b, s, count(b), count(s) FROM test WHERE a IN (1, 2, 3, 4)")
            self.assertEqual(res, [[1, 2, 1, 7, 7]])

            res = self.get_rows(session,
                                "SELECT a, b, s, count(b), count(s) FROM test WHERE a IN (1, 2, 3, 4) AND b = 2 GROUP BY a, b")
            self.assertEqual(res, [[1, 2, 1, 2, 2],
                                   [2, 2, 2, 1, 1]])

            res = self.get_rows(session, "SELECT a, b, s, count(b), count(s) FROM test WHERE a IN (1, 2, 3, 4) AND b = 2")
            self.assertEqual(res, [[1, 2, 1, 3, 3]])

            # Multi-partitions queries without aggregates
            res = self.get_rows(session, "SELECT a, b, s FROM test WHERE a IN (1, 2, 3, 4) GROUP BY a")
            self.assertEqual(res, [[1, 2, 1],
                                   [2, 2, 2],
                                   [3, None, 3],
                                   [4, 8, None]])

            res = self.get_rows(session, "SELECT a, b, s FROM test WHERE a IN (1, 2, 3, 4) GROUP BY a, b")
            self.assertEqual(res, [[1, 2, 1],
                                   [1, 4, 1],
                                   [2, 2, 2],
                                   [2, 4, 2],
                                   [3, None, 3],
                                   [4, 8, None]])

            # Multi-partitions queries with LIMIT
            res = self.get_rows(session,
                                "SELECT a, b, s, count(b), count(s) FROM test WHERE a IN (1, 2, 3, 4) GROUP BY a LIMIT 2")
            self.assertEqual(res, [[1, 2, 1, 4, 4],
                                   [2, 2, 2, 2, 2]])

            res = self.get_rows(session, "SELECT a, b, s, count(b), count(s) FROM test WHERE a IN (1, 2, 3, 4) LIMIT 2")
            self.assertEqual(res, [[1, 2, 1, 7, 7]])

            # Multi-partitions queries without aggregates and with LIMIT
            res = self.get_rows(session, "SELECT a, b, s FROM test WHERE a IN (1, 2, 3, 4) GROUP BY a LIMIT 2")
            self.assertEqual(res, [[1, 2, 1],
                                   [2, 2, 2]])

            res = self.get_rows(session, "SELECT a, b, s FROM test WHERE a IN (1, 2, 3, 4) GROUP BY a, b LIMIT 10")
            self.assertEqual(res, [[1, 2, 1],
                                   [1, 4, 1],
                                   [2, 2, 2],
                                   [2, 4, 2],
                                   [3, None, 3],
                                   [4, 8, None]])

            # Multi-partitions queries with PER PARTITION LIMIT
            res = self.get_rows(session, "SELECT a, b, s, count(b), count(s) FROM test WHERE a IN (1, 2, 3, 4) GROUP BY a PER PARTITION LIMIT 1")
            self.assertEqual(res, [[1, 2, 1, 4, 4],
                                   [2, 2, 2, 2, 2],
                                   [3, None, 3, 0, 1],
                                   [4, 8, None, 1, 0]])

            res = self.get_rows(session, "SELECT a, b, s, count(b), count(s) FROM test WHERE a IN (1, 2, 3, 4) GROUP BY a, b PER PARTITION LIMIT 2")
            self.assertEqual(res, [[1, 2, 1, 2, 2],
                                   [1, 4, 1, 2, 2],
                                   [2, 2, 2, 1, 1],
                                   [2, 4, 2, 1, 1],
                                   [3, None, 3, 0, 1],
                                   [4, 8, None, 1, 0]])

            res = self.get_rows(session, "SELECT a, b, s, count(b), count(s) FROM test WHERE a IN (1, 2, 3, 4) GROUP BY a, b PER PARTITION LIMIT 1")
            self.assertEqual(res, [[1, 2, 1, 2, 2],
                                   [2, 2, 2, 1, 1],
                                   [3, None, 3, 0, 1],
                                   [4, 8, None, 1, 0]])

            # Multi-partitions queries with DISTINCT
            res = self.get_rows(session, "SELECT DISTINCT a, s, count(a), count(s) FROM test WHERE a IN (1, 2, 3, 4) GROUP BY a")
            self.assertEqual(res, [[1, 1, 1, 1],
                                   [2, 2, 1, 1],
                                   [3, 3, 1, 1],
                                   [4, None, 1, 0]])

            # Multi-partitions queries with PER PARTITION LIMIT and LIMIT
            res = self.get_rows(session, "SELECT a, b, s, count(b), count(s) FROM test WHERE a IN (1, 2, 3, 4) GROUP BY a PER PARTITION LIMIT 1 LIMIT 3")
            self.assertEqual(res, [[1, 2, 1, 4, 4],
                                   [2, 2, 2, 2, 2],
                                   [3, None, 3, 0, 1]])

            res = self.get_rows(session, "SELECT a, b, s, count(b), count(s) FROM test WHERE a IN (1, 2, 3, 4) GROUP BY a, b PER PARTITION LIMIT 2 LIMIT 3")
            self.assertEqual(res, [[1, 2, 1, 2, 2],
                                   [1, 4, 1, 2, 2],
                                   [2, 2, 2, 1, 1]])

            res = self.get_rows(session, "SELECT DISTINCT a, s, count(a), count(s) FROM test WHERE a IN (1, 2, 3, 4)")
            self.assertEqual(res, [[1, 1, 4, 3]])

            # Multi-partitions query with DISTINCT and LIMIT
            res = self.get_rows(session, "SELECT DISTINCT a, s, count(a), count(s) FROM test WHERE a IN (1, 2, 3, 4) GROUP BY a LIMIT 2")
            self.assertEqual(res, [[1, 1, 1, 1],
                                   [2, 2, 1, 1]])

            res = self.get_rows(session, "SELECT DISTINCT a, s, count(a), count(s) FROM test WHERE a IN (1, 2, 3, 4) LIMIT 2")
            self.assertEqual(res, [[1, 1, 4, 3]])

    @since('2.0.6')
    def static_columns_paging_test(self):
        """
        Exercises paging with static columns to detect bugs
        @jira_ticket CASSANDRA-8502.
        """

        session = self.prepare(row_factory=named_tuple_factory)
        create_ks(session, 'test_paging_static_cols', 2)
        session.execute("CREATE TABLE test (a int, b int, c int, s1 int static, s2 int static, PRIMARY KEY (a, b))")

        for i in range(4):
            for j in range(4):
                session.execute("INSERT INTO test (a, b, c, s1, s2) VALUES (%d, %d, %d, %d, %d)" % (i, j, j, 17, 42))

        selectors = (
            "*",
            "a, b, c, s1, s2",
            "a, b, c, s1",
            "a, b, c, s2",
            "a, b, c")

        PAGE_SIZES = (2, 3, 4, 5, 15, 16, 17, 100)

        for page_size in PAGE_SIZES:
            debug("Current page size is {}".format(page_size))
            session.default_fetch_size = page_size
            for selector in selectors:
                results = list(self.execute(session, "SELECT %s FROM test" % selector))
                assert_length_equal(results, 16)
                self.assertEqual([0] * 4 + [1] * 4 + [2] * 4 + [3] * 4, sorted([r.a for r in results]))
                self.assertEqual([0, 1, 2, 3] * 4, [r.b for r in results])
                self.assertEqual([0, 1, 2, 3] * 4, [r.c for r in results])
                if "s1" in selector:
                    self.assertEqual([17] * 16, [r.s1 for r in results])
                if "s2" in selector:
                    self.assertEqual([42] * 16, [r.s2 for r in results])

        # IN over the partitions
        for page_size in PAGE_SIZES:
            debug("Current page size is {}".format(page_size))
            session.default_fetch_size = page_size
            for selector in selectors:
                results = list(self.execute(session, "SELECT %s FROM test WHERE a IN (0, 1, 2, 3)" % selector))
                assert_length_equal(results, 16)
                self.assertEqual([0] * 4 + [1] * 4 + [2] * 4 + [3] * 4, sorted([r.a for r in results]))
                self.assertEqual([0, 1, 2, 3] * 4, [r.b for r in results])
                self.assertEqual([0, 1, 2, 3] * 4, [r.c for r in results])
                if "s1" in selector:
                    self.assertEqual([17] * 16, [r.s1 for r in results])
                if "s2" in selector:
                    self.assertEqual([42] * 16, [r.s2 for r in results])

        # single partition
        for i in range(16):
            session.execute("INSERT INTO test (a, b, c, s1, s2) VALUES (%d, %d, %d, %d, %d)" % (99, i, i, 17, 42))

        for page_size in PAGE_SIZES:
            debug("Current page size is {}".format(page_size))
            session.default_fetch_size = page_size
            for selector in selectors:
                results = list(self.execute(session, "SELECT %s FROM test WHERE a = 99" % selector))
                assert_length_equal(results, 16)
                self.assertEqual([99] * 16, [r.a for r in results])
                self.assertEqual(range(16), [r.b for r in results])
                self.assertEqual(range(16), [r.c for r in results])
                if "s1" in selector:
                    self.assertEqual([17] * 16, [r.s1 for r in results])
                if "s2" in selector:
                    self.assertEqual([42] * 16, [r.s2 for r in results])

        # reversed
        for page_size in PAGE_SIZES:
            debug("Current page size is {}".format(page_size))
            session.default_fetch_size = page_size
            for selector in selectors:
                results = list(self.execute(session, "SELECT %s FROM test WHERE a = 99 ORDER BY b DESC" % selector))
                assert_length_equal(results, 16)
                self.assertEqual([99] * 16, [r.a for r in results])
                self.assertEqual(list(reversed(range(16))), [r.b for r in results])
                self.assertEqual(list(reversed(range(16))), [r.c for r in results])
                if "s1" in selector:
                    self.assertEqual([17] * 16, [r.s1 for r in results])
                if "s2" in selector:
                    self.assertEqual([42] * 16, [r.s2 for r in results])

        # IN on clustering column
        for page_size in PAGE_SIZES:
            debug("Current page size is {}".format(page_size))
            session.default_fetch_size = page_size
            for selector in selectors:
                results = list(self.execute(session, "SELECT %s FROM test WHERE a = 99 AND b IN (3, 4, 8, 14, 15)" % selector))
                assert_length_equal(results, 5)
                self.assertEqual([99] * 5, [r.a for r in results])
                self.assertEqual([3, 4, 8, 14, 15], [r.b for r in results])
                self.assertEqual([3, 4, 8, 14, 15], [r.c for r in results])
                if "s1" in selector:
                    self.assertEqual([17] * 5, [r.s1 for r in results])
                if "s2" in selector:
                    self.assertEqual([42] * 5, [r.s2 for r in results])

        # reversed IN on clustering column
        for page_size in PAGE_SIZES:
            debug("Current page size is {}".format(page_size))
            session.default_fetch_size = page_size
            for selector in selectors:
                results = list(self.execute(session, "SELECT %s FROM test WHERE a = 99 AND b IN (3, 4, 8, 14, 15) ORDER BY b DESC" % selector))
                assert_length_equal(results, 5)
                self.assertEqual([99] * 5, [r.a for r in results])
                self.assertEqual(list(reversed([3, 4, 8, 14, 15])), [r.b for r in results])
                self.assertEqual(list(reversed([3, 4, 8, 14, 15])), [r.c for r in results])
                if "s1" in selector:
                    self.assertEqual([17] * 5, [r.s1 for r in results])
                if "s2" in selector:
                    self.assertEqual([42] * 5, [r.s2 for r in results])

        # slice on clustering column with set start
        for page_size in PAGE_SIZES:
            debug("Current page size is {}".format(page_size))
            session.default_fetch_size = page_size
            for selector in selectors:
                results = list(self.execute(session, "SELECT %s FROM test WHERE a = 99 AND b > 3" % selector))
                assert_length_equal(results, 12)
                self.assertEqual([99] * 12, [r.a for r in results])
                self.assertEqual(range(4, 16), [r.b for r in results])
                self.assertEqual(range(4, 16), [r.c for r in results])
                if "s1" in selector:
                    self.assertEqual([17] * 12, [r.s1 for r in results])
                if "s2" in selector:
                    self.assertEqual([42] * 12, [r.s2 for r in results])

        # reversed slice on clustering column with set finish
        for page_size in PAGE_SIZES:
            debug("Current page size is {}".format(page_size))
            session.default_fetch_size = page_size
            for selector in selectors:
                results = list(self.execute(session, "SELECT %s FROM test WHERE a = 99 AND b > 3 ORDER BY b DESC" % selector))
                assert_length_equal(results, 12)
                self.assertEqual([99] * 12, [r.a for r in results])
                self.assertEqual(list(reversed(range(4, 16))), [r.b for r in results])
                self.assertEqual(list(reversed(range(4, 16))), [r.c for r in results])
                if "s1" in selector:
                    self.assertEqual([17] * 12, [r.s1 for r in results])
                if "s2" in selector:
                    self.assertEqual([42] * 12, [r.s2 for r in results])

        # slice on clustering column with set finish
        for page_size in PAGE_SIZES:
            debug("Current page size is {}".format(page_size))
            session.default_fetch_size = page_size
            for selector in selectors:
                results = list(self.execute(session, "SELECT %s FROM test WHERE a = 99 AND b < 14" % selector))
                assert_length_equal(results, 14)
                self.assertEqual([99] * 14, [r.a for r in results])
                self.assertEqual(range(14), [r.b for r in results])
                self.assertEqual(range(14), [r.c for r in results])
                if "s1" in selector:
                    self.assertEqual([17] * 14, [r.s1 for r in results])
                if "s2" in selector:
                    self.assertEqual([42] * 14, [r.s2 for r in results])

        # reversed slice on clustering column with set start
        for page_size in PAGE_SIZES:
            debug("Current page size is {}".format(page_size))
            session.default_fetch_size = page_size
            for selector in selectors:
                results = list(self.execute(session, "SELECT %s FROM test WHERE a = 99 AND b < 14 ORDER BY b DESC" % selector))
                assert_length_equal(results, 14)
                self.assertEqual([99] * 14, [r.a for r in results])
                self.assertEqual(list(reversed(range(14))), [r.b for r in results])
                self.assertEqual(list(reversed(range(14))), [r.c for r in results])
                if "s1" in selector:
                    self.assertEqual([17] * 14, [r.s1 for r in results])
                if "s2" in selector:
                    self.assertEqual([42] * 14, [r.s2 for r in results])

        # slice on clustering column with start and finish
        for page_size in PAGE_SIZES:
            debug("Current page size is {}".format(page_size))
            session.default_fetch_size = page_size
            for selector in selectors:
                results = list(self.execute(session, "SELECT %s FROM test WHERE a = 99 AND b > 3 AND b < 14" % selector))
                assert_length_equal(results, 10)
                self.assertEqual([99] * 10, [r.a for r in results])
                self.assertEqual(range(4, 14), [r.b for r in results])
                self.assertEqual(range(4, 14), [r.c for r in results])
                if "s1" in selector:
                    self.assertEqual([17] * 10, [r.s1 for r in results])
                if "s2" in selector:
                    self.assertEqual([42] * 10, [r.s2 for r in results])

        # reversed slice on clustering column with start and finish
        for page_size in PAGE_SIZES:
            debug("Current page size is {}".format(page_size))
            session.default_fetch_size = page_size
            for selector in selectors:
                results = list(self.execute(session, "SELECT %s FROM test WHERE a = 99 AND b > 3 AND b < 14 ORDER BY b DESC" % selector))
                assert_length_equal(results, 10)
                self.assertEqual([99] * 10, [r.a for r in results])
                self.assertEqual(list(reversed(range(4, 14))), [r.b for r in results])
                self.assertEqual(list(reversed(range(4, 14))), [r.c for r in results])
                if "s1" in selector:
                    self.assertEqual([17] * 10, [r.s1 for r in results])
                if "s2" in selector:
                    self.assertEqual([42] * 10, [r.s2 for r in results])

    @since('2.0.6')
    def test_paging_using_secondary_indexes_with_static_cols(self):
        session = self.prepare()
        create_ks(session, 'test_paging_size', 2)
        session.execute("CREATE TABLE paging_test ( id int, s1 int static, s2 int static, mybool boolean, sometext text, PRIMARY KEY (id, sometext) )")
        session.execute("CREATE INDEX ON paging_test(mybool)")

        def random_txt(text):
            return unicode(uuid.uuid4())

        def bool_from_str_int(text):
            return bool(int(text))

        data = """
             | id | s1 | s2 | mybool| sometext |
             +----+----+----+-------+----------+
         *100| 1  | 1  | 4  | 1     | [random] |
         *300| 2  | 2  | 3  | 0     | [random] |
         *500| 3  | 3  | 2  | 1     | [random] |
         *400| 4  | 4  | 1  | 0     | [random] |
            """
        all_data = create_rows(
            data, session, 'paging_test', cl=CL.ALL,
            format_funcs={'id': int, 'mybool': bool_from_str_int, 'sometext': random_txt, 's1': int, 's2': int}
        )

        pf = self.get_all_pages(session, "select * from paging_test where mybool = true",
                                fetch_size=400, consistency_level=CL.ALL)

        # the query only searched for True rows, so let's pare down the expectations for comparison
        expected_data = filter(lambda x: x.get('mybool') is True, all_data)

        self.assertEqual(pf.pagecount(), 2)
        self.assertEqual(pf.num_results_all(), [400, 200])
        self.assertEqualIgnoreOrder(expected_data, pf.all_data())

    def static_columns_with_empty_non_static_columns_paging_test(self):
        """
        @jira_ticket CASSANDRA-10381.
        """

        session = self.prepare(row_factory=named_tuple_factory)
        create_ks(session, 'test_paging_static_cols', 2)
        session.execute("CREATE TABLE test (a int, b int, c int, s int static, PRIMARY KEY (a, b))")

        for i in range(10):
            session.execute("UPDATE test SET s = {} WHERE a = {}".format(i, i))

        session.default_fetch_size = 2
        results = list(self.execute(session, "SELECT * FROM test"))
        self.assertEqual([0, 1, 2, 3, 4, 5, 6, 7, 8, 9], sorted([r.s for r in results]))

        results = list(self.execute(session, "SELECT * FROM test WHERE a IN (0, 1, 2, 3, 4)"))
        self.assertEqual([0, 1, 2, 3, 4], sorted([r.s for r in results]))

    def test_select_in_clause_with_duplicate_keys(self):
        """
        @jira_ticket CASSANDRA-12420
        avoid duplicated result when key is duplicated in IN clause
        """

<<<<<<< HEAD
        session = self.prepare(row_factory=tuple_factory)
=======
        session = self.prepare(row_factory=named_tuple_factory)
>>>>>>> 788cf04f
        create_ks(session, 'test_paging_static_cols', 2)
        session.execute("CREATE TABLE test (a int, b int, c int, v int, PRIMARY KEY ((a, b),c))")

        for i in xrange(3):
            for j in xrange(3):
                for k in xrange(3):
                    session.execute("INSERT INTO test (a, b, c, v) VALUES ({}, {}, {}, {})".format(i, j, k, k))

        # based on partition key's token order instead of provided order and no duplication
        for i in xrange(6):
            if i == 0 and self.use_continuous_paging:
                continue  # cannot use page size 0 with C.P.
            session.default_fetch_size = i
            results = rows_to_list(self.execute(session, "SELECT * FROM test WHERE a = 1 AND b in (2, 2, 1, 1, 1)"))
            self.assertEqual(results, [[1, 1, 0, 0],
                                       [1, 1, 1, 1],
                                       [1, 1, 2, 2],
                                       [1, 2, 0, 0],
                                       [1, 2, 1, 1],
                                       [1, 2, 2, 2]])

    @since('3.0.0')
    def test_paging_with_filtering(self):
        """
        @jira_ticket CASSANDRA-6377
        """

        session = self.prepare(row_factory=tuple_factory)
        create_ks(session, 'test_paging_with_filtering', 2)
        session.execute("CREATE TABLE test (a int, b int, s int static, c int, d int, primary key (a, b))")

        for i in xrange(5):
            session.execute("INSERT INTO test (a, s) VALUES ({}, {})".format(i, i))
            # Lets a row with only static values
            if i != 2:
                for j in xrange(4):
                    session.execute("INSERT INTO test (a, b, c, d) VALUES ({}, {}, {}, {})".format(i, j, j, i + j))

        for page_size in (2, 3, 4, 5, 7, 10):
            session.default_fetch_size = page_size

            # Range queries
            assert_all(session, "SELECT * FROM test WHERE c = 2 ALLOW FILTERING", [[1, 2, 1, 2, 3],
                                                                                   [0, 2, 0, 2, 2],
                                                                                   [4, 2, 4, 2, 6],
                                                                                   [3, 2, 3, 2, 5]],
                       execution_profile=self.execution_profile())

            assert_all(session, "SELECT * FROM test WHERE c > 1 AND c <= 2 ALLOW FILTERING", [[1, 2, 1, 2, 3],
                                                                                              [0, 2, 0, 2, 2],
                                                                                              [4, 2, 4, 2, 6],
                                                                                              [3, 2, 3, 2, 5]],
                       execution_profile=self.execution_profile(), )

            assert_all(session, "SELECT * FROM test WHERE c = 2 AND d > 4 ALLOW FILTERING", [[4, 2, 4, 2, 6],
                                                                                             [3, 2, 3, 2, 5]],
                       execution_profile=self.execution_profile())

            assert_all(session, "SELECT * FROM test WHERE c = 2 AND s > 1 ALLOW FILTERING", [[4, 2, 4, 2, 6],
                                                                                             [3, 2, 3, 2, 5]],
                       execution_profile=self.execution_profile())

            # Range queries with LIMIT
            assert_all(session, "SELECT * FROM test WHERE c = 2 LIMIT 2 ALLOW FILTERING", [[1, 2, 1, 2, 3],
                                                                                           [0, 2, 0, 2, 2]],
                       execution_profile=self.execution_profile())

            assert_all(session, "SELECT * FROM test WHERE c = 2 AND s >= 1 LIMIT 2 ALLOW FILTERING", [[1, 2, 1, 2, 3],
                                                                                                      [4, 2, 4, 2, 6]],
                       execution_profile=self.execution_profile())

            # Range query with DISTINCT
            assert_all(session, "SELECT DISTINCT a, s FROM test WHERE s >= 1 ALLOW FILTERING", [[1, 1],
                                                                                                [2, 2],
                                                                                                [4, 4],
                                                                                                [3, 3]],
                       execution_profile=self.execution_profile())

            # Range query with DISTINCT and LIMIT
            assert_all(session, "SELECT DISTINCT a, s FROM test WHERE s >= 1 LIMIT 2 ALLOW FILTERING", [[1, 1],
                                                                                                        [2, 2]],
                       execution_profile=self.execution_profile())

            # Single partition queries
            assert_all(session, "SELECT * FROM test WHERE a = 0 AND c >= 1 ALLOW FILTERING", [[0, 1, 0, 1, 1],
                                                                                              [0, 2, 0, 2, 2],
                                                                                              [0, 3, 0, 3, 3]],
                       execution_profile=self.execution_profile())

            assert_all(session, "SELECT * FROM test WHERE a= 0 AND c >= 1 AND c <=2 ALLOW FILTERING", [[0, 1, 0, 1, 1],
                                                                                                       [0, 2, 0, 2, 2]],
                       execution_profile=self.execution_profile())

            assert_one(session, "SELECT * FROM test WHERE a = 0 AND c >= 1 AND d = 1 ALLOW FILTERING", [0, 1, 0, 1, 1],
                       execution_profile=self.execution_profile())

            assert_all(session, "SELECT * FROM test WHERE a = 3 AND c >= 1 AND s > 1 ALLOW FILTERING", [[3, 1, 3, 1, 4],
                                                                                                        [3, 2, 3, 2, 5],
                                                                                                        [3, 3, 3, 3, 6]],
                       execution_profile=self.execution_profile())

            # Single partition queries with LIMIT
            assert_all(session, "SELECT * FROM test WHERE a = 0 AND c >= 1 LIMIT 2 ALLOW FILTERING", [[0, 1, 0, 1, 1],
                                                                                                      [0, 2, 0, 2, 2]],
                       execution_profile=self.execution_profile())

            assert_all(session, "SELECT * FROM test WHERE a = 3 AND c >= 1 AND s > 1 LIMIT 2 ALLOW FILTERING", [[3, 1, 3, 1, 4],
                                                                                                                [3, 2, 3, 2, 5]],
                       execution_profile=self.execution_profile())

            #  Single partition query with DISTINCT
            assert_one(session, "SELECT DISTINCT a, s FROM test WHERE a = 2 AND s >= 1 ALLOW FILTERING", [2, 2],
                       execution_profile=self.execution_profile())

            # Single partition query with ORDER BY
            assert_all(session, "SELECT * FROM test WHERE a = 0 AND c >= 1 ORDER BY b DESC ALLOW FILTERING", [[0, 3, 0, 3, 3],
                                                                                                              [0, 2, 0, 2, 2],
                                                                                                              [0, 1, 0, 1, 1]],
                       execution_profile=self.execution_profile())

            # Single partition query with ORDER BY and LIMIT
            assert_all(session, "SELECT * FROM test WHERE a = 0 AND c >= 1 ORDER BY b DESC LIMIT 2 ALLOW FILTERING", [[0, 3, 0, 3, 3],
                                                                                                                      [0, 2, 0, 2, 2]],
                       execution_profile=self.execution_profile())

            # Multi-partitions queries
            assert_all(session, "SELECT * FROM test WHERE a IN (0, 1, 2, 3, 4) AND  c = 2 ALLOW FILTERING", [[0, 2, 0, 2, 2],
                                                                                                             [1, 2, 1, 2, 3],
                                                                                                             [3, 2, 3, 2, 5],
                                                                                                             [4, 2, 4, 2, 6]],
                       execution_profile=self.execution_profile())

            assert_all(session, "SELECT * FROM test WHERE a IN (0, 1, 2, 3, 4) AND c > 1 AND c <=2 ALLOW FILTERING", [[0, 2, 0, 2, 2],
                                                                                                                      [1, 2, 1, 2, 3],
                                                                                                                      [3, 2, 3, 2, 5],
                                                                                                                      [4, 2, 4, 2, 6]],
                       execution_profile=self.execution_profile())

            assert_all(session, "SELECT * FROM test WHERE a IN (0, 1, 2, 3, 4) AND c = 2 AND d > 4 ALLOW FILTERING", [[3, 2, 3, 2, 5],
                                                                                                                      [4, 2, 4, 2, 6]],
                       execution_profile=self.execution_profile())

            assert_all(session, "SELECT * FROM test WHERE a IN (0, 1, 2, 3, 4) AND c = 2 AND s > 1 ALLOW FILTERING", [[3, 2, 3, 2, 5],
                                                                                                                      [4, 2, 4, 2, 6]],
                       execution_profile=self.execution_profile())

            # Multi-partitions queries with LIMIT
            assert_all(session, "SELECT * FROM test WHERE a IN (0, 1, 2, 3, 4) AND c = 2 LIMIT 2 ALLOW FILTERING", [[0, 2, 0, 2, 2],
                                                                                                                    [1, 2, 1, 2, 3]],
                       execution_profile=self.execution_profile())

            assert_all(session, "SELECT * FROM test WHERE a IN (0, 1, 2, 3, 4) AND c = 2 AND s >= 1 LIMIT 2 ALLOW FILTERING", [[1, 2, 1, 2, 3],
                                                                                                                               [3, 2, 3, 2, 5]],
                       execution_profile=self.execution_profile())

            # Multi-partitions query with DISTINCT
            assert_all(session, "SELECT DISTINCT a, s FROM test WHERE a IN (0, 1, 2, 3, 4) AND s >= 1 ALLOW FILTERING", [[1, 1],
                                                                                                                         [2, 2],
                                                                                                                         [3, 3],
                                                                                                                         [4, 4]],
                       execution_profile=self.execution_profile())

            # Multi-partitions query with DISTINCT and LIMIT
            assert_all(session, "SELECT DISTINCT a, s FROM test WHERE a IN (0, 1, 2, 3, 4) AND s >= 1 LIMIT 2 ALLOW FILTERING", [[1, 1],
                                                                                                                                 [2, 2]],
                       execution_profile=self.execution_profile())

    def _test_paging_with_filtering_on_counter_columns(self, session, with_compact_storage):
        if with_compact_storage:
            create_ks(session, 'test_flt_counter_columns_compact_storage', 2)
            session.execute("CREATE TABLE test (a int, b int, c int, cnt counter, PRIMARY KEY (a, b, c)) WITH COMPACT STORAGE")
        else:
            create_ks(session, 'test_flt_counter_columns', 2)
            session.execute("CREATE TABLE test (a int, b int, c int, cnt counter, PRIMARY KEY (a, b, c))")

        for i in xrange(5):
            for j in xrange(10):
                session.execute("UPDATE test SET cnt = cnt + {} WHERE a={} AND b={} AND c={}".format(j + 2, i, j, j + 1))

        self.longMessage = True
        for page_size in (2, 3, 4, 5, 7, 10, 20):
            session.default_fetch_size = page_size
            page_size_error_msg = "Query failed with page size {}".format(page_size)

            # single partition
            res = self.get_rows(session, "SELECT * FROM test WHERE a = 4 AND b > 3 AND c > 3 AND cnt > 8 ALLOW FILTERING")
            self.assertEqual(res, [[4, 7, 8, 9],
                                   [4, 8, 9, 10],
                                   [4, 9, 10, 11]],
                             page_size_error_msg)

            res = self.get_rows(session, "SELECT * FROM test WHERE a = 4 AND b > 3 AND c > 3 AND cnt >= 8 ALLOW FILTERING")
            self.assertEqual(res, [[4, 6, 7, 8],
                                   [4, 7, 8, 9],
                                   [4, 8, 9, 10],
                                   [4, 9, 10, 11]],
                             page_size_error_msg)

            res = self.get_rows(session, "SELECT * FROM test WHERE a = 4 AND b > 3 AND c > 3 AND cnt >= 8 AND cnt < 10 ALLOW FILTERING")
            self.assertEqual(res, [[4, 6, 7, 8],
                                   [4, 7, 8, 9]],
                             page_size_error_msg)

            res = self.get_rows(session, "SELECT * FROM test WHERE a = 4 AND b > 3 AND c > 3 AND cnt >= 8 AND cnt <= 10 ALLOW FILTERING")
            self.assertEqual(res, [[4, 6, 7, 8],
                                   [4, 7, 8, 9],
                                   [4, 8, 9, 10]],
                             page_size_error_msg)

            res = self.get_rows(session, "SELECT * FROM test WHERE cnt = 5 ALLOW FILTERING")
            self.assertEqualIgnoreOrder(res, [[0, 3, 4, 5],
                                              [1, 3, 4, 5],
                                              [2, 3, 4, 5],
                                              [3, 3, 4, 5],
                                              [4, 3, 4, 5]])

            res = self.get_rows(session, "SELECT * FROM test WHERE a IN (1,2,3) AND cnt = 5 ALLOW FILTERING")
            self.assertEqualIgnoreOrder(res, [[1, 3, 4, 5],
                                              [2, 3, 4, 5],
                                              [3, 3, 4, 5]])

    @since('3.6')
    def test_paging_with_filtering_on_counter_columns(self):
        """
        test paging, when filtering on counter columns
        @jira_ticket CASSANDRA-11629
        """

        session = self.prepare(row_factory=tuple_factory)

        self._test_paging_with_filtering_on_counter_columns(session, False)
        self._test_paging_with_filtering_on_counter_columns(session, True)

    def _test_paging_with_filtering_on_clustering_columns(self, session, with_compact_storage):
        if with_compact_storage:
            create_ks(session, 'test_flt_clustering_columns_compact_storage', 2)
            session.execute("CREATE TABLE test (a int, b int, c int, d int, PRIMARY KEY (a, b, c)) WITH COMPACT STORAGE")
        else:
            create_ks(session, 'test_flt_clustering_columns', 2)
            session.execute("CREATE TABLE test (a int, b int, c int, d int, PRIMARY KEY (a, b, c))")

        for i in xrange(5):
            for j in xrange(10):
                session.execute("INSERT INTO test (a,b,c,d) VALUES ({},{},{},{})".format(i, j, j + 1, j + 2))

        for page_size in (2, 3, 4, 5, 7, 10, 20):
            session.default_fetch_size = page_size

            # single partition
            assert_all(session, "SELECT * FROM test WHERE a = 4 AND b > 3 AND c > 3 ALLOW FILTERING", [[4, 4, 5, 6],
                                                                                                       [4, 5, 6, 7],
                                                                                                       [4, 6, 7, 8],
                                                                                                       [4, 7, 8, 9],
                                                                                                       [4, 8, 9, 10],
                                                                                                       [4, 9, 10, 11]],
                       execution_profile=self.execution_profile())

            assert_all(session, "SELECT * FROM test WHERE a = 4 AND b > 3 AND c > 3 LIMIT 4 ALLOW FILTERING", [[4, 4, 5, 6],
                                                                                                               [4, 5, 6, 7],
                                                                                                               [4, 6, 7, 8],
                                                                                                               [4, 7, 8, 9]],
                       execution_profile=self.execution_profile())

            assert_all(session, "SELECT * FROM test WHERE a = 4 AND b > 3 AND c > 3 ORDER BY b DESC ALLOW FILTERING", [[4, 9, 10, 11],
                                                                                                                       [4, 8, 9, 10],
                                                                                                                       [4, 7, 8, 9],
                                                                                                                       [4, 6, 7, 8],
                                                                                                                       [4, 5, 6, 7],
                                                                                                                       [4, 4, 5, 6]],
                       execution_profile=self.execution_profile())

            assert_all(session, "SELECT * FROM test WHERE b > 7 AND c > 9 ALLOW FILTERING", [[0, 9, 10, 11],
                                                                                             [1, 9, 10, 11],
                                                                                             [2, 9, 10, 11],
                                                                                             [3, 9, 10, 11],
                                                                                             [4, 9, 10, 11]],
                       ignore_order=True, execution_profile=self.execution_profile())

            assert_all(session, "SELECT * FROM test WHERE b > 4 AND b < 6 AND c > 3 ALLOW FILTERING", [[0, 5, 6, 7],
                                                                                                       [1, 5, 6, 7],
                                                                                                       [2, 5, 6, 7],
                                                                                                       [3, 5, 6, 7],
                                                                                                       [4, 5, 6, 7]],
                       ignore_order=True, execution_profile=self.execution_profile())

            assert_all(session, "SELECT * FROM test WHERE d = 5 ALLOW FILTERING", [[0, 3, 4, 5],
                                                                                   [1, 3, 4, 5],
                                                                                   [2, 3, 4, 5],
                                                                                   [3, 3, 4, 5],
                                                                                   [4, 3, 4, 5]],
                       ignore_order=True, execution_profile=self.execution_profile())

            assert_all(session, "SELECT * FROM test WHERE (b, c) > (4, 3) AND (b, c) < (5, 6) ALLOW FILTERING", [[0, 4, 5, 6],
                                                                                                                 [1, 4, 5, 6],
                                                                                                                 [2, 4, 5, 6],
                                                                                                                 [3, 4, 5, 6],
                                                                                                                 [4, 4, 5, 6]],
                       ignore_order=True, execution_profile=self.execution_profile())

            assert_all(session, "SELECT * FROM test WHERE (b, c) > (2, 3) AND b < 4 ALLOW FILTERING", [[0, 3, 4, 5],
                                                                                                       [1, 3, 4, 5],
                                                                                                       [2, 3, 4, 5],
                                                                                                       [3, 3, 4, 5],
                                                                                                       [4, 3, 4, 5]],
                       ignore_order=True, execution_profile=self.execution_profile())

            assert_all(session, "SELECT * FROM test where (b, c) > (2, 2) AND b < 8 AND d = 5 ALLOW FILTERING", [[0, 3, 4, 5],
                                                                                                                 [1, 3, 4, 5],
                                                                                                                 [2, 3, 4, 5],
                                                                                                                 [3, 3, 4, 5],
                                                                                                                 [4, 3, 4, 5]],
                       ignore_order=True, execution_profile=self.execution_profile())

    @since('3.6')
    def test_paging_with_filtering_on_clustering_columns(self):
        """
        test paging, when filtering on clustering columns
        @jira_ticket CASSANDRA-11310
        """

        session = self.prepare(row_factory=tuple_factory)
        self._test_paging_with_filtering_on_clustering_columns(session, False)
        self._test_paging_with_filtering_on_clustering_columns(session, True)

    @since('3.6')
    def test_paging_with_filtering_on_clustering_columns_with_contains(self):
        """
        test paging, when filtering on clustering columns (frozen collections) with CONTAINS statement
        @jira_ticket CASSANDRA-11310
        """

        session = self.prepare(row_factory=tuple_factory)
        create_ks(session, 'test_paging_flt_clustering_clm_contains', 2)
        session.execute("CREATE TABLE test_list (a int, b int, c frozen<list<int>>, d int, PRIMARY KEY (a, b, c))")
        session.execute("CREATE TABLE test_map (a int, b int, c frozen<map<int, int>>, d int, PRIMARY KEY (a, b, c))")

        for i in xrange(5):
            for j in xrange(10):
                session.execute("INSERT INTO test_list (a,b,c,d) VALUES ({},{},[{}, {}],{})".format(i, j, j + 1, j + 2, j + 3, j + 4))
                session.execute("INSERT INTO test_map (a,b,c,d) VALUES ({},{},{{ {}: {} }},{})".format(i, j, j + 1, j + 2, j + 3, j + 4))

        for page_size in (2, 3, 4, 5, 7, 10, 20):
            session.default_fetch_size = page_size

            assert_all(session, "SELECT * FROM test_list WHERE c CONTAINS 11 ALLOW FILTERING", [[0, 9, [10, 11], 12],
                                                                                                [1, 9, [10, 11], 12],
                                                                                                [2, 9, [10, 11], 12],
                                                                                                [3, 9, [10, 11], 12],
                                                                                                [4, 9, [10, 11], 12]],
                       ignore_order=True, execution_profile=self.execution_profile())

            assert_all(session, "SELECT * FROM test_map WHERE c CONTAINS KEY 10 ALLOW FILTERING", [[0, 9, {10: 11}, 12],
                                                                                                   [1, 9, {10: 11}, 12],
                                                                                                   [2, 9, {10: 11}, 12],
                                                                                                   [3, 9, {10: 11}, 12],
                                                                                                   [4, 9, {10: 11}, 12]],
                       ignore_order=True, execution_profile=self.execution_profile())

            assert_all(session, "SELECT * FROM test_list WHERE c CONTAINS 2 AND c CONTAINS 3 ALLOW FILTERING", [[0, 1, [2, 3], 4],
                                                                                                                [1, 1, [2, 3], 4],
                                                                                                                [2, 1, [2, 3], 4],
                                                                                                                [3, 1, [2, 3], 4],
                                                                                                                [4, 1, [2, 3], 4]],
                       ignore_order=True, execution_profile=self.execution_profile())

            assert_all(session, "SELECT * FROM test_map WHERE c CONTAINS KEY 2 AND c CONTAINS 3 ALLOW FILTERING", [[0, 1, {2: 3}, 4],
                                                                                                                   [1, 1, {2: 3}, 4],
                                                                                                                   [2, 1, {2: 3}, 4],
                                                                                                                   [3, 1, {2: 3}, 4],
                                                                                                                   [4, 1, {2: 3}, 4]],
                       ignore_order=True, execution_profile=self.execution_profile())

            assert_all(session, "SELECT * FROM test_list WHERE c CONTAINS 2 AND d = 4 ALLOW FILTERING", [[0, 1, [2, 3], 4],
                                                                                                         [1, 1, [2, 3], 4],
                                                                                                         [2, 1, [2, 3], 4],
                                                                                                         [3, 1, [2, 3], 4],
                                                                                                         [4, 1, [2, 3], 4]],
                       ignore_order=True, execution_profile=self.execution_profile())

            assert_all(session, "SELECT * FROM test_map WHERE c CONTAINS KEY 2 AND d = 4 ALLOW FILTERING", [[0, 1, {2: 3}, 4],
                                                                                                            [1, 1, {2: 3}, 4],
                                                                                                            [2, 1, {2: 3}, 4],
                                                                                                            [3, 1, {2: 3}, 4],
                                                                                                            [4, 1, {2: 3}, 4]],
                       ignore_order=True, execution_profile=self.execution_profile())

            assert_all(session, "SELECT * FROM test_list WHERE c CONTAINS 2 AND d = 4 ALLOW FILTERING", [[0, 1, [2, 3], 4],
                                                                                                         [1, 1, [2, 3], 4],
                                                                                                         [2, 1, [2, 3], 4],
                                                                                                         [3, 1, [2, 3], 4],
                                                                                                         [4, 1, [2, 3], 4]],
                       ignore_order=True, execution_profile=self.execution_profile())

            assert_all(session, "SELECT * FROM test_map WHERE c CONTAINS KEY 2 AND d = 4 ALLOW FILTERING", [[0, 1, {2: 3}, 4],
                                                                                                            [1, 1, {2: 3}, 4],
                                                                                                            [2, 1, {2: 3}, 4],
                                                                                                            [3, 1, {2: 3}, 4],
                                                                                                            [4, 1, {2: 3}, 4]],
                       ignore_order=True, execution_profile=self.execution_profile())

            assert_all(session, "SELECT * FROM test_list WHERE c CONTAINS 2 AND d < 4 ALLOW FILTERING", [[0, 0, [1, 2], 3],
                                                                                                         [1, 0, [1, 2], 3],
                                                                                                         [2, 0, [1, 2], 3],
                                                                                                         [3, 0, [1, 2], 3],
                                                                                                         [4, 0, [1, 2], 3]],
                       ignore_order=True, execution_profile=self.execution_profile())

            assert_all(session, "SELECT * FROM test_map WHERE c CONTAINS KEY 1 AND d < 4 ALLOW FILTERING", [[0, 0, {1: 2}, 3],
                                                                                                            [1, 0, {1: 2}, 3],
                                                                                                            [2, 0, {1: 2}, 3],
                                                                                                            [3, 0, {1: 2}, 3],
                                                                                                            [4, 0, {1: 2}, 3]],
                       ignore_order=True, execution_profile=self.execution_profile())

    @since('3.6')
    def test_paging_with_filtering_on_static_columns(self):
        """
        test paging, when filtering on static columns
        @jira_ticket CASSANDRA-11310
        """

        session = self.prepare(row_factory=tuple_factory)
        create_ks(session, 'test_paging_with_filtering_on_static_columns', 2)
        session.execute("CREATE TABLE test (a int, b int, s int static, d int, PRIMARY KEY (a, b))")

        for i in xrange(5):
            for j in xrange(10):
                session.execute("INSERT INTO test (a,b,s,d) VALUES ({},{},{},{})".format(i, j, i + 1, j + 1))

        for page_size in (2, 3, 4, 5, 7, 10, 20):
            session.default_fetch_size = page_size

            assert_all(session, "SELECT * FROM test WHERE s > 1 AND b > 8 ALLOW FILTERING", [[1, 9, 2, 10],
                                                                                             [2, 9, 3, 10],
                                                                                             [3, 9, 4, 10],
                                                                                             [4, 9, 5, 10]],
                       ignore_order=True, execution_profile=self.execution_profile())

            assert_all(session, "SELECT * FROM test WHERE s > 1 AND b > 5 AND b < 7 ALLOW FILTERING", [[1, 6, 2, 7],
                                                                                                       [2, 6, 3, 7],
                                                                                                       [4, 6, 5, 7],
                                                                                                       [3, 6, 4, 7]],
                       ignore_order=True, execution_profile=self.execution_profile())

            assert_all(session, "SELECT * FROM test WHERE s > 1 AND a = 3 AND b > 4 ALLOW FILTERING", [[3, 5, 4, 6],
                                                                                                       [3, 6, 4, 7],
                                                                                                       [3, 7, 4, 8],
                                                                                                       [3, 8, 4, 9],
                                                                                                       [3, 9, 4, 10]],
                       execution_profile=self.execution_profile())

            assert_all(session, "SELECT * FROM test WHERE s > 1 AND a = 3 AND b > 4 ORDER BY b DESC ALLOW FILTERING", [[3, 9, 4, 10],
                                                                                                                       [3, 8, 4, 9],
                                                                                                                       [3, 7, 4, 8],
                                                                                                                       [3, 6, 4, 7],
                                                                                                                       [3, 5, 4, 6]],
                       execution_profile=self.execution_profile())

    @since('3.10')
    def test_paging_with_filtering_on_partition_key(self):
        """
        test allow filtering on partition key
        @jira_ticket CASSANDRA-11031
        """

        session = self.prepare(row_factory=tuple_factory)
        create_ks(session, 'test_paging_with_filtering_on_pk', 2)
        session.execute("CREATE TABLE test (a int, b int, s int static, c int, d int, primary key (a, b))")

        for i in xrange(5):
            session.execute("INSERT INTO test (a, s) VALUES ({}, {})".format(i, i))
            # Lets a row with only static values
            if i != 2:
                for j in xrange(4):
                    session.execute("INSERT INTO test (a, b, c, d) VALUES ({}, {}, {}, {})".format(i, j, j, i + j))

        for page_size in (2, 3, 4, 5, 7, 10):
            session.default_fetch_size = page_size

            # Range queries
            res = self.get_rows(session, "SELECT * FROM test WHERE a < 5 AND c = 2 ALLOW FILTERING")
            self.assertEqualIgnoreOrder(res, [[0, 2, 0, 2, 2],
                                              [1, 2, 1, 2, 3],
                                              [3, 2, 3, 2, 5],
                                              [4, 2, 4, 2, 6]])

            res = self.get_rows(session, "SELECT * FROM test WHERE a > 0 AND c > 1 AND c <= 2 ALLOW FILTERING")
            self.assertEqualIgnoreOrder(res, [[1, 2, 1, 2, 3],
                                              [3, 2, 3, 2, 5],
                                              [4, 2, 4, 2, 6]])

            res = self.get_rows(session, "SELECT * FROM test WHERE a >= 2 AND c = 2 AND d > 4 ALLOW FILTERING")
            self.assertEqualIgnoreOrder(res, [[3, 2, 3, 2, 5],
                                              [4, 2, 4, 2, 6]])

            res = self.get_rows(session, "SELECT * FROM test WHERE a >= 2 AND c = 2 AND s > 1 ALLOW FILTERING")
            self.assertEqualIgnoreOrder(res, [[3, 2, 3, 2, 5],
                                              [4, 2, 4, 2, 6]])

            # Range queries with LIMIT
            res = self.get_rows(session, "SELECT * FROM test WHERE a <= 1 AND c = 2 LIMIT 2 ALLOW FILTERING")
            self.assertEqualIgnoreOrder(res, [[0, 2, 0, 2, 2],
                                              [1, 2, 1, 2, 3]])

            res = self.get_rows(session, "SELECT * FROM test WHERE a <= 1 AND c = 2 AND s >= 1 LIMIT 2 ALLOW FILTERING")
            self.assertEqual(res, [[1, 2, 1, 2, 3]])

            # Range query with DISTINCT
            res = self.get_rows(session, "SELECT DISTINCT a, s FROM test WHERE a >= 2 AND s >= 1 ALLOW FILTERING")
            self.assertEqualIgnoreOrder(res, [[2, 2],
                                              [4, 4],
                                              [3, 3]])

            # Single partition queries
            res = self.get_rows(session, "SELECT * FROM test WHERE a <= 0 AND c >= 1 ALLOW FILTERING")
            self.assertEqual(res, [[0, 1, 0, 1, 1],
                                   [0, 2, 0, 2, 2],
                                   [0, 3, 0, 3, 3]])

            res = self.get_rows(session, "SELECT * FROM test WHERE a < 1 AND c >= 1 AND c <=2 ALLOW FILTERING")
            self.assertEqual(res, [[0, 1, 0, 1, 1],
                                   [0, 2, 0, 2, 2]])

            res = self.get_rows(session, "SELECT * FROM test WHERE a >= 0 AND c >= 1 AND d = 1 ALLOW FILTERING")
            self.assertEqual(res, [[0, 1, 0, 1, 1]])

            res = self.get_rows(session, "SELECT * FROM test WHERE a >= 3 AND c >= 1 AND s > 1 ALLOW FILTERING")
            self.assertEqualIgnoreOrder(res, [[3, 1, 3, 1, 4],
                                              [3, 2, 3, 2, 5],
                                              [3, 3, 3, 3, 6],
                                              [4, 1, 4, 1, 5],
                                              [4, 2, 4, 2, 6],
                                              [4, 3, 4, 3, 7]])

            res = self.get_rows(session, "SELECT * FROM test WHERE a >= 3 AND c >= 1 AND s > 1 PER PARTITION LIMIT 2 ALLOW FILTERING")
            self.assertEqualIgnoreOrder(res, [[3, 1, 3, 1, 4],
                                              [3, 2, 3, 2, 5],
                                              [4, 1, 4, 1, 5],
                                              [4, 2, 4, 2, 6]])

            # Single partition queries with LIMIT
            res = self.get_rows(session, "SELECT * FROM test WHERE a < 1 AND c >= 1 LIMIT 2 ALLOW FILTERING")
            self.assertEqual(res, [[0, 1, 0, 1, 1],
                                   [0, 2, 0, 2, 2]])

            res = self.get_rows(session, "SELECT * FROM test WHERE a >= 3 AND c >= 1 AND s > 1 LIMIT 2 ALLOW FILTERING")
            self.assertEqual(res, [[4, 1, 4, 1, 5],
                                   [4, 2, 4, 2, 6]])

            #  Single partition query with DISTINCT
            res = self.get_rows(session, "SELECT DISTINCT a, s FROM test WHERE a > 2 AND s >= 1 ALLOW FILTERING")
            self.assertEqual(res, [[4, 4],
                                   [3, 3]])

            # Single partition query with ORDER BY
            assert_invalid(session, "SELECT * FROM test WHERE a <= 0 AND c >= 1 ORDER BY b DESC ALLOW FILTERING",
                           expected=InvalidRequest, execution_profile=self.execution_profile())

            # Single partition query with ORDER BY and LIMIT
            assert_invalid(session, "SELECT * FROM test WHERE a <= 0 AND c >= 1 ORDER BY b DESC LIMIT 2 ALLOW FILTERING",
                           expected=InvalidRequest, execution_profile=self.execution_profile())

    @since('3.10')
    def test_paging_with_filtering_on_partition_key_with_limit(self):
        """
        test allow filtering on partition key
        @jira_ticket CASSANDRA-11031
        """

        session = self.prepare(row_factory=tuple_factory)
        create_ks(session, 'test_paging_with_filtering_on_pk_with_limit', 2)
        session.execute("CREATE TABLE test (a int, b int, c int, s int static, d int, primary key ((a, b), c))")

        for i in xrange(5):
            session.execute("INSERT INTO test (a, b, s) VALUES ({}, {}, {})".format(i, 1, i))
            session.execute("INSERT INTO test (a, b, s) VALUES ({}, {}, {})".format(i, 2, i + 1))
            for j in xrange(10):
                session.execute("INSERT INTO test (a, b, c, d) VALUES ({}, {}, {}, {})".format(i, 1, j, i + j))
                session.execute("INSERT INTO test (a, b, c, d) VALUES ({}, {}, {}, {})".format(i, 2, j, i + j))

        for page_size in (2, 3, 4, 5, 7, 10):
            session.default_fetch_size = page_size

            res = self.get_rows(session, "SELECT * FROM test WHERE a >=2 AND b = 2 LIMIT 4 ALLOW FILTERING")
            self.assertEqualIgnoreOrder(res,
                                        [[2, 2, 0, 3, 2],
                                         [2, 2, 1, 3, 3],
                                         [2, 2, 2, 3, 4],
                                         [2, 2, 3, 3, 5]])

    def _test_paging_with_filtering_on_partition_key_on_counter_columns(self, session, with_compact_storage):
        if with_compact_storage:
            create_ks(session, 'test_flt_counter_columns_compact_storage', 2)
            session.execute("CREATE TABLE test (a int, b int, c int, cnt counter, PRIMARY KEY (a, b, c)) WITH COMPACT STORAGE")
        else:
            create_ks(session, 'test_flt_counter_columns', 2)
            session.execute("CREATE TABLE test (a int, b int, c int, cnt counter, PRIMARY KEY (a, b, c))")

        for i in xrange(5):
            for j in xrange(10):
                session.execute("UPDATE test SET cnt = cnt + {} WHERE a={} AND b={} AND c={}".format(j + 2, i, j, j + 1))

        for page_size in (2, 3, 4, 5, 7, 10, 20):
            session.default_fetch_size = page_size

            # single partition
            res = self.get_rows(session, "SELECT * FROM test WHERE a > 3 AND b > 3 AND c > 3 AND cnt > 8 ALLOW FILTERING")
            self.assertEqual(res, [[4, 7, 8, 9],
                                   [4, 8, 9, 10],
                                   [4, 9, 10, 11]])

            res = self.get_rows(session, "SELECT * FROM test WHERE a >= 4 AND b > 3 AND c > 3 AND cnt >= 8 ALLOW FILTERING")
            self.assertEqual(res, [[4, 6, 7, 8],
                                   [4, 7, 8, 9],
                                   [4, 8, 9, 10],
                                   [4, 9, 10, 11]])

            res = self.get_rows(session, "SELECT * FROM test WHERE a < 1 AND b > 3 AND c > 3 AND cnt >= 8 AND cnt < 10 ALLOW FILTERING")
            self.assertEqual(res, [[0, 6, 7, 8],
                                   [0, 7, 8, 9]])

            res = self.get_rows(session, "SELECT * FROM test WHERE a > 3 AND b > 3 AND c > 3 AND cnt >= 8 AND cnt <= 10 ALLOW FILTERING")
            self.assertEqual(res, [[4, 6, 7, 8],
                                   [4, 7, 8, 9],
                                   [4, 8, 9, 10]])

            res = self.get_rows(session, "SELECT * FROM test WHERE a > 1 AND cnt = 5 ALLOW FILTERING")
            self.assertEqualIgnoreOrder(res, [[2, 3, 4, 5],
                                              [3, 3, 4, 5],
                                              [4, 3, 4, 5]])

    @since('3.10')
    def test_paging_with_filtering_on_partition_key_on_counter_columns(self):
        """
        test paging, when filtering on partition key on counter columns
        @jira_ticket CASSANDRA-11031
        """

        session = self.prepare(row_factory=tuple_factory)

        self._test_paging_with_filtering_on_partition_key_on_counter_columns(session, False)
        self._test_paging_with_filtering_on_partition_key_on_counter_columns(session, True)

    def _test_paging_with_filtering_on_partition_key_on_clustering_columns(self, session, with_compact_storage):
        if with_compact_storage:
            create_ks(session, 'test_flt_pk_clustering_columns_compact_storage', 2)
            session.execute("CREATE TABLE test (a int, b int, c int, d int, PRIMARY KEY ((a, b), c)) WITH COMPACT STORAGE")
        else:
            create_ks(session, 'test_flt_pk_clustering_columns', 2)
            session.execute("CREATE TABLE test (a int, b int, c int, d int, PRIMARY KEY ((a, b), c))")

        for i in xrange(5):
            for j in xrange(10):
                session.execute("INSERT INTO test (a,b,c,d) VALUES ({},{},{},{})".format(i, j, j + 1, j + 2))

        for page_size in (2, 3, 4, 5, 7, 10, 20):
            session.default_fetch_size = page_size

            res = self.get_rows(session, "SELECT * FROM test WHERE a = 4 AND b > 3 AND c > 3 ALLOW FILTERING")
            self.assertEqual(res, [[4, 8, 9, 10],
                                   [4, 6, 7, 8],
                                   [4, 7, 8, 9],
                                   [4, 5, 6, 7],
                                   [4, 9, 10, 11],
                                   [4, 4, 5, 6]])

            res = self.get_rows(session, "SELECT * FROM test WHERE a = 4 AND b > 3 AND c > 3 LIMIT 4 ALLOW FILTERING")
            self.assertEqual(res, [[4, 8, 9, 10],
                                   [4, 6, 7, 8],
                                   [4, 7, 8, 9],
                                   [4, 5, 6, 7]])

            res = self.get_rows(session, "SELECT * FROM test WHERE a = 4 AND b > 3 AND c > 3 ALLOW FILTERING")
            self.assertEqual(res, [[4, 8, 9, 10],
                                   [4, 6, 7, 8],
                                   [4, 7, 8, 9],
                                   [4, 5, 6, 7],
                                   [4, 9, 10, 11],
                                   [4, 4, 5, 6]])

            res = self.get_rows(session, "SELECT * FROM test WHERE a > 3 AND b > 3 AND c > 3 ALLOW FILTERING")
            self.assertEqual(res, [[4, 8, 9, 10],
                                   [4, 6, 7, 8],
                                   [4, 7, 8, 9],
                                   [4, 5, 6, 7],
                                   [4, 9, 10, 11],
                                   [4, 4, 5, 6]])

            res = self.get_rows(session, "SELECT * FROM test WHERE a < 1 AND b > 3 AND c > 3 LIMIT 4 ALLOW FILTERING")
            self.assertEqual(res, [[0, 6, 7, 8],
                                   [0, 5, 6, 7],
                                   [0, 8, 9, 10],
                                   [0, 9, 10, 11]])

            res = self.get_rows(session, "SELECT * FROM test WHERE a < 1 AND b < 3 AND c >= 3 ALLOW FILTERING")
            self.assertEqual(res, [[0, 2, 3, 4]])

            res = self.get_rows(session, "SELECT * FROM test WHERE a > 0 AND b > 7 AND c > 9 ALLOW FILTERING")
            self.assertEqualIgnoreOrder(res, [[4, 9, 10, 11],
                                              [2, 9, 10, 11],
                                              [1, 9, 10, 11],
                                              [3, 9, 10, 11]])

            res = self.get_rows(session, "SELECT * FROM test WHERE a < 1 AND c > 9 ALLOW FILTERING")
            self.assertEqualIgnoreOrder(res, [[0, 9, 10, 11]])

            res = self.get_rows(session, "SELECT * FROM test WHERE b > 4 AND b < 6 AND c > 3 ALLOW FILTERING")
            self.assertEqualIgnoreOrder(res, [[2, 5, 6, 7],
                                              [0, 5, 6, 7],
                                              [1, 5, 6, 7],
                                              [3, 5, 6, 7],
                                              [4, 5, 6, 7]])

            res = self.get_rows(session, "SELECT * FROM test WHERE d = 5 ALLOW FILTERING")
            self.assertEqualIgnoreOrder(res, [[0, 3, 4, 5],
                                              [3, 3, 4, 5],
                                              [1, 3, 4, 5],
                                              [2, 3, 4, 5],
                                              [4, 3, 4, 5]])

            res = self.get_rows(session, "SELECT * FROM test WHERE a > 0 AND b = 4 AND c >=5 ALLOW FILTERING")
            self.assertEqualIgnoreOrder(res, [[3, 4, 5, 6],
                                              [2, 4, 5, 6],
                                              [1, 4, 5, 6],
                                              [4, 4, 5, 6]])

    @since('3.10')
    def test_paging_with_filtering_on_partition_key_on_clustering_columns(self):
        """
        test paging, when filtering on partition key clustering columns
        @jira_ticket CASSANDRA-11031
        """

        session = self.prepare(row_factory=tuple_factory)
        self._test_paging_with_filtering_on_partition_key_on_clustering_columns(session, False)
        self._test_paging_with_filtering_on_partition_key_on_clustering_columns(session, True)

    @since('3.10')
    def test_paging_with_filtering_on_partition_key_on_clustering_columns_with_contains(self):
        """
        test paging, when filtering on partition key and clustering columns (frozen collections) with CONTAINS statement
        @jira_ticket CASSANDRA-11031
        """

        session = self.prepare(row_factory=tuple_factory)
        create_ks(session, 'test_paging_flt_pk_clustering_clm_contains', 2)
        session.execute("CREATE TABLE test_list (a int, b int, c frozen<list<int>>, d int, PRIMARY KEY (a, b, c))")
        session.execute("CREATE TABLE test_map (a int, b int, c frozen<map<int, int>>, d int, PRIMARY KEY (a, b, c))")

        for i in xrange(5):
            for j in xrange(10):
                session.execute("INSERT INTO test_list (a,b,c,d) VALUES ({},{},[{}, {}],{})".format(i, j, j + 1, j + 2, j + 3, j + 4))
                session.execute("INSERT INTO test_map (a,b,c,d) VALUES ({},{},{{ {}: {} }},{})".format(i, j, j + 1, j + 2, j + 3, j + 4))

        for page_size in (2, 3, 4, 5, 7, 10, 20):
            session.default_fetch_size = page_size

            res = self.get_rows(session, "SELECT * FROM test_list WHERE a >= 3 AND c CONTAINS 11 ALLOW FILTERING")
            self.assertEqualIgnoreOrder(res, [[3, 9, [10, 11], 12],
                                              [4, 9, [10, 11], 12]])

            res = self.get_rows(session, "SELECT * FROM test_map WHERE a <= 4 AND c CONTAINS KEY 10 ALLOW FILTERING")
            self.assertEqualIgnoreOrder(res, [[0, 9, {10: 11}, 12],
                                              [1, 9, {10: 11}, 12],
                                              [2, 9, {10: 11}, 12],
                                              [3, 9, {10: 11}, 12],
                                              [4, 9, {10: 11}, 12]])

            res = self.get_rows(session, "SELECT * FROM test_list WHERE a >= 0 AND c CONTAINS 2 AND c CONTAINS 3 ALLOW FILTERING")
            self.assertEqualIgnoreOrder(res, [[0, 1, [2, 3], 4],
                                              [1, 1, [2, 3], 4],
                                              [2, 1, [2, 3], 4],
                                              [3, 1, [2, 3], 4],
                                              [4, 1, [2, 3], 4]])

            res = self.get_rows(session, "SELECT * FROM test_map WHERE a >= 3 AND c CONTAINS KEY 2 AND c CONTAINS 3 ALLOW FILTERING")
            self.assertEqualIgnoreOrder(res, [[3, 1, {2: 3}, 4],
                                              [4, 1, {2: 3}, 4]])

            res = self.get_rows(session, "SELECT * FROM test_list WHERE a < 5 AND c CONTAINS 2 AND d = 4 ALLOW FILTERING")
            self.assertEqualIgnoreOrder(res, [[0, 1, [2, 3], 4],
                                              [1, 1, [2, 3], 4],
                                              [2, 1, [2, 3], 4],
                                              [3, 1, [2, 3], 4],
                                              [4, 1, [2, 3], 4]])

            res = self.get_rows(session, "SELECT * FROM test_map WHERE a > -1 AND c CONTAINS KEY 2 AND d = 4 ALLOW FILTERING")
            self.assertEqualIgnoreOrder(res, [[0, 1, {2: 3}, 4],
                                              [1, 1, {2: 3}, 4],
                                              [2, 1, {2: 3}, 4],
                                              [3, 1, {2: 3}, 4],
                                              [4, 1, {2: 3}, 4]])

            res = self.get_rows(session, "SELECT * FROM test_list WHERE a < 4 AND c CONTAINS 2 AND d = 4 ALLOW FILTERING")
            self.assertEqualIgnoreOrder(res, [[0, 1, [2, 3], 4],
                                              [1, 1, [2, 3], 4],
                                              [2, 1, [2, 3], 4],
                                              [3, 1, [2, 3], 4]])

            res = self.get_rows(session, "SELECT * FROM test_map WHERE a >= 0 AND c CONTAINS KEY 2 AND d = 4 ALLOW FILTERING")
            self.assertEqualIgnoreOrder(res, [[0, 1, {2: 3}, 4],
                                              [1, 1, {2: 3}, 4],
                                              [2, 1, {2: 3}, 4],
                                              [3, 1, {2: 3}, 4],
                                              [4, 1, {2: 3}, 4]])

            res = self.get_rows(session, "SELECT * FROM test_list WHERE a <= 2 AND c CONTAINS 2 AND d < 4 ALLOW FILTERING")
            self.assertEqualIgnoreOrder(res, [[0, 0, [1, 2], 3],
                                              [1, 0, [1, 2], 3],
                                              [2, 0, [1, 2], 3]])

            res = self.get_rows(session, "SELECT * FROM test_map WHERE a >= -1 AND c CONTAINS KEY 1 AND d < 4 ALLOW FILTERING")
            self.assertEqualIgnoreOrder(res, [[0, 0, {1: 2}, 3],
                                              [1, 0, {1: 2}, 3],
                                              [2, 0, {1: 2}, 3],
                                              [3, 0, {1: 2}, 3],
                                              [4, 0, {1: 2}, 3]])

    @since('3.10')
    def test_paging_with_filtering_on_partition_key_on_static_columns(self):
        """
        test paging, when filtering on partition key, on static columns
        @jira_ticket CASSANDRA-11031
        """

        session = self.prepare(row_factory=tuple_factory)
        create_ks(session, 'test_paging_filtering_on_pk_static_columns', 2)
        session.execute("CREATE TABLE test (a int, b int, s int static, d int, PRIMARY KEY (a, b))")

        for i in xrange(5):
            for j in xrange(10):
                session.execute("INSERT INTO test (a,b,s,d) VALUES ({},{},{},{})".format(i, j, i + 1, j + 1))

        for page_size in (2, 3, 4, 5, 7, 10, 20):
            session.default_fetch_size = page_size

            res = self.get_rows(session, "SELECT * FROM test WHERE a <= 2 AND s > 1 AND b > 8 ALLOW FILTERING")
            self.assertEqualIgnoreOrder(res, [[1, 9, 2, 10],
                                              [2, 9, 3, 10]])

            res = self.get_rows(session, "SELECT * FROM test WHERE a > 3 AND s > 1 AND b > 5 AND b < 7 ALLOW FILTERING")
            self.assertEqualIgnoreOrder(res, [[4, 6, 5, 7]])

            res = self.get_rows(session, "SELECT * FROM test WHERE s > 1 AND a > 3 AND b > 4 ALLOW FILTERING")
            self.assertEqual(res, [[4, 5, 5, 6],
                                   [4, 6, 5, 7],
                                   [4, 7, 5, 8],
                                   [4, 8, 5, 9],
                                   [4, 9, 5, 10]])

            assert_invalid(session, "SELECT * FROM test WHERE s > 1 AND a < 2 AND b > 4 ORDER BY b DESC ALLOW FILTERING",
                           expected=InvalidRequest, execution_profile=self.execution_profile())

    @since('2.1.14')
    def test_paging_on_compact_table_with_tombstone_on_first_column(self):
        """
        test paging, on  COMPACT tables without clustering columns, when the first column has a tombstone
        @jira_ticket CASSANDRA-11467
        """

        session = self.prepare(row_factory=tuple_factory)
        create_ks(session, 'test_paging_on_compact_table_with_tombstone', 2)
        session.execute("CREATE TABLE test (a int primary key, b int, c int) WITH COMPACT STORAGE")

        for i in xrange(5):
            session.execute("INSERT INTO test (a, b, c) VALUES ({}, {}, {})".format(i, 1, 1))
            session.execute("DELETE b FROM test WHERE a = {}".format(i))

        for page_size in (2, 3, 4, 5, 7, 10):
            session.default_fetch_size = page_size

            assert_all(session, "SELECT * FROM test", [[1, None, 1],
                                                       [0, None, 1],
                                                       [2, None, 1],
                                                       [4, None, 1],
                                                       [3, None, 1]],
                       execution_profile=self.execution_profile())

    def test_paging_with_no_clustering_columns(self):
        """
        test paging for tables without clustering columns
        @jira_ticket CASSANDRA-11208
        """

        session = self.prepare(row_factory=tuple_factory)
        create_ks(session, 'test_paging_with_no_clustering_columns', 2)
        session.execute("CREATE TABLE test (a int primary key, b int)")
        session.execute("CREATE TABLE test_compact (a int primary key, b int) WITH COMPACT STORAGE")

        for table in ('test', 'test_compact'):

            for i in xrange(5):
                session.execute("INSERT INTO {} (a, b) VALUES ({}, {})".format(table, i, i))

            for page_size in (2, 3, 4, 5, 7, 10):
                session.default_fetch_size = page_size

                # Range query
                assert_all(session, "SELECT * FROM {}".format(table), [[1, 1],
                                                                       [0, 0],
                                                                       [2, 2],
                                                                       [4, 4],
                                                                       [3, 3]],
                           execution_profile=self.execution_profile())

                # Range query with LIMIT
                assert_all(session, "SELECT * FROM {} LIMIT 3".format(table), [[1, 1],
                                                                               [0, 0],
                                                                               [2, 2]],
                           execution_profile=self.execution_profile())

                # Range query with DISTINCT
                assert_all(session, "SELECT DISTINCT a FROM {}".format(table), [[1],
                                                                                [0],
                                                                                [2],
                                                                                [4],
                                                                                [3]],
                           execution_profile=self.execution_profile())

                # Range query with DISTINCT and LIMIT
                assert_all(session, "SELECT DISTINCT a FROM {} LIMIT 3".format(table), [[1],
                                                                                        [0],
                                                                                        [2]],
                           execution_profile=self.execution_profile())

                # Multi-partition query
                assert_all(session, "SELECT * FROM {} WHERE a IN (1, 2, 3, 4)".format(table), [[1, 1],
                                                                                               [2, 2],
                                                                                               [3, 3],
                                                                                               [4, 4]],
                           execution_profile=self.execution_profile())

                # Multi-partition query with LIMIT
                assert_all(session, "SELECT * FROM {} WHERE a IN (1, 2, 3, 4) LIMIT 3".format(table), [[1, 1],
                                                                                                       [2, 2],
                                                                                                       [3, 3]],
                           execution_profile=self.execution_profile())

                # Multi-partition query with DISTINCT
                assert_all(session, "SELECT DISTINCT a FROM {} WHERE a IN (1, 2, 3, 4)".format(table), [[1],
                                                                                                        [2],
                                                                                                        [3],
                                                                                                        [4]],
                           execution_profile=self.execution_profile())

                # Multi-partition query with DISTINCT and LIMIT
                assert_all(session, "SELECT DISTINCT a FROM {} WHERE a IN (1, 2, 3, 4) LIMIT 3".format(table), [[1],
                                                                                                                [2],
                                                                                                                [3]],
                           execution_profile=self.execution_profile())

    @since('3.6')
    def test_per_partition_limit_paging(self):
        """
        Test paging with per partition limit queries.

        @jira_ticket CASSANDRA-11535
        """
        session = self.prepare(row_factory=tuple_factory)
        create_ks(session, 'test_paging_with_per_partition_limit', 2)
        session.execute("CREATE TABLE test (a int, b int, c int, PRIMARY KEY (a, b))")

        for i in range(5):
            for j in range(5):
                session.execute("INSERT INTO test (a, b, c) VALUES ({}, {}, {})".format(i, j, j))

        for page_size in (2, 3, 4, 5, 15, 16, 17, 100):
            session.default_fetch_size = page_size
            assert_all(session, "SELECT * FROM test PER PARTITION LIMIT 2", [[0, 0, 0],
                                                                             [0, 1, 1],
                                                                             [1, 0, 0],
                                                                             [1, 1, 1],
                                                                             [2, 0, 0],
                                                                             [2, 1, 1],
                                                                             [3, 0, 0],
                                                                             [3, 1, 1],
                                                                             [4, 0, 0],
                                                                             [4, 1, 1]],
                       ignore_order=True, execution_profile=self.execution_profile())

            res = self.get_rows(session, "SELECT * FROM test PER PARTITION LIMIT 2 LIMIT 6")
            assert_length_equal(res, 6)

            for row in res:
                # since partitions are coming unordered, we don't know which are trimmed by the limit
                self.assertTrue(row[0] in set(range(5)))
                self.assertTrue(row[1] in set(range(2)))
                self.assertTrue(row[1] in set(range(2)))

            # even/odd number of results
            res = self.get_rows(session, "SELECT * FROM test PER PARTITION LIMIT 2 LIMIT 5")
            assert_length_equal(res, 5)

            assert_all(session, "SELECT * FROM test WHERE a IN (1,2,3) PER PARTITION LIMIT 3", [[1, 0, 0],
                                                                                                [1, 1, 1],
                                                                                                [1, 2, 2],
                                                                                                [2, 0, 0],
                                                                                                [2, 1, 1],
                                                                                                [2, 2, 2],
                                                                                                [3, 0, 0],
                                                                                                [3, 1, 1],
                                                                                                [3, 2, 2]],
                       execution_profile=self.execution_profile())

            assert_all(session, "SELECT * FROM test WHERE a IN (1,2,3) PER PARTITION LIMIT 3 LIMIT 7", [[1, 0, 0],
                                                                                                        [1, 1, 1],
                                                                                                        [1, 2, 2],
                                                                                                        [2, 0, 0],
                                                                                                        [2, 1, 1],
                                                                                                        [2, 2, 2],
                                                                                                        [3, 0, 0]],
                       execution_profile=self.execution_profile())

            assert_all(session, "SELECT * FROM test WHERE a = 1 PER PARTITION LIMIT 4", [[1, 0, 0],
                                                                                         [1, 1, 1],
                                                                                         [1, 2, 2],
                                                                                         [1, 3, 3]],
                       execution_profile=self.execution_profile())

            assert_all(session, "SELECT * FROM test WHERE a = 1 PER PARTITION LIMIT 3", [[1, 0, 0],
                                                                                         [1, 1, 1],
                                                                                         [1, 2, 2]],
                       execution_profile=self.execution_profile())

            assert_all(session, "SELECT * FROM test WHERE a = 1 ORDER BY b DESC PER PARTITION LIMIT 4", [[1, 4, 4],
                                                                                                         [1, 3, 3],
                                                                                                         [1, 2, 2],
                                                                                                         [1, 1, 1]],
                       execution_profile=self.execution_profile())

            assert_all(session, "SELECT * FROM test WHERE a = 1 PER PARTITION LIMIT 4 LIMIT 3", [[1, 0, 0],
                                                                                                 [1, 1, 1],
                                                                                                 [1, 2, 2]],
                       execution_profile=self.execution_profile())

            assert_all(session, "SELECT * FROM test WHERE a = 1 AND b > 1 PER PARTITION LIMIT 2 ALLOW FILTERING", [[1, 2, 2],
                                                                                                                   [1, 3, 3]],
                       execution_profile=self.execution_profile())

            assert_all(session, "SELECT * FROM test WHERE a = 1 AND b > 1 ORDER BY b DESC PER PARTITION LIMIT 2 ALLOW FILTERING", [[1, 4, 4],
                                                                                                                                   [1, 3, 3]],
                       execution_profile=self.execution_profile())

    def test_paging_for_range_name_queries(self):
        """
        test paging for range name queries
        @jira_ticket CASSANDRA-11669
        """

        session = self.prepare(row_factory=tuple_factory)
        create_ks(session, 'test_paging_for_range_name_queries', 2)
        session.execute("CREATE TABLE test (a int, b int, c int, d int, PRIMARY KEY(a, b, c))")
        session.execute("CREATE TABLE test_compact (a int, b int, c int, d int, PRIMARY KEY(a, b, c)) WITH COMPACT STORAGE")

        for table in ('test', 'test_compact'):

            for i in xrange(4):
                for j in xrange(4):
                    for k in xrange(4):
                        session.execute("INSERT INTO {} (a, b, c, d) VALUES ({}, {}, {}, {})".format(table, i, j, k, i + j))

            for page_size in (2, 3, 4, 5, 7, 10):
                session.default_fetch_size = page_size

                assert_all(session, "SELECT * FROM {} WHERE b = 1 AND c = 1  ALLOW FILTERING".format(table), [[1, 1, 1, 2],
                                                                                                              [0, 1, 1, 1],
                                                                                                              [2, 1, 1, 3],
                                                                                                              [3, 1, 1, 4]],
                           execution_profile=self.execution_profile())

                assert_all(session, "SELECT * FROM {} WHERE b = 1 AND c IN (1, 2) ALLOW FILTERING".format(table), [[1, 1, 1, 2],
                                                                                                                   [1, 1, 2, 2],
                                                                                                                   [0, 1, 1, 1],
                                                                                                                   [0, 1, 2, 1],
                                                                                                                   [2, 1, 1, 3],
                                                                                                                   [2, 1, 2, 3],
                                                                                                                   [3, 1, 1, 4],
                                                                                                                   [3, 1, 2, 4]],
                           execution_profile=self.execution_profile())

                if self.cluster.version() >= '2.2':
                    assert_all(session,
                               "SELECT * FROM {} WHERE b IN (1, 2) AND c IN (1, 2)  ALLOW FILTERING".format(table),
                               [[1, 1, 1, 2],
                                [1, 1, 2, 2],
                                [1, 2, 1, 3],
                                [1, 2, 2, 3],
                                [0, 1, 1, 1],
                                [0, 1, 2, 1],
                                [0, 2, 1, 2],
                                [0, 2, 2, 2],
                                [2, 1, 1, 3],
                                [2, 1, 2, 3],
                                [2, 2, 1, 4],
                                [2, 2, 2, 4],
                                [3, 1, 1, 4],
                                [3, 1, 2, 4],
                                [3, 2, 1, 5],
                                [3, 2, 2, 5]],
                               execution_profile=self.execution_profile())

    @since('2.1')
    def test_paging_with_empty_row_and_empty_static_columns(self):
        """
        test paging when the rows and the static columns are empty
        @jira_ticket CASSANDRA-13017
        """

        session = self.prepare(row_factory=tuple_factory)
        create_ks(session, 'test_paging_with_empty_rows_and_static_columns', 2)
        session.execute("CREATE TABLE test (pk int, c int, v int, s int static, primary key(pk, c))")

        for i in xrange(5):
            for j in xrange(5):
                session.execute("INSERT INTO test (pk, c) VALUES ({}, {})".format(i, j))

        for page_size in (2, 3, 4, 5, 7, 10):
            session.default_fetch_size = page_size

            res = rows_to_list(session.execute("SELECT DISTINCT pk FROM test"))
            self.assertEqual(res, [[1],
                                   [0],
                                   [2],
                                   [4],
                                   [3]])

            res = rows_to_list(session.execute("SELECT DISTINCT pk FROM test LIMIT 4"))
            self.assertEqual(res, [[1],
                                   [0],
                                   [2],
                                   [4]])

            res = rows_to_list(session.execute("SELECT DISTINCT pk, s FROM test"))
            self.assertEqual(res, [[1, None],
                                   [0, None],
                                   [2, None],
                                   [4, None],
                                   [3, None]])

            res = rows_to_list(session.execute("SELECT DISTINCT pk, s FROM test LIMIT 4"))
            self.assertEqual(res, [[1, None],
                                   [0, None],
                                   [2, None],
                                   [4, None]])


class TestPagingDataWithNormalPaging(TestPagingData):
    __test__ = True
    pass


@since('3.11')
@with_continuous_paging
class TestPagingDataWithContinuousPaging(TestPagingData):
    __test__ = True
    pass


@since('2.0')
class TestPagingDatasetChanges(BasePagingTester, PageAssertionMixin):
    """
    Tests concerned with paging when the queried dataset changes while pages are being retrieved.

    This tests are really only applicable to manual paging and are therefore not executed with
    continuous paging.
    """

    def tearDown(self):
        super(TestPagingDatasetChanges, self).tearDown()
        for node in self.cluster.nodelist():
            if not node.is_running():
                node.start()

    def test_data_change_impacting_earlier_page(self):
        session = self.prepare()
        create_ks(session, 'test_paging_size', 2)
        session.execute("CREATE TABLE paging_test ( id int, mytext text, PRIMARY KEY (id, mytext) )")

        def random_txt(text):
            return unicode(uuid.uuid4())

        data = """
              | id | mytext   |
              +----+----------+
          *500| 1  | [random] |
          *500| 2  | [random] |
            """
        expected_data = create_rows(data, session, 'paging_test', cl=CL.ALL, format_funcs={'id': int, 'mytext': random_txt})

        # get 501 rows so we have definitely got the 1st row of the second partition
        future = session.execute_async(
            SimpleStatement("select * from paging_test where id in (1,2)", fetch_size=501, consistency_level=CL.ALL)
        )

        pf = PageFetcher(future)
        # no need to request page here, because the first page is automatically retrieved

        # we got one page and should be done with the first partition (for id=1)
        # let's add another row for that first partition (id=1) and make sure it won't sneak into results
        session.execute(SimpleStatement("insert into paging_test (id, mytext) values (1, 'foo')", consistency_level=CL.ALL))

        pf.request_all()
        self.assertEqual(pf.pagecount(), 2)
        self.assertEqual(pf.num_results_all(), [501, 499])

        self.assertEqualIgnoreOrder(pf.all_data(), expected_data)

    def test_data_change_impacting_later_page(self):
        session = self.prepare()
        create_ks(session, 'test_paging_size', 2)
        session.execute("CREATE TABLE paging_test ( id int, mytext text, PRIMARY KEY (id, mytext) )")

        def random_txt(text):
            return unicode(uuid.uuid4())

        data = """
              | id | mytext   |
              +----+----------+
          *500| 1  | [random] |
          *499| 2  | [random] |
            """
        expected_data = create_rows(data, session, 'paging_test', cl=CL.ALL, format_funcs={'id': int, 'mytext': random_txt})

        future = session.execute_async(
            SimpleStatement("select * from paging_test where id in (1,2)", fetch_size=500, consistency_level=CL.ALL)
        )

        pf = PageFetcher(future)
        # no need to request page here, because the first page is automatically retrieved

        # we've already paged the first partition, but adding a row for the second (id=2)
        # should still result in the row being seen on the subsequent pages
        session.execute(SimpleStatement("insert into paging_test (id, mytext) values (2, 'foo')", consistency_level=CL.ALL))

        pf.request_all()
        self.assertEqual(pf.pagecount(), 2)
        self.assertEqual(pf.num_results_all(), [500, 500])

        # add the new row to the expected data and then do a compare
        expected_data.append({u'id': 2, u'mytext': u'foo'})
        self.assertEqualIgnoreOrder(pf.all_data(), expected_data)

    def test_row_TTL_expiry_during_paging(self):
        session = self.prepare()
        create_ks(session, 'test_paging_size', 2)
        session.execute("CREATE TABLE paging_test ( id int, mytext text, PRIMARY KEY (id, mytext) )")

        def random_txt(text):
            return unicode(uuid.uuid4())

        # create rows with TTL (some of which we'll try to get after expiry)
        create_rows(
            """
                | id | mytext   |
                +----+----------+
            *300| 1  | [random] |
            *400| 2  | [random] |
            """,
            session, 'paging_test', cl=CL.ALL, format_funcs={'id': int, 'mytext': random_txt}, postfix='USING TTL 10'
        )

        # create rows without TTL
        create_rows(
            """
                | id | mytext   |
                +----+----------+
            *500| 3  | [random] |
            """,
            session, 'paging_test', cl=CL.ALL, format_funcs={'id': int, 'mytext': random_txt}
        )

        future = session.execute_async(
            SimpleStatement("select * from paging_test where id in (1,2,3)", fetch_size=300, consistency_level=CL.ALL)
        )

        pf = PageFetcher(future)
        # no need to request page here, because the first page is automatically retrieved
        # this page will be partition id=1, it has TTL rows but they are not expired yet

        # sleep so that the remaining TTL rows from partition id=2 expire
        time.sleep(15)

        pf.request_all()
        self.assertEqual(pf.pagecount(), 3)
        self.assertEqual(pf.num_results_all(), [300, 300, 200])

    def test_cell_TTL_expiry_during_paging(self):
        session = self.prepare()
        create_ks(session, 'test_paging_size', 2)
        session.execute("""
            CREATE TABLE paging_test (
                id int,
                mytext text,
                somevalue text,
                anothervalue text,
                PRIMARY KEY (id, mytext) )
            """)

        def random_txt(text):
            return unicode(uuid.uuid4())

        data = create_rows(
            """
                | id | mytext   | somevalue | anothervalue |
                +----+----------+-----------+--------------+
            *500| 1  | [random] | foo       |  bar         |
            *500| 2  | [random] | foo       |  bar         |
            *500| 3  | [random] | foo       |  bar         |
            """,
            session, 'paging_test', cl=CL.ALL, format_funcs={'id': int, 'mytext': random_txt}
        )

        future = session.execute_async(
            SimpleStatement("select * from paging_test where id in (1,2,3)", fetch_size=500, consistency_level=CL.ALL)
        )

        pf = PageFetcher(future)

        # no need to request page here, because the first page is automatically retrieved
        page1 = pf.page_data(1)
        self.assertEqualIgnoreOrder(page1, data[:500])

        # set some TTLs for data on page 3
        for row in data[1000:1500]:
            _id, mytext = row['id'], row['mytext']
            stmt = SimpleStatement("""
                update paging_test using TTL 10
                set somevalue='one', anothervalue='two' where id = {id} and mytext = '{mytext}'
                """.format(id=_id, mytext=mytext),
                consistency_level=CL.ALL
            )
            session.execute(stmt)

        # check page two
        pf.request_one()
        page2 = pf.page_data(2)
        self.assertEqualIgnoreOrder(page2, data[500:1000])

        page3expected = []
        for row in data[1000:1500]:
            _id, mytext = row['id'], row['mytext']
            page3expected.append(
                {u'id': _id, u'mytext': mytext, u'somevalue': None, u'anothervalue': None}
            )

        time.sleep(15)

        pf.request_one()
        page3 = pf.page_data(3)
        self.assertEqualIgnoreOrder(page3, page3expected)

    def test_node_unavailable_during_paging(self):
        session = self.prepare()
        node1 = self.cluster.nodelist()[0]
        create_ks(session, 'test_paging_size', 1)
        session.execute("CREATE TABLE paging_test ( id uuid, mytext text, PRIMARY KEY (id, mytext) )")

        def make_uuid(text):
            return uuid.uuid4()

        create_rows(
            """
                  | id      | mytext |
                  +---------+--------+
            *10000| [uuid]  | foo    |
            """,
            session, 'paging_test', cl=CL.ALL, format_funcs={'id': make_uuid}
        )

        future = session.execute_async(
            SimpleStatement("select * from paging_test where mytext = 'foo' allow filtering", fetch_size=2000, consistency_level=CL.ALL)
        )

        pf = PageFetcher(future)
        # no need to request page here, because the first page is automatically retrieved

        # stop a node and make sure we get an error trying to page the rest
        node1.stop()
        with self.assertRaisesRegexp(RuntimeError, 'Requested pages were not delivered before timeout'):
            pf.request_all()

        # TODO: can we resume the node and expect to get more results from the result set or is it done?


# No need to run TestPagingDatasetChanges with continuous paging

@since('2.0')
class TestPagingQueryIsolation(BasePagingTester, PageAssertionMixin):
    """
    Tests concerned with isolation of paged queries (queries can't affect each other).

    This tests are really only applicable to manual paging and are therefore not executed with
    continuous paging.
    """

    def test_query_isolation(self):
        """
        Interleave some paged queries and make sure nothing bad happens.
        """
        session = self.prepare()
        create_ks(session, 'test_paging_size', 2)
        session.execute("CREATE TABLE paging_test ( id int, mytext text, PRIMARY KEY (id, mytext) )")

        def random_txt(text):
            return unicode(uuid.uuid4())

        data = """
               | id | mytext   |
               +----+----------+
          *5000| 1  | [random] |
          *5000| 2  | [random] |
          *5000| 3  | [random] |
          *5000| 4  | [random] |
          *5000| 5  | [random] |
          *5000| 6  | [random] |
          *5000| 7  | [random] |
          *5000| 8  | [random] |
          *5000| 9  | [random] |
          *5000| 10 | [random] |
            """
        expected_data = create_rows(data, session, 'paging_test', cl=CL.ALL, format_funcs={'id': int, 'mytext': random_txt})

        stmts = [
            SimpleStatement("select * from paging_test where id in (1)", fetch_size=500, consistency_level=CL.ALL),
            SimpleStatement("select * from paging_test where id in (2)", fetch_size=600, consistency_level=CL.ALL),
            SimpleStatement("select * from paging_test where id in (3)", fetch_size=700, consistency_level=CL.ALL),
            SimpleStatement("select * from paging_test where id in (4)", fetch_size=800, consistency_level=CL.ALL),
            SimpleStatement("select * from paging_test where id in (5)", fetch_size=900, consistency_level=CL.ALL),
            SimpleStatement("select * from paging_test where id in (1)", fetch_size=1000, consistency_level=CL.ALL),
            SimpleStatement("select * from paging_test where id in (2)", fetch_size=1100, consistency_level=CL.ALL),
            SimpleStatement("select * from paging_test where id in (3)", fetch_size=1200, consistency_level=CL.ALL),
            SimpleStatement("select * from paging_test where id in (4)", fetch_size=1300, consistency_level=CL.ALL),
            SimpleStatement("select * from paging_test where id in (5)", fetch_size=1400, consistency_level=CL.ALL),
            SimpleStatement("select * from paging_test where id in (1,2,3,4,5,6,7,8,9,10)", fetch_size=1500, consistency_level=CL.ALL)
        ]

        page_fetchers = []

        for stmt in stmts:
            future = session.execute_async(stmt)
            page_fetchers.append(PageFetcher(future))
            # first page is auto-retrieved, so no need to request it

        for pf in page_fetchers:
            pf.request_one()

        for pf in page_fetchers:
            pf.request_one()

        for pf in page_fetchers:
            pf.request_all()

        self.assertEqual(page_fetchers[0].pagecount(), 10)
        self.assertEqual(page_fetchers[1].pagecount(), 9)
        self.assertEqual(page_fetchers[2].pagecount(), 8)
        self.assertEqual(page_fetchers[3].pagecount(), 7)
        self.assertEqual(page_fetchers[4].pagecount(), 6)
        self.assertEqual(page_fetchers[5].pagecount(), 5)
        self.assertEqual(page_fetchers[6].pagecount(), 5)
        self.assertEqual(page_fetchers[7].pagecount(), 5)
        self.assertEqual(page_fetchers[8].pagecount(), 4)
        self.assertEqual(page_fetchers[9].pagecount(), 4)
        self.assertEqual(page_fetchers[10].pagecount(), 34)

        self.assertEqualIgnoreOrder(flatten_into_set(page_fetchers[0].all_data()), flatten_into_set(expected_data[:5000]))
        self.assertEqualIgnoreOrder(flatten_into_set(page_fetchers[1].all_data()), flatten_into_set(expected_data[5000:10000]))
        self.assertEqualIgnoreOrder(flatten_into_set(page_fetchers[2].all_data()), flatten_into_set(expected_data[10000:15000]))
        self.assertEqualIgnoreOrder(flatten_into_set(page_fetchers[3].all_data()), flatten_into_set(expected_data[15000:20000]))
        self.assertEqualIgnoreOrder(flatten_into_set(page_fetchers[4].all_data()), flatten_into_set(expected_data[20000:25000]))
        self.assertEqualIgnoreOrder(flatten_into_set(page_fetchers[5].all_data()), flatten_into_set(expected_data[:5000]))
        self.assertEqualIgnoreOrder(flatten_into_set(page_fetchers[6].all_data()), flatten_into_set(expected_data[5000:10000]))
        self.assertEqualIgnoreOrder(flatten_into_set(page_fetchers[7].all_data()), flatten_into_set(expected_data[10000:15000]))
        self.assertEqualIgnoreOrder(flatten_into_set(page_fetchers[8].all_data()), flatten_into_set(expected_data[15000:20000]))
        self.assertEqualIgnoreOrder(flatten_into_set(page_fetchers[9].all_data()), flatten_into_set(expected_data[20000:25000]))
        self.assertEqualIgnoreOrder(flatten_into_set(page_fetchers[10].all_data()), flatten_into_set(expected_data[:50000]))


# No need to run TestPagingQueryIsolation with continuous paging


@since('2.0')
class TestPagingWithDeletions(BasePagingTester, PageAssertionMixin):
    # This is set to True by the sub-classes
    __test__ = False

    """
    Tests concerned with paging when deletions occur.
    """

    default_config = ImmutableMapping({'tombstone_failure_threshold': 100000})

    def setUp(self):
        if hasattr(self, 'session'):
            self.session.cluster.shutdown()
        super(TestPagingWithDeletions, self).setUp()

    def tearDown(self):
        super(TestPagingWithDeletions, self).tearDown()

        # Reset config to default if it was changed
        # Do so by wiping the cluster
        if not set(self.cached_config.items()) == set(self.cluster._config_options.items()):
            self.wipe_and_initialize_cluster()

    def setup_data(self):

        create_ks(self.session, 'test_paging_size', 2)
        self.session.execute("CREATE TABLE paging_test ( "
                             "id int, mytext text, col1 int, col2 int, col3 int, "
                             "PRIMARY KEY (id, mytext) )")

        def random_txt(text):
            return unicode(uuid.uuid4())

        data = """
             | id | mytext   | col1 | col2 | col3 |
             +----+----------+------+------+------+
          *40| 1  | [random] | 1    | 1    | 1    |
          *40| 2  | [random] | 2    | 2    | 2    |
          *40| 3  | [random] | 4    | 3    | 3    |
          *40| 4  | [random] | 4    | 4    | 4    |
          *40| 5  | [random] | 5    | 5    | 5    |
        """

        create_rows(data, self.session, 'paging_test', cl=CL.ALL,
                    format_funcs={
                        'id': int,
                        'mytext': random_txt,
                        'col1': int,
                        'col2': int,
                        'col3': int
                    })

        pf = self.request_all_data()
        return pf.all_data()

    def request_all_data(self):
        return self.get_all_pages(self.session, "select * from paging_test where id in (1,2,3,4,5)",
                                  fetch_size=25, consistency_level=CL.ALL)

    def check_all_paging_results(self, expected_data, pagecount, num_page_results):
        """Check all paging results: pagecount, num_results per page, data."""

        page_size = 25
        expected_pages_data = [expected_data[x:x + page_size] for x in
                               range(0, len(expected_data), page_size)]

        pf = self.request_all_data()
        self.assertEqual(pf.pagecount(), pagecount)
        self.assertEqual(pf.num_results_all(), num_page_results)

        for i in range(pf.pagecount()):
            page_data = pf.page_data(i + 1)
            self.assertEquals(page_data, expected_pages_data[i])

    def test_single_partition_deletions(self):
        """Test single partition deletions """
        self.session = self.prepare()
        expected_data = self.setup_data()

        # Delete the a single partition at the beginning
        self.session.execute(
            SimpleStatement("delete from paging_test where id = 1",
                            consistency_level=CL.ALL)
        )
        expected_data = [row for row in expected_data if row['id'] != 1]
        self.check_all_paging_results(expected_data, 7,
                                      [25, 25, 25, 25, 25, 25, 10])

        # Delete the a single partition in the middle
        self.session.execute(
            SimpleStatement("delete from paging_test where id = 3",
                            consistency_level=CL.ALL)
        )
        expected_data = [row for row in expected_data if row['id'] != 3]
        self.check_all_paging_results(expected_data, 5, [25, 25, 25, 25, 20])

        # Delete the a single partition at the end
        self.session.execute(
            SimpleStatement("delete from paging_test where id = 5",
                            consistency_level=CL.ALL)
        )
        expected_data = [row for row in expected_data if row['id'] != 5]
        self.check_all_paging_results(expected_data, 4, [25, 25, 25, 5])

        # Keep only the partition '2'
        self.session.execute(
            SimpleStatement("delete from paging_test where id = 4",
                            consistency_level=CL.ALL)
        )
        expected_data = [row for row in expected_data if row['id'] != 4]
        self.check_all_paging_results(expected_data, 2, [25, 15])

    def test_multiple_partition_deletions(self):
        """Test multiple partition deletions """
        self.session = self.prepare()
        expected_data = self.setup_data()

        # Keep only the partition '1'
        self.session.execute(
            SimpleStatement("delete from paging_test where id in (2,3,4,5)",
                            consistency_level=CL.ALL)
        )
        expected_data = [row for row in expected_data if row['id'] == 1]
        self.check_all_paging_results(expected_data, 2, [25, 15])

    def test_single_row_deletions(self):
        """Test single row deletions """
        self.session = self.prepare()
        expected_data = self.setup_data()

        # Delete the first row
        row = expected_data.pop(0)
        self.session.execute(SimpleStatement(
            ("delete from paging_test where "
             "id = {} and mytext = '{}'".format(row['id'], row['mytext'])),
            consistency_level=CL.ALL)
        )
        self.check_all_paging_results(expected_data, 8,
                                      [25, 25, 25, 25, 25, 25, 25, 24])

        # Delete a row in the middle
        row = expected_data.pop(100)
        self.session.execute(SimpleStatement(
            ("delete from paging_test where "
             "id = {} and mytext = '{}'".format(row['id'], row['mytext'])),
            consistency_level=CL.ALL)
        )
        self.check_all_paging_results(expected_data, 8,
                                      [25, 25, 25, 25, 25, 25, 25, 23])

        # Delete the last row
        row = expected_data.pop()
        self.session.execute(SimpleStatement(
            ("delete from paging_test where "
             "id = {} and mytext = '{}'".format(row['id'], row['mytext'])),
            consistency_level=CL.ALL)
        )
        self.check_all_paging_results(expected_data, 8,
                                      [25, 25, 25, 25, 25, 25, 25, 22])

        # Delete all the last page row by row
        rows = expected_data[-22:]
        for row in rows:
            self.session.execute(SimpleStatement(
                ("delete from paging_test where "
                 "id = {} and mytext = '{}'".format(row['id'], row['mytext'])),
                consistency_level=CL.ALL)
            )
        self.check_all_paging_results(expected_data, 7,
                                      [25, 25, 25, 25, 25, 25, 25])

    @since('3.0')
    def test_multiple_row_deletions(self):
        """Test multiple row deletions.
           @jira_ticket CASSANDRA-6237
        """
        self.session = self.prepare()
        expected_data = self.setup_data()

        # Delete a bunch of rows
        rows = expected_data[100:105]
        expected_data = expected_data[0:100] + expected_data[105:]
        in_condition = ','.join("'{}'".format(r['mytext']) for r in rows)

        self.session.execute(SimpleStatement(
            ("delete from paging_test where "
             "id = {} and mytext in ({})".format(3, in_condition)),
            consistency_level=CL.ALL)
        )
        self.check_all_paging_results(expected_data, 8,
                                      [25, 25, 25, 25, 25, 25, 25, 20])

    def test_single_cell_deletions(self):
        """Test single cell deletions """
        self.session = self.prepare()
        expected_data = self.setup_data()

        # Delete the first cell of some rows of the last partition
        pkeys = [r['mytext'] for r in expected_data if r['id'] == 5][:20]
        for r in expected_data:
            if r['id'] == 5 and r['mytext'] in pkeys:
                r['col1'] = None

        for pkey in pkeys:
            self.session.execute(SimpleStatement(
                ("delete col1 from paging_test where id = 5 "
                 "and mytext = '{}'".format(pkey)),
                consistency_level=CL.ALL))
        self.check_all_paging_results(expected_data, 8,
                                      [25, 25, 25, 25, 25, 25, 25, 25])

        # Delete the mid cell of some rows of the first partition
        pkeys = [r['mytext'] for r in expected_data if r['id'] == 1][20:]
        for r in expected_data:
            if r['id'] == 1 and r['mytext'] in pkeys:
                r['col2'] = None

        for pkey in pkeys:
            self.session.execute(SimpleStatement(
                ("delete col2 from paging_test where id = 1 "
                 "and mytext = '{}'".format(pkey)),
                consistency_level=CL.ALL))
        self.check_all_paging_results(expected_data, 8,
                                      [25, 25, 25, 25, 25, 25, 25, 25])

        # Delete the last cell of all rows of the mid partition
        pkeys = [r['mytext'] for r in expected_data if r['id'] == 3]
        for r in expected_data:
            if r['id'] == 3 and r['mytext'] in pkeys:
                r['col3'] = None

        for pkey in pkeys:
            self.session.execute(SimpleStatement(
                ("delete col3 from paging_test where id = 3 "
                 "and mytext = '{}'".format(pkey)),
                consistency_level=CL.ALL))
        self.check_all_paging_results(expected_data, 8,
                                      [25, 25, 25, 25, 25, 25, 25, 25])

    def test_multiple_cell_deletions(self):
        """Test multiple cell deletions """
        self.session = self.prepare()
        expected_data = self.setup_data()

        # Delete the multiple cells of some rows of the second partition
        pkeys = [r['mytext'] for r in expected_data if r['id'] == 2][20:]
        for r in expected_data:
            if r['id'] == 2 and r['mytext'] in pkeys:
                r['col1'] = None
                r['col2'] = None

        for pkey in pkeys:
            self.session.execute(SimpleStatement(
                ("delete col1, col2 from paging_test where id = 2 "
                 "and mytext = '{}'".format(pkey)),
                consistency_level=CL.ALL))
        self.check_all_paging_results(expected_data, 8,
                                      [25, 25, 25, 25, 25, 25, 25, 25])

        # Delete the multiple cells of all rows of the fourth partition
        pkeys = [r['mytext'] for r in expected_data if r['id'] == 4]
        for r in expected_data:
            if r['id'] == 4 and r['mytext'] in pkeys:
                r['col2'] = None
                r['col3'] = None

        for pkey in pkeys:
            self.session.execute(SimpleStatement(
                ("delete col2, col3 from paging_test where id = 4 "
                 "and mytext = '{}'".format(pkey)),
                consistency_level=CL.ALL))
        self.check_all_paging_results(expected_data, 8,
                                      [25, 25, 25, 25, 25, 25, 25, 25])

    def test_ttl_deletions(self):
        """Test ttl deletions. Paging over a query that has only tombstones """
        self.session = self.prepare()
        data = self.setup_data()

        # Set TTL to all row
        for row in data:
            s = ("insert into paging_test (id, mytext, col1, col2, col3) "
                 "values ({}, '{}', {}, {}, {}) using ttl 3;").format(
                row['id'], row['mytext'], row['col1'],
                row['col2'], row['col3'])
            self.session.execute(
                SimpleStatement(s, consistency_level=CL.ALL)
            )
        self.check_all_paging_results(data, 8,
                                      [25, 25, 25, 25, 25, 25, 25, 25])
        time.sleep(5)
        self.check_all_paging_results([], 0, [])

    def test_failure_threshold_deletions(self):
        """Test that paging throws a failure in case of tombstone threshold """

        supports_v5_protocol = self.cluster.version() >= LooseVersion('3.10')

        self.allow_log_errors = True
        restart_cluster_and_update_config(self.cluster, {'tombstone_failure_threshold': 500})
        self.session = self.prepare()
        self.setup_data()

        # Add more data
        values = map(lambda i: uuid.uuid4(), range(3000))
        for value in values:
            self.session.execute(SimpleStatement(
                "insert into paging_test (id, mytext, col1) values (1, '{}', null) ".format(
                    value
                ),
                consistency_level=CL.ALL
            ))

        try:
            self.session.execute(SimpleStatement("select * from paging_test", fetch_size=1000, consistency_level=CL.ALL, retry_policy=FallthroughRetryPolicy()))
        except ReadTimeout as exc:
            self.assertTrue(self.cluster.version() < LooseVersion('2.2'))
        except ReadFailure as exc:
            if supports_v5_protocol:
                self.assertIsNotNone(exc.error_code_map)
                self.assertEqual(0x0001, exc.error_code_map.values()[0])
        except Exception:
            raise
        else:
            self.fail('Expected ReadFailure or ReadTimeout, depending on the cluster version')

        if self.cluster.version() < "3.0":
            failure_msg = ("Scanned over.* tombstones in test_paging_size."
                           "paging_test.* query aborted")
        else:
            failure_msg = ("Scanned over.* tombstones during query.* query aborted")

        self.cluster.wait_for_any_log(failure_msg, 25)

    @since('2.2.6')
    @skip_with_continuous_paging
    def test_deletion_with_distinct_paging(self):
        """
        Test that deletion does not affect paging for distinct queries.

        @jira_ticket CASSANDRA-10010
        """
        self.session = self.prepare()
        create_ks(self.session, 'test_paging_size', 2)
        self.session.execute("CREATE TABLE paging_test ( "
                             "k int, s int static, c int, v int, "
                             "PRIMARY KEY (k, c) )")

        for whereClause in ('', 'WHERE k IN (0, 1, 2, 3)'):
            for i in range(4):
                for j in range(2):
                    self.session.execute("INSERT INTO paging_test (k, s, c, v) VALUES (%s, %s, %s, %s)", (i, i, j, j))

            self.session.default_fetch_size = 2
            result = self.session.execute("SELECT DISTINCT k, s FROM paging_test {}".format(whereClause))
            result = list(result)
            self.assertEqual(4, len(result))

            future = self.session.execute_async("SELECT DISTINCT k, s FROM paging_test {}".format(whereClause))

            # this will fetch the first page
            fetcher = PageFetcher(future)

            # delete the first row in the last partition that was returned in the first page
            self.session.execute("DELETE FROM paging_test WHERE k = %s AND c = %s", (result[1]['k'], 0))

            # finish paging
            fetcher.request_all()
            self.assertEqual([2, 2], fetcher.num_results_all())


class TestPagingWithDeletionsWithNormalPaging(TestPagingWithDeletions):
    __test__ = True
    pass


@since('3.11')
@with_continuous_paging
class TestPagingWithDeletionsWithContinuousPaging(TestPagingWithDeletions):
    __test__ = True
    pass


@since('3.11')
@with_continuous_paging
class TestContinuousPageDelivery(BasePagingTester, PageAssertionMixin):
    """
    Tests concerned with continuous page delivery, such as page rate and max number of pages.

    @jira_ticket APOLLO-3 (CASSANDRA-11521)
    """
    idx = 0
    text_len = 25

    def _sequential_idx(self, _):
        self.idx += 1
        return self.idx

    def _random_txt(self, _):
        """
        Generate up to self.text_len random string, make sure to use only characters that
        can be UTF-8 encoded with 1 byte.
        """
        return ''.join([random.choice(string.ascii_letters) for _ in xrange(self.text_len)])

    def test_max_number_of_pages(self):
        """
        Verify that the max number of pages parameter set in the continuous paging options
        is respected.
        """
        session = self.prepare()
        create_ks(session, 'test_continuous_page_delivery', 2)
        session.execute("CREATE TABLE test_max_number_of_pages (pk int, ck int, value text, PRIMARY KEY (pk, ck))")

        self.idx = 0
        self.text_len = 25

        # the expected row size when encoded to CQL, this is the size of two integers (the keys), plus a
        # string that is self.text_len UTF-8 encoded characters. We  are careful to use characters that can
        # be UTF-8 encoded with 1 byte only. We also need to add another int per column, because each value
        # is sent as a BB, so the extra int is the size of the BB.
        row_size_bytes = 8 + 8 + (4 + self.text_len)

        data = """
              | pk | ck | value                  |
              +----+----+------------------------+
        *10000| 1  | 1  | [replaced with random] |
            """
        expected_data = create_rows(data, session, 'test_max_number_of_pages', cl=CL.ALL,
                                    format_funcs={'pk': int, 'ck': self._sequential_idx, 'value': self._random_txt})

        profile = session.cluster.profile_manager.profiles[EXEC_PROFILE_CONTINUOUS_PAGING]
        pu_rows = ContinuousPagingOptions.PagingUnit.ROWS
        pu_bytes = ContinuousPagingOptions.PagingUnit.BYTES

        for max_pages in [1, 2, 5, 10, 50]:
            debug('Testing max_pages {}'.format(max_pages))
            profile.continuous_paging_options.max_pages = max_pages

            for page_unit, page_size in [(pu_rows, 1), (pu_rows, 3), (pu_rows, 5), (pu_rows, 10),
                                         (pu_rows, 50), (pu_rows, 75), (pu_rows, 100),
                                         (pu_bytes, 500), (pu_bytes, 1500), (pu_bytes, 5000),
                                         (pu_bytes, 7500), (pu_bytes, 9000)]:
                debug('Testing page size {} with p.u. {}'.format(page_size, "bytes" if page_unit == pu_bytes else "rows"))
                session.default_fetch_size = page_size
                profile.continuous_paging_options.page_unit = page_unit

                pf = self.get_all_pages(session, "select * from test_max_number_of_pages where pk = 1",
                                        consistency_level=CL.ALL, page_unit=page_unit, row_size_bytes=row_size_bytes)

                if page_unit == pu_rows:
                    self.assertEqual(max_pages, pf.pagecount())
                    num_rows = page_size * max_pages
                    self.assertEqual([page_size for _ in xrange(max_pages)], pf.num_results_all())
                    self.assertEqualIgnoreOrder(expected_data[:num_rows], pf.all_data()[:num_rows])
                else:
                    # we don't have access to the real page count, this is an estimate based on the avg. row
                    # size, which could be slightly wrong
                    self.assertAlmostEqual(max_pages, pf.pagecount(), delta=1)
                    # we should really measure the page size in bytes, it should be within one avg. row size
                    # (plus or minus) since our rows have identical size, but we don't have this API in the driver,
                    # so we just estimate the number of rows. The server can send a page as soon as the buffer
                    # is up to one avg row size full, but generally by rounding down this works out at least for
                    # the page sizes selected by this test.
                    num_rows_page = page_size / row_size_bytes
                    self.assertAlmostEqual(num_rows_page * max_pages, len(pf.all_data()), delta=1)

    def test_slow_page_rate(self):
        """
        Verify that we receive all pages even with a slow page rate. Would be nice to measure the rate.
        """
        session = self.prepare()
        create_ks(session, 'test_continuous_page_delivery', 2)
        session.execute("CREATE TABLE test_slow_page_rate (id int PRIMARY KEY, value text)")

        self.idx = 0
        self.text_len = 25

        num_rows = 1000
        page_size = 100
        num_pages = num_rows / page_size

        data = """
              | id | value                  |
              +----+----+------------------------+
           *{}| 1  | [replaced with random] |
            """.format(num_rows)
        expected_data = create_rows(data, session, 'test_slow_page_rate', cl=CL.ALL,
                                    format_funcs={'id': self._sequential_idx, 'value': self._random_txt})

        session.default_fetch_size = page_size
        profile = session.cluster.profile_manager.profiles[EXEC_PROFILE_CONTINUOUS_PAGING]
        profile.continuous_paging_options.page_unit = ContinuousPagingOptions.PagingUnit.ROWS
        profile.continuous_paging_options.max_pages = 0

        for pages_per_second in [10, 5, 2, 1]:
            timeout = (num_pages / pages_per_second) * 2
            debug('Testing {} pages per second with a timeout of {} seconds'.format(pages_per_second, timeout))
            profile.continuous_paging_options.max_pages_per_second = pages_per_second

            pf = self.get_all_pages(session, "select * from test_slow_page_rate", consistency_level=CL.ALL, timeout=timeout)

            self.assertEqual(num_pages, pf.pagecount())
            self.assertEqualIgnoreOrder(expected_data, pf.all_data())

    def test_parallel_sessions(self):
        """
        Verify that we receive all pages even when querying multiple sessions in parallel.
        """
        session = self.prepare()
        create_ks(session, 'test_continuous_page_delivery', 2)
        session.execute("CREATE TABLE test_parallel_sessions (id int PRIMARY KEY, value text)")

        self.idx = 0
        self.text_len = 25

        num_rows = 10000
        page_size = 1000
        num_pages = num_rows / page_size

        data = """
              | id | value                  |
              +----+----+------------------------+
           *{}| 1  | [replaced with random] |
            """.format(num_rows)
        expected_data = create_rows(data, session, 'test_parallel_sessions', cl=CL.ALL,
                                    format_funcs={'id': self._sequential_idx, 'value': self._random_txt})

        session.default_fetch_size = page_size
        profile = session.cluster.profile_manager.profiles[EXEC_PROFILE_CONTINUOUS_PAGING]
        profile.continuous_paging_options.page_unit = ContinuousPagingOptions.PagingUnit.ROWS
        profile.continuous_paging_options.max_pages = 0

        failures = []

        def get_data():
            pf = self.get_all_pages(session, "select * from test_parallel_sessions",
                                    consistency_level=CL.ALL, timeout=30)
            try:
                self.assertEqual(num_pages, pf.pagecount())
                self.assertEqualIgnoreOrder(expected_data, pf.all_data())
            except AssertionError, e:
                traceback.print_exc()
                failures.append(e)

        threads = []
        # test 8 parallel sessions, do not exceed continuous_paging.max_concurrent_sessions in cassandra.yaml
        for _ in xrange(8):
            t = threading.Thread(target=get_data)
            t.start()
            threads.append(t)

        for t in threads:
            t.join()

        if failures:
            raise failures[0]<|MERGE_RESOLUTION|>--- conflicted
+++ resolved
@@ -1777,11 +1777,7 @@
         avoid duplicated result when key is duplicated in IN clause
         """
 
-<<<<<<< HEAD
-        session = self.prepare(row_factory=tuple_factory)
-=======
         session = self.prepare(row_factory=named_tuple_factory)
->>>>>>> 788cf04f
         create_ks(session, 'test_paging_static_cols', 2)
         session.execute("CREATE TABLE test (a int, b int, c int, v int, PRIMARY KEY ((a, b),c))")
 
