import collections
import re
import sys
import time
import traceback
from functools import partial
from multiprocessing import Process, Queue
from unittest import skip, skipIf

from cassandra import ConsistencyLevel
from cassandra.cluster import Cluster
from cassandra.concurrent import execute_concurrent_with_args
from cassandra.query import SimpleStatement
from enum import Enum  # Remove when switching to py3
from nose.plugins.attrib import attr
from nose.tools import assert_equal

from dtest import Tester, debug, get_ip_from_node
from tools.assertions import (assert_all, assert_crc_check_chance_equal,
                              assert_invalid, assert_none, assert_one,
                              assert_unavailable)
<<<<<<< HEAD
from tools.data import create_ks
from tools.decorators import known_failure, since
from tools.jmxutils import (JolokiaAgent, make_mbean,
                            remove_perf_disable_shared_mem)
from tools.misc import get_ip_from_node, new_node
=======
from tools.decorators import since
from tools.misc import new_node
from tools.jmxutils import (JolokiaAgent, make_mbean, remove_perf_disable_shared_mem)
>>>>>>> 4031157a

# CASSANDRA-10978. Migration wait (in seconds) to use in bootstrapping tests. Needed to handle
# pathological case of flushing schema keyspace for multiple data directories. See CASSANDRA-6696
# for multiple data directory changes and CASSANDRA-10421 for compaction logging that must be
# written.
MIGRATION_WAIT = 5


@since('3.0')
class TestMaterializedViews(Tester):
    """
    Test materialized views implementation.
    @jira_ticket CASSANDRA-6477
    @since 3.0
    """

    def prepare(self, user_table=False, rf=1, options=None, nodes=3):
        cluster = self.cluster
        cluster.populate([nodes, 0])
        if options:
            cluster.set_configuration_options(values=options)
        cluster.start()
        node1 = cluster.nodelist()[0]

        session = self.patient_cql_connection(node1)
        create_ks(session, 'ks', rf)

        if user_table:
            session.execute(
                ("CREATE TABLE users (username varchar, password varchar, gender varchar, "
                 "session_token varchar, state varchar, birth_year bigint, "
                 "PRIMARY KEY (username));")
            )

            # create a materialized view
            session.execute(("CREATE MATERIALIZED VIEW users_by_state AS "
                             "SELECT * FROM users WHERE STATE IS NOT NULL AND username IS NOT NULL "
                             "PRIMARY KEY (state, username)"))

        return session

    def _settle_nodes(self):
        debug("Settling all nodes")
        stage_match = re.compile("(?P<name>\S+)\s+(?P<active>\d+)\s+(?P<pending>\d+)\s+(?P<completed>\d+)\s+(?P<blocked>\d+)\s+(?P<alltimeblocked>\d+)")

        def _settled_stages(node):
            (stdout, stderr, rc) = node.nodetool("tpstats")
            lines = re.split("\n+", stdout)
            for line in lines:
                match = stage_match.match(line)
                if match is not None:
                    active = int(match.group('active'))
                    pending = int(match.group('pending'))
                    if active != 0 or pending != 0:
                        debug("%s - pool %s still has %d active and %d pending" % (node.name, match.group("name"), active, pending))
                        return False
            return True

        for node in self.cluster.nodelist():
            if node.is_running():
                node.nodetool("replaybatchlog")
                attempts = 50  # 100 milliseconds per attempt, so 5 seconds total
                while attempts > 0 and not _settled_stages(node):
                    time.sleep(0.1)
                    attempts -= 1

    def _insert_data(self, session):
        # insert data
        insert_stmt = "INSERT INTO users (username, password, gender, state, birth_year) VALUES "
        session.execute(insert_stmt + "('user1', 'ch@ngem3a', 'f', 'TX', 1968);")
        session.execute(insert_stmt + "('user2', 'ch@ngem3b', 'm', 'CA', 1971);")
        session.execute(insert_stmt + "('user3', 'ch@ngem3c', 'f', 'FL', 1978);")
        session.execute(insert_stmt + "('user4', 'ch@ngem3d', 'm', 'TX', 1974);")
        self._settle_nodes()

    def _replay_batchlogs(self):
        debug("Replaying batchlog on all nodes")
        for node in self.cluster.nodelist():
            if node.is_running():
                node.nodetool("replaybatchlog")

    def create_test(self):
        """Test the materialized view creation"""

        session = self.prepare(user_table=True)

        result = list(session.execute(("SELECT * FROM system_schema.views "
                                       "WHERE keyspace_name='ks' AND base_table_name='users' ALLOW FILTERING")))
        self.assertEqual(len(result), 1, "Expecting 1 materialized view, got" + str(result))

    def test_gcgs_validation(self):
        """Verify that it's not possible to create or set a too low gc_grace_seconds on MVs"""
        session = self.prepare(user_table=True)

        # Shouldn't be able to alter the gc_grace_seconds of the base table to 0
        assert_invalid(session,
                       "ALTER TABLE users WITH gc_grace_seconds = 0",
                       "Cannot alter gc_grace_seconds of the base table of a materialized view "
                       "to 0, since this value is used to TTL undelivered updates. Setting "
                       "gc_grace_seconds too low might cause undelivered updates to expire "
                       "before being replayed.")

        # But can alter the gc_grace_seconds of the bease table to a value != 0
        session.execute("ALTER TABLE users WITH gc_grace_seconds = 10")

        # Shouldn't be able to alter the gc_grace_seconds of the MV to 0
        assert_invalid(session,
                       "ALTER MATERIALIZED VIEW users_by_state WITH gc_grace_seconds = 0",
                       "Cannot alter gc_grace_seconds of a materialized view to 0, since "
                       "this value is used to TTL undelivered updates. Setting gc_grace_seconds "
                       "too low might cause undelivered updates to expire before being replayed.")

        # Now let's drop MV
        session.execute("DROP MATERIALIZED VIEW ks.users_by_state;")

        # Now we should be able to set the gc_grace_seconds of the base table to 0
        session.execute("ALTER TABLE users WITH gc_grace_seconds = 0")

        # Now we shouldn't be able to create a new MV on this table
        assert_invalid(session,
                       "CREATE MATERIALIZED VIEW users_by_state AS "
                       "SELECT * FROM users WHERE STATE IS NOT NULL AND username IS NOT NULL "
                       "PRIMARY KEY (state, username)",
                       "Cannot create materialized view 'users_by_state' for base table 'users' "
                       "with gc_grace_seconds of 0, since this value is used to TTL undelivered "
                       "updates. Setting gc_grace_seconds too low might cause undelivered updates"
                       " to expire before being replayed.")

    def insert_test(self):
        """Test basic insertions"""

        session = self.prepare(user_table=True)

        self._insert_data(session)

        result = list(session.execute("SELECT * FROM users;"))
        self.assertEqual(len(result), 4, "Expecting {} users, got {}".format(4, len(result)))

        result = list(session.execute("SELECT * FROM users_by_state WHERE state='TX';"))
        self.assertEqual(len(result), 2, "Expecting {} users, got {}".format(2, len(result)))

        result = list(session.execute("SELECT * FROM users_by_state WHERE state='CA';"))
        self.assertEqual(len(result), 1, "Expecting {} users, got {}".format(1, len(result)))

        result = list(session.execute("SELECT * FROM users_by_state WHERE state='MA';"))
        self.assertEqual(len(result), 0, "Expecting {} users, got {}".format(0, len(result)))

    def populate_mv_after_insert_test(self):
        """Test that a view is OK when created with existing data"""

        session = self.prepare()
        session.default_consistency_level = ConsistencyLevel.QUORUM

        session.execute("CREATE TABLE t (id int PRIMARY KEY, v int)")

        for i in xrange(1000):
            session.execute("INSERT INTO t (id, v) VALUES ({v}, {v})".format(v=i))

        session.execute(("CREATE MATERIALIZED VIEW t_by_v AS SELECT * FROM t WHERE v IS NOT NULL "
                         "AND id IS NOT NULL PRIMARY KEY (v, id)"))

        debug("wait that all batchlogs are replayed")
        self._replay_batchlogs()

        for i in xrange(1000):
            assert_one(session, "SELECT * FROM t_by_v WHERE v = {}".format(i), [i, i])

    def populate_mv_after_insert_wide_rows_test(self):
        """Test that a view is OK when created with existing data with wide rows"""

        session = self.prepare()
        session.default_consistency_level = ConsistencyLevel.QUORUM

        session.execute("CREATE TABLE t (id int, v int, PRIMARY KEY (id, v))")

        for i in xrange(5):
            for j in xrange(10000):
                session.execute("INSERT INTO t (id, v) VALUES ({}, {})".format(i, j))

        session.execute(("CREATE MATERIALIZED VIEW t_by_v AS SELECT * FROM t WHERE v IS NOT NULL "
                         "AND id IS NOT NULL PRIMARY KEY (v, id)"))

        debug("wait that all batchlogs are replayed")
        self._replay_batchlogs()

        for i in xrange(5):
            for j in xrange(10000):
                assert_one(session, "SELECT * FROM t_by_v WHERE id = {} AND v = {}".format(i, j), [j, i])

    def crc_check_chance_test(self):
        """Test that crc_check_chance parameter is properly populated after mv creation and update"""

        session = self.prepare()

        session.execute("CREATE TABLE t (id int PRIMARY KEY, v int)")
        session.execute(("CREATE MATERIALIZED VIEW t_by_v AS SELECT * FROM t WHERE v IS NOT NULL "
                         "AND id IS NOT NULL PRIMARY KEY (v, id) WITH crc_check_chance = 0.5"))

        assert_crc_check_chance_equal(session, "t_by_v", 0.5, view=True)

        session.execute("ALTER MATERIALIZED VIEW t_by_v WITH crc_check_chance = 0.3")

        assert_crc_check_chance_equal(session, "t_by_v", 0.3, view=True)

    def prepared_statement_test(self):
        """Test basic insertions with prepared statement"""

        session = self.prepare(user_table=True)

        insertPrepared = session.prepare(
            "INSERT INTO users (username, password, gender, state, birth_year) VALUES (?, ?, ?, ?, ?);"
        )
        selectPrepared = session.prepare(
            "SELECT state, password, session_token FROM users_by_state WHERE state=?;"
        )

        # insert data
        session.execute(insertPrepared.bind(('user1', 'ch@ngem3a', 'f', 'TX', 1968)))
        session.execute(insertPrepared.bind(('user2', 'ch@ngem3b', 'm', 'CA', 1971)))
        session.execute(insertPrepared.bind(('user3', 'ch@ngem3c', 'f', 'FL', 1978)))
        session.execute(insertPrepared.bind(('user4', 'ch@ngem3d', 'm', 'TX', 1974)))

        result = list(session.execute("SELECT * FROM users;"))
        self.assertEqual(len(result), 4, "Expecting {} users, got {}".format(4, len(result)))

        result = list(session.execute(selectPrepared.bind(['TX'])))
        self.assertEqual(len(result), 2, "Expecting {} users, got {}".format(2, len(result)))

        result = list(session.execute(selectPrepared.bind(['CA'])))
        self.assertEqual(len(result), 1, "Expecting {} users, got {}".format(1, len(result)))

        result = list(session.execute(selectPrepared.bind(['MA'])))
        self.assertEqual(len(result), 0, "Expecting {} users, got {}".format(0, len(result)))

    def immutable_test(self):
        """Test that a materialized view is immutable"""

        session = self.prepare(user_table=True)

        # cannot insert
        assert_invalid(session, "INSERT INTO users_by_state (state, username) VALUES ('TX', 'user1');",
                       "Cannot directly modify a materialized view")

        # cannot update
        assert_invalid(session, "UPDATE users_by_state SET session_token='XYZ' WHERE username='user1' AND state = 'TX';",
                       "Cannot directly modify a materialized view")

        # cannot delete a row
        assert_invalid(session, "DELETE from users_by_state where state='TX';",
                       "Cannot directly modify a materialized view")

        # cannot delete a cell
        assert_invalid(session, "DELETE session_token from users_by_state where state='TX';",
                       "Cannot directly modify a materialized view")

        # cannot alter a table
        assert_invalid(session, "ALTER TABLE users_by_state ADD first_name varchar",
                       "Cannot use ALTER TABLE on Materialized View")

    def drop_mv_test(self):
        """Test that we can drop a view properly"""

        session = self.prepare(user_table=True)

        # create another materialized view
        session.execute(("CREATE MATERIALIZED VIEW users_by_birth_year AS "
                         "SELECT * FROM users WHERE birth_year IS NOT NULL AND "
                         "username IS NOT NULL PRIMARY KEY (birth_year, username)"))

        result = list(session.execute(("SELECT * FROM system_schema.views "
                                       "WHERE keyspace_name='ks' AND base_table_name='users' ALLOW FILTERING")))
        self.assertEqual(len(result), 2, "Expecting {} materialized view, got {}".format(2, len(result)))

        session.execute("DROP MATERIALIZED VIEW ks.users_by_state;")

        result = list(session.execute(("SELECT * FROM system_schema.views "
                                       "WHERE keyspace_name='ks' AND base_table_name='users' ALLOW FILTERING")))
        self.assertEqual(len(result), 1, "Expecting {} materialized view, got {}".format(1, len(result)))

    def drop_column_test(self):
        """Test that we cannot drop a column if it is used by a MV"""

        session = self.prepare(user_table=True)

        result = list(session.execute(("SELECT * FROM system_schema.views "
                                       "WHERE keyspace_name='ks' AND base_table_name='users' ALLOW FILTERING")))
        self.assertEqual(len(result), 1, "Expecting {} materialized view, got {}".format(1, len(result)))

        assert_invalid(
            session,
            "ALTER TABLE ks.users DROP state;",
            "Cannot drop column state, depended on by materialized views"
        )

    def drop_table_test(self):
        """Test that we cannot drop a table without deleting its MVs first"""

        session = self.prepare(user_table=True)

        result = list(session.execute(("SELECT * FROM system_schema.views "
                                       "WHERE keyspace_name='ks' AND base_table_name='users' ALLOW FILTERING")))
        self.assertEqual(
            len(result), 1,
            "Expecting {} materialized view, got {}".format(1, len(result))
        )

        assert_invalid(
            session,
            "DROP TABLE ks.users;",
            "Cannot drop table when materialized views still depend on it"
        )

        result = list(session.execute(("SELECT * FROM system_schema.views "
                                       "WHERE keyspace_name='ks' AND base_table_name='users' ALLOW FILTERING")))
        self.assertEqual(
            len(result), 1,
            "Expecting {} materialized view, got {}".format(1, len(result))
        )

        session.execute("DROP MATERIALIZED VIEW ks.users_by_state;")
        session.execute("DROP TABLE ks.users;")

        result = list(session.execute(("SELECT * FROM system_schema.views "
                                       "WHERE keyspace_name='ks' AND base_table_name='users' ALLOW FILTERING")))
        self.assertEqual(
            len(result), 0,
            "Expecting {} materialized view, got {}".format(1, len(result))
        )

    def clustering_column_test(self):
        """Test that we can use clustering columns as primary key for a materialized view"""

        session = self.prepare()
        session.default_consistency_level = ConsistencyLevel.QUORUM

        session.execute(("CREATE TABLE users (username varchar, password varchar, gender varchar, "
                         "session_token varchar, state varchar, birth_year bigint, "
                         "PRIMARY KEY (username, state, birth_year));"))

        # create a materialized view that use a compound key
        session.execute(("CREATE MATERIALIZED VIEW users_by_state_birth_year "
                         "AS SELECT * FROM users WHERE state IS NOT NULL AND birth_year IS NOT NULL "
                         "AND username IS NOT NULL PRIMARY KEY (state, birth_year, username)"))

        session.cluster.control_connection.wait_for_schema_agreement()

        self._insert_data(session)

        result = list(session.execute("SELECT * FROM ks.users_by_state_birth_year WHERE state='TX'"))
        self.assertEqual(len(result), 2, "Expecting {} users, got {}".format(2, len(result)))

        result = list(session.execute("SELECT * FROM ks.users_by_state_birth_year WHERE state='TX' AND birth_year=1968"))
        self.assertEqual(len(result), 1, "Expecting {} users, got {}".format(1, len(result)))

    def _add_dc_after_mv_test(self, rf):
        """
        @jira_ticket CASSANDRA-10978

        Add datacenter with configurable replication.
        """

        session = self.prepare(rf=rf)

        debug("Creating schema")
        session.execute("CREATE TABLE t (id int PRIMARY KEY, v int)")
        session.execute(("CREATE MATERIALIZED VIEW t_by_v AS SELECT * FROM t "
                         "WHERE v IS NOT NULL AND id IS NOT NULL PRIMARY KEY (v, id)"))

        debug("Writing 1k to base")
        for i in xrange(1000):
            session.execute("INSERT INTO t (id, v) VALUES ({id}, {v})".format(id=i, v=-i))

        debug("Reading 1k from view")
        for i in xrange(1000):
            assert_one(session, "SELECT * FROM t_by_v WHERE v = {}".format(-i), [-i, i])

        debug("Reading 1k from base")
        for i in xrange(1000):
            assert_one(session, "SELECT * FROM t WHERE id = {}".format(i), [i, -i])

        debug("Bootstrapping new node in another dc")
        node4 = new_node(self.cluster, data_center='dc2')
        node4.start(wait_other_notice=True, wait_for_binary_proto=True, jvm_args=["-Dcassandra.migration_task_wait_in_seconds={}".format(MIGRATION_WAIT)])

        debug("Bootstrapping new node in another dc")
        node5 = new_node(self.cluster, remote_debug_port='1414', data_center='dc2')
        node5.start(jvm_args=["-Dcassandra.migration_task_wait_in_seconds={}".format(MIGRATION_WAIT)])

        session2 = self.patient_exclusive_cql_connection(node4)

        debug("Verifying data from new node in view")
        for i in xrange(1000):
            assert_one(session2, "SELECT * FROM ks.t_by_v WHERE v = {}".format(-i), [-i, i])

        debug("Inserting 100 into base")
        for i in xrange(1000, 1100):
            session.execute("INSERT INTO t (id, v) VALUES ({id}, {v})".format(id=i, v=-i))

        debug("Verify 100 in view")
        for i in xrange(1000, 1100):
            assert_one(session, "SELECT * FROM t_by_v WHERE v = {}".format(-i), [-i, i])

    @attr('resource-intensive')
    def add_dc_after_mv_simple_replication_test(self):
        """
        @jira_ticket CASSANDRA-10634

        Test that materialized views work as expected when adding a datacenter with SimpleStrategy.
        """

        self._add_dc_after_mv_test(1)

    @attr('resource-intensive')
    def add_dc_after_mv_network_replication_test(self):
        """
        @jira_ticket CASSANDRA-10634

        Test that materialized views work as expected when adding a datacenter with NetworkTopologyStrategy.
        """

        self._add_dc_after_mv_test({'dc1': 1, 'dc2': 1})

    @attr('resource-intensive')
    def add_node_after_mv_test(self):
        """
        @jira_ticket CASSANDRA-10978

        Test that materialized views work as expected when adding a node.
        """

        session = self.prepare()

        session.execute("CREATE TABLE t (id int PRIMARY KEY, v int)")
        session.execute(("CREATE MATERIALIZED VIEW t_by_v AS SELECT * FROM t "
                         "WHERE v IS NOT NULL AND id IS NOT NULL PRIMARY KEY (v, id)"))

        for i in xrange(1000):
            session.execute("INSERT INTO t (id, v) VALUES ({id}, {v})".format(id=i, v=-i))

        for i in xrange(1000):
            assert_one(session, "SELECT * FROM t_by_v WHERE v = {}".format(-i), [-i, i])

        node4 = new_node(self.cluster)
        node4.start(wait_for_binary_proto=True, jvm_args=["-Dcassandra.migration_task_wait_in_seconds={}".format(MIGRATION_WAIT)])

        session2 = self.patient_exclusive_cql_connection(node4)

        for i in xrange(1000):
            assert_one(session2, "SELECT * FROM ks.t_by_v WHERE v = {}".format(-i), [-i, i])

        for i in xrange(1000, 1100):
            session.execute("INSERT INTO t (id, v) VALUES ({id}, {v})".format(id=i, v=-i))

        for i in xrange(1000, 1100):
            assert_one(session, "SELECT * FROM t_by_v WHERE v = {}".format(-i), [-i, i])

    @attr('resource-intensive')
    def add_node_after_wide_mv_with_range_deletions_test(self):
        """
        @jira_ticket CASSANDRA-11670

        Test that materialized views work with wide materialized views as expected when adding a node.
        """

        session = self.prepare()

        session.execute("CREATE TABLE t (id int, v int, PRIMARY KEY (id, v)) WITH compaction = { 'class': 'SizeTieredCompactionStrategy', 'enabled': 'false' }")
        session.execute(("CREATE MATERIALIZED VIEW t_by_v AS SELECT * FROM t "
                         "WHERE v IS NOT NULL AND id IS NOT NULL PRIMARY KEY (v, id)"))

        for i in xrange(10):
            for j in xrange(100):
                session.execute("INSERT INTO t (id, v) VALUES ({id}, {v})".format(id=i, v=j))

        self.cluster.flush()

        for i in xrange(10):
            for j in xrange(100):
                assert_one(session, "SELECT * FROM t WHERE id = {} and v = {}".format(i, j), [i, j])
                assert_one(session, "SELECT * FROM t_by_v WHERE id = {} and v = {}".format(i, j), [j, i])

        for i in xrange(10):
            for j in xrange(100):
                if j % 10 == 0:
                    session.execute("DELETE FROM t WHERE id = {} AND v >= {} and v < {}".format(i, j, j + 2))

        self.cluster.flush()

        for i in xrange(10):
            for j in xrange(100):
                if j % 10 == 0 or (j - 1) % 10 == 0:
                    assert_none(session, "SELECT * FROM t WHERE id = {} and v = {}".format(i, j))
                    assert_none(session, "SELECT * FROM t_by_v WHERE id = {} and v = {}".format(i, j))
                else:
                    assert_one(session, "SELECT * FROM t WHERE id = {} and v = {}".format(i, j), [i, j])
                    assert_one(session, "SELECT * FROM t_by_v WHERE id = {} and v = {}".format(i, j), [j, i])

        node4 = new_node(self.cluster)
        node4.set_configuration_options(values={'max_mutation_size_in_kb': 20})  # CASSANDRA-11670
        debug("Start join at {}".format(time.strftime("%H:%M:%S")))
        node4.start(wait_for_binary_proto=True, jvm_args=["-Dcassandra.migration_task_wait_in_seconds={}".format(MIGRATION_WAIT)])

        session2 = self.patient_exclusive_cql_connection(node4)

        for i in xrange(10):
            for j in xrange(100):
                if j % 10 == 0 or (j - 1) % 10 == 0:
                    assert_none(session2, "SELECT * FROM ks.t WHERE id = {} and v = {}".format(i, j))
                    assert_none(session2, "SELECT * FROM ks.t_by_v WHERE id = {} and v = {}".format(i, j))
                else:
                    assert_one(session2, "SELECT * FROM ks.t WHERE id = {} and v = {}".format(i, j), [i, j])
                    assert_one(session2, "SELECT * FROM ks.t_by_v WHERE id = {} and v = {}".format(i, j), [j, i])

        for i in xrange(10):
            for j in xrange(100, 110):
                session.execute("INSERT INTO t (id, v) VALUES ({id}, {v})".format(id=i, v=j))

        for i in xrange(10):
            for j in xrange(110):
                if j < 100 and (j % 10 == 0 or (j - 1) % 10 == 0):
                    assert_none(session2, "SELECT * FROM ks.t WHERE id = {} and v = {}".format(i, j))
                    assert_none(session2, "SELECT * FROM ks.t_by_v WHERE id = {} and v = {}".format(i, j))
                else:
                    assert_one(session2, "SELECT * FROM ks.t WHERE id = {} and v = {}".format(i, j), [i, j])
                    assert_one(session2, "SELECT * FROM ks.t_by_v WHERE id = {} and v = {}".format(i, j), [j, i])

    @attr('resource-intensive')
    def add_node_after_very_wide_mv_test(self):
        """
        @jira_ticket CASSANDRA-11670

        Test that materialized views work with very wide materialized views as expected when adding a node.
        """

        session = self.prepare()

        session.execute("CREATE TABLE t (id int, v int, PRIMARY KEY (id, v))")
        session.execute(("CREATE MATERIALIZED VIEW t_by_v AS SELECT * FROM t "
                         "WHERE v IS NOT NULL AND id IS NOT NULL PRIMARY KEY (v, id)"))

        for i in xrange(5):
            for j in xrange(5000):
                session.execute("INSERT INTO t (id, v) VALUES ({id}, {v})".format(id=i, v=j))

        self.cluster.flush()

        for i in xrange(5):
            for j in xrange(5000):
                assert_one(session, "SELECT * FROM t_by_v WHERE id = {} and v = {}".format(i, j), [j, i])

        node4 = new_node(self.cluster)
        node4.set_configuration_options(values={'max_mutation_size_in_kb': 20})  # CASSANDRA-11670
        debug("Start join at {}".format(time.strftime("%H:%M:%S")))
        node4.start(wait_for_binary_proto=True, jvm_args=["-Dcassandra.migration_task_wait_in_seconds={}".format(MIGRATION_WAIT)])

        session2 = self.patient_exclusive_cql_connection(node4)

        for i in xrange(5):
            for j in xrange(5000):
                assert_one(session2, "SELECT * FROM ks.t_by_v WHERE id = {} and v = {}".format(i, j), [j, i])

        for i in xrange(5):
            for j in xrange(5100):
                session.execute("INSERT INTO t (id, v) VALUES ({id}, {v})".format(id=i, v=j))

        for i in xrange(5):
            for j in xrange(5100):
                assert_one(session, "SELECT * FROM t_by_v WHERE id = {} and v = {}".format(i, j), [j, i])

    @attr('resource-intensive')
    def add_write_survey_node_after_mv_test(self):
        """
        @jira_ticket CASSANDRA-10621
        @jira_ticket CASSANDRA-10978

        Test that materialized views work as expected when adding a node in write survey mode.
        """

        session = self.prepare()

        session.execute("CREATE TABLE t (id int PRIMARY KEY, v int)")
        session.execute(("CREATE MATERIALIZED VIEW t_by_v AS SELECT * FROM t "
                         "WHERE v IS NOT NULL AND id IS NOT NULL PRIMARY KEY (v, id)"))

        for i in xrange(1000):
            session.execute("INSERT INTO t (id, v) VALUES ({id}, {v})".format(id=i, v=-i))

        for i in xrange(1000):
            assert_one(session, "SELECT * FROM t_by_v WHERE v = {}".format(-i), [-i, i])

        node4 = new_node(self.cluster)
        node4.start(wait_for_binary_proto=True, jvm_args=["-Dcassandra.write_survey=true", "-Dcassandra.migration_task_wait_in_seconds={}".format(MIGRATION_WAIT)])

        for i in xrange(1000, 1100):
            session.execute("INSERT INTO t (id, v) VALUES ({id}, {v})".format(id=i, v=-i))

        for i in xrange(1100):
            assert_one(session, "SELECT * FROM t_by_v WHERE v = {}".format(-i), [-i, i])

    def allow_filtering_test(self):
        """Test that allow filtering works as usual for a materialized view"""

        session = self.prepare()

        session.execute("CREATE TABLE t (id int PRIMARY KEY, v int, v2 text, v3 decimal)")
        session.execute(("CREATE MATERIALIZED VIEW t_by_v AS SELECT * FROM t "
                         "WHERE v IS NOT NULL AND id IS NOT NULL PRIMARY KEY (v, id)"))
        session.execute(("CREATE MATERIALIZED VIEW t_by_v2 AS SELECT * FROM t "
                         "WHERE v2 IS NOT NULL AND id IS NOT NULL PRIMARY KEY (v2, id)"))

        for i in xrange(1000):
            session.execute("INSERT INTO t (id, v, v2, v3) VALUES ({v}, {v}, 'a', 3.0)".format(v=i))

        for i in xrange(1000):
            assert_one(session, "SELECT * FROM t_by_v WHERE v = {v}".format(v=i), [i, i, 'a', 3.0])

        rows = list(session.execute("SELECT * FROM t_by_v2 WHERE v2 = 'a'"))
        self.assertEqual(len(rows), 1000, "Expected 1000 rows but got {}".format(len(rows)))

        assert_invalid(session, "SELECT * FROM t_by_v WHERE v = 1 AND v2 = 'a'")
        assert_invalid(session, "SELECT * FROM t_by_v2 WHERE v2 = 'a' AND v = 1")

        for i in xrange(1000):
            assert_one(
                session,
                "SELECT * FROM t_by_v WHERE v = {} AND v3 = 3.0 ALLOW FILTERING".format(i),
                [i, i, 'a', 3.0]
            )
            assert_one(
                session,
                "SELECT * FROM t_by_v2 WHERE v2 = 'a' AND v = {} ALLOW FILTERING".format(i),
                ['a', i, i, 3.0]
            )

    def secondary_index_test(self):
        """Test that secondary indexes cannot be created on a materialized view"""

        session = self.prepare()

        session.execute("CREATE TABLE t (id int PRIMARY KEY, v int, v2 text, v3 decimal)")
        session.execute(("CREATE MATERIALIZED VIEW t_by_v AS SELECT * FROM t "
                         "WHERE v IS NOT NULL AND id IS NOT NULL PRIMARY KEY (v, id)"))
        assert_invalid(session, "CREATE INDEX ON t_by_v (v2)",
                       "Secondary indexes are not supported on materialized views")

    def ttl_test(self):
        """
        Test that TTL works as expected for a materialized view
        @expected_result The TTL is propagated properly between tables.
        """

        session = self.prepare()
        session.execute("CREATE TABLE t (id int PRIMARY KEY, v int, v2 int, v3 int)")
        session.execute(("CREATE MATERIALIZED VIEW t_by_v2 AS SELECT * FROM t "
                         "WHERE v2 IS NOT NULL AND id IS NOT NULL PRIMARY KEY (v2, id)"))

        for i in xrange(100):
            session.execute("INSERT INTO t (id, v, v2, v3) VALUES ({v}, {v}, {v}, {v}) USING TTL 10".format(v=i))

        for i in xrange(100):
            assert_one(session, "SELECT * FROM t_by_v2 WHERE v2 = {}".format(i), [i, i, i, i])

        time.sleep(20)

        rows = list(session.execute("SELECT * FROM t_by_v2"))
        self.assertEqual(len(rows), 0, "Expected 0 rows but got {}".format(len(rows)))

    def query_all_new_column_test(self):
        """
        Test that a materialized view created with a 'SELECT *' works as expected when adding a new column
        @expected_result The new column is present in the view.
        """

        session = self.prepare(user_table=True)

        self._insert_data(session)

        assert_one(
            session,
            "SELECT * FROM users_by_state WHERE state = 'TX' AND username = 'user1'",
            ['TX', 'user1', 1968, 'f', 'ch@ngem3a', None]
        )

        session.execute("ALTER TABLE users ADD first_name varchar;")

        results = list(session.execute("SELECT * FROM users_by_state WHERE state = 'TX' AND username = 'user1'"))
        self.assertEqual(len(results), 1)
        self.assertTrue(hasattr(results[0], 'first_name'), 'Column "first_name" not found')
        assert_one(
            session,
            "SELECT * FROM users_by_state WHERE state = 'TX' AND username = 'user1'",
            ['TX', 'user1', 1968, None, 'f', 'ch@ngem3a', None]
        )

    def query_new_column_test(self):
        """
        Test that a materialized view created with 'SELECT <col1, ...>' works as expected when adding a new column
        @expected_result The new column is not present in the view.
        """

        session = self.prepare(user_table=True)

        session.execute(("CREATE MATERIALIZED VIEW users_by_state2 AS SELECT username FROM users "
                         "WHERE STATE IS NOT NULL AND USERNAME IS NOT NULL PRIMARY KEY (state, username)"))

        self._insert_data(session)

        assert_one(
            session,
            "SELECT * FROM users_by_state2 WHERE state = 'TX' AND username = 'user1'",
            ['TX', 'user1']
        )

        session.execute("ALTER TABLE users ADD first_name varchar;")

        results = list(session.execute("SELECT * FROM users_by_state2 WHERE state = 'TX' AND username = 'user1'"))
        self.assertEqual(len(results), 1)
        self.assertFalse(hasattr(results[0], 'first_name'), 'Column "first_name" found in view')
        assert_one(
            session,
            "SELECT * FROM users_by_state2 WHERE state = 'TX' AND username = 'user1'",
            ['TX', 'user1']
        )

    def lwt_test(self):
        """Test that lightweight transaction behave properly with a materialized view"""

        session = self.prepare()

        session.execute("CREATE TABLE t (id int PRIMARY KEY, v int, v2 text, v3 decimal)")
        session.execute(("CREATE MATERIALIZED VIEW t_by_v AS SELECT * FROM t "
                         "WHERE v IS NOT NULL AND id IS NOT NULL PRIMARY KEY (v, id)"))

        debug("Inserting initial data using IF NOT EXISTS")
        for i in xrange(1000):
            session.execute(
                "INSERT INTO t (id, v, v2, v3) VALUES ({v}, {v}, 'a', 3.0) IF NOT EXISTS".format(v=i)
            )
        self._replay_batchlogs()

        debug("All rows should have been inserted")
        for i in xrange(1000):
            assert_one(
                session,
                "SELECT * FROM t_by_v WHERE v = {}".format(i),
                [i, i, 'a', 3.0]
            )

        debug("Tyring to UpInsert data with a different value using IF NOT EXISTS")
        for i in xrange(1000):
            v = i * 2
            session.execute(
                "INSERT INTO t (id, v, v2, v3) VALUES ({id}, {v}, 'a', 3.0) IF NOT EXISTS".format(id=i, v=v)
            )
        self._replay_batchlogs()

        debug("No rows should have changed")
        for i in xrange(1000):
            assert_one(
                session,
                "SELECT * FROM t_by_v WHERE v = {}".format(i),
                [i, i, 'a', 3.0]
            )

        debug("Update the 10 first rows with a different value")
        for i in xrange(1000):
            v = i + 2000
            session.execute(
                "UPDATE t SET v={v} WHERE id = {id} IF v < 10".format(id=i, v=v)
            )
        self._replay_batchlogs()

        debug("Verify that only the 10 first rows changed.")
        results = list(session.execute("SELECT * FROM t_by_v;"))
        self.assertEqual(len(results), 1000)
        for i in xrange(1000):
            v = i + 2000 if i < 10 else i
            assert_one(
                session,
                "SELECT * FROM t_by_v WHERE v = {}".format(v),
                [v, i, 'a', 3.0]
            )

        debug("Deleting the first 10 rows")
        for i in xrange(1000):
            v = i + 2000
            session.execute(
                "DELETE FROM t WHERE id = {id} IF v = {v} ".format(id=i, v=v)
            )
        self._replay_batchlogs()

        debug("Verify that only the 10 first rows have been deleted.")
        results = list(session.execute("SELECT * FROM t_by_v;"))
        self.assertEqual(len(results), 990)
        for i in xrange(10, 1000):
            assert_one(
                session,
                "SELECT * FROM t_by_v WHERE v = {}".format(i),
                [i, i, 'a', 3.0]
            )

    def interrupt_build_process_test(self):
        """Test that an interupted MV build process is resumed as it should"""

        session = self.prepare(options={'hinted_handoff_enabled': False})
        node1, node2, node3 = self.cluster.nodelist()

        session.execute("CREATE TABLE t (id int PRIMARY KEY, v int, v2 text, v3 decimal)")

        debug("Inserting initial data")
        for i in xrange(10000):
            session.execute(
                "INSERT INTO t (id, v, v2, v3) VALUES ({v}, {v}, 'a', 3.0) IF NOT EXISTS".format(v=i)
            )

        debug("Create a MV")
        session.execute(("CREATE MATERIALIZED VIEW t_by_v AS SELECT * FROM t "
                         "WHERE v IS NOT NULL AND id IS NOT NULL PRIMARY KEY (v, id)"))

        debug("Stop the cluster. Interrupt the MV build process.")
        self.cluster.stop()

        debug("Restart the cluster")
        self.cluster.start()
        session = self.patient_cql_connection(node1)
        session.execute("USE ks")

        debug("MV shouldn't be built yet.")
        assert_none(session, "SELECT * FROM t_by_v WHERE v=10000;")

        debug("Wait and ensure the MV build resumed. Waiting up to 2 minutes.")
        start = time.time()
        while True:
            try:
                result = list(session.execute("SELECT count(*) FROM t_by_v;"))
                self.assertNotEqual(result[0].count, 10000)
            except AssertionError:
                debug("MV build process is finished")
                break

            elapsed = (time.time() - start) / 60
            if elapsed > 2:
                break

            time.sleep(5)

        debug("Verify all data")
        result = list(session.execute("SELECT count(*) FROM t_by_v;"))
        self.assertEqual(result[0].count, 10000)
        for i in xrange(10000):
            assert_one(
                session,
                "SELECT * FROM t_by_v WHERE v = {}".format(i),
                [i, i, 'a', 3.0],
                cl=ConsistencyLevel.ALL
            )

    def view_tombstone_test(self):
        """
        Test that a materialized views properly tombstone

        @jira_ticket CASSANDRA-10261
        @jira_ticket CASSANDRA-10910
        """

        self.prepare(rf=3, options={'hinted_handoff_enabled': False})
        node1, node2, node3 = self.cluster.nodelist()

        session = self.patient_exclusive_cql_connection(node1)
        session.max_trace_wait = 120
        session.execute('USE ks')

        session.execute("CREATE TABLE t (id int PRIMARY KEY, v int, v2 text, v3 decimal)")
        session.execute(("CREATE MATERIALIZED VIEW t_by_v AS SELECT * FROM t "
                         "WHERE v IS NOT NULL AND id IS NOT NULL PRIMARY KEY (v,id)"))

        session.cluster.control_connection.wait_for_schema_agreement()

        # Set initial values TS=0, verify
        session.execute(SimpleStatement("INSERT INTO t (id, v, v2, v3) VALUES (1, 1, 'a', 3.0) USING TIMESTAMP 0",
                                        consistency_level=ConsistencyLevel.ALL))
        self._replay_batchlogs()
        assert_one(
            session,
            "SELECT * FROM t_by_v WHERE v = 1",
            [1, 1, 'a', 3.0]
        )

        session.execute(SimpleStatement("INSERT INTO t (id, v2) VALUES (1, 'b') USING TIMESTAMP 1",
                                        consistency_level=ConsistencyLevel.ALL))
        self._replay_batchlogs()

        assert_one(
            session,
            "SELECT * FROM t_by_v WHERE v = 1",
            [1, 1, 'b', 3.0]
        )

        # change v's value and TS=3, tombstones v=1 and adds v=0 record
        session.execute(SimpleStatement("UPDATE t USING TIMESTAMP 3 SET v = 0 WHERE id = 1",
                                        consistency_level=ConsistencyLevel.ALL))
        self._replay_batchlogs()

        assert_none(session, "SELECT * FROM t_by_v WHERE v = 1")

        debug('Shutdown node2')
        node2.stop(wait_other_notice=True)

        session.execute(SimpleStatement("UPDATE t USING TIMESTAMP 4 SET v = 1 WHERE id = 1",
                                        consistency_level=ConsistencyLevel.QUORUM))
        self._replay_batchlogs()

        assert_one(
            session,
            "SELECT * FROM t_by_v WHERE v = 1",
            [1, 1, 'b', 3.0]
        )

        node2.start(wait_other_notice=True, wait_for_binary_proto=True)

        # We should get a digest mismatch
        query = SimpleStatement("SELECT * FROM t_by_v WHERE v = 1",
                                consistency_level=ConsistencyLevel.ALL)

        result = session.execute(query, trace=True)
        self.check_trace_events(result.get_query_trace(), True)

        # We should not get a digest mismatch the second time
        query = SimpleStatement("SELECT * FROM t_by_v WHERE v = 1", consistency_level=ConsistencyLevel.ALL)

        result = session.execute(query, trace=True)
        self.check_trace_events(result.get_query_trace(), False)

        # Verify values one last time
        assert_one(
            session,
            "SELECT * FROM t_by_v WHERE v = 1",
            [1, 1, 'b', 3.0],
            cl=ConsistencyLevel.ALL
        )

    def check_trace_events(self, trace, expect_digest):
        # we should see multiple requests get enqueued prior to index scan
        # execution happening

        # Look for messages like:
        #         Digest mismatch: org.apache.cassandra.service.DigestMismatchException: Mismatch for key DecoratedKey
        regex = r"Digest mismatch: org.apache.cassandra.service.DigestMismatchException: Mismatch for key DecoratedKey"
        for event in trace.events:
            desc = event.description
            match = re.match(regex, desc)
            if match:
                if expect_digest:
                    break
                else:
                    self.fail("Encountered digest mismatch when we shouldn't")
        else:
            if expect_digest:
                self.fail("Didn't find digest mismatch")

    def simple_repair_test(self):
        """
        Test that a materialized view are consistent after a simple repair.
        """

        session = self.prepare(rf=3, options={'hinted_handoff_enabled': False})
        node1, node2, node3 = self.cluster.nodelist()

        session.execute("CREATE TABLE t (id int PRIMARY KEY, v int, v2 text, v3 decimal)")
        session.execute(("CREATE MATERIALIZED VIEW t_by_v AS SELECT * FROM t "
                         "WHERE v IS NOT NULL AND id IS NOT NULL PRIMARY KEY (v, id)"))

        session.cluster.control_connection.wait_for_schema_agreement()

        debug('Shutdown node2')
        node2.stop(wait_other_notice=True)

        for i in xrange(1000):
            session.execute("INSERT INTO t (id, v, v2, v3) VALUES ({v}, {v}, 'a', 3.0)".format(v=i))

        self._replay_batchlogs()

        debug('Verify the data in the MV with CL=ONE')
        for i in xrange(1000):
            assert_one(
                session,
                "SELECT * FROM t_by_v WHERE v = {}".format(i),
                [i, i, 'a', 3.0]
            )

        debug('Verify the data in the MV with CL=ALL. All should be unavailable.')
        for i in xrange(1000):
            statement = SimpleStatement(
                "SELECT * FROM t_by_v WHERE v = {}".format(i),
                consistency_level=ConsistencyLevel.ALL
            )

            assert_unavailable(
                session.execute,
                statement
            )

        debug('Start node2, and repair')
        node2.start(wait_other_notice=True, wait_for_binary_proto=True)
        node1.repair()

        debug('Verify the data in the MV with CL=ONE. All should be available now.')
        for i in xrange(1000):
            assert_one(
                session,
                "SELECT * FROM t_by_v WHERE v = {}".format(i),
                [i, i, 'a', 3.0],
                cl=ConsistencyLevel.ONE
            )

    def base_replica_repair_test(self):
        """
        Test that a materialized view are consistent after the repair of the base replica.
        """

        self.prepare(rf=3)
        node1, node2, node3 = self.cluster.nodelist()
        session = self.patient_exclusive_cql_connection(node1)
        session.execute('USE ks')

        session.execute("CREATE TABLE t (id int PRIMARY KEY, v int, v2 text, v3 decimal)")
        session.execute(("CREATE MATERIALIZED VIEW t_by_v AS SELECT * FROM t "
                         "WHERE v IS NOT NULL AND id IS NOT NULL PRIMARY KEY (v, id)"))

        session.cluster.control_connection.wait_for_schema_agreement()

        debug('Write initial data')
        for i in xrange(1000):
            session.execute("INSERT INTO t (id, v, v2, v3) VALUES ({v}, {v}, 'a', 3.0)".format(v=i))

        self._replay_batchlogs()

        debug('Verify the data in the MV with CL=ALL')
        for i in xrange(1000):
            assert_one(
                session,
                "SELECT * FROM t_by_v WHERE v = {}".format(i),
                [i, i, 'a', 3.0],
                cl=ConsistencyLevel.ALL
            )

        debug('Shutdown node1')
        node1.stop(wait_other_notice=True)
        debug('Delete node1 data')
        node1.clear(clear_all=True)
        debug('Restarting node1')
        node1.start(wait_other_notice=True, wait_for_binary_proto=True)
        debug('Shutdown node2 and node3')
        node2.stop(wait_other_notice=True)
        node3.stop(wait_other_notice=True)

        session = self.patient_exclusive_cql_connection(node1)
        session.execute('USE ks')

        debug('Verify that there is no data on node1')
        for i in xrange(1000):
            assert_none(
                session,
                "SELECT * FROM t_by_v WHERE v = {}".format(i)
            )

        debug('Restarting node2 and node3')
        node2.start(wait_other_notice=True, wait_for_binary_proto=True)
        node3.start(wait_other_notice=True, wait_for_binary_proto=True)

        # Just repair the base replica
        node1.nodetool("repair ks t")

        debug('Verify data with cl=ALL')
        for i in xrange(1000):
            assert_one(
                session,
                "SELECT * FROM t_by_v WHERE v = {}".format(i),
                [i, i, 'a', 3.0]
            )

    @attr("resource-intensive")
    def complex_repair_test(self):
        """
        Test that a materialized view are consistent after a more complex repair.
        """

        session = self.prepare(rf=5, options={'hinted_handoff_enabled': False}, nodes=5)
        node1, node2, node3, node4, node5 = self.cluster.nodelist()

        # we create the base table with gc_grace_seconds=5 so batchlog will expire after 5 seconds
        session.execute("CREATE TABLE ks.t (id int PRIMARY KEY, v int, v2 text, v3 decimal)"
                        "WITH gc_grace_seconds = 5")
        session.execute(("CREATE MATERIALIZED VIEW ks.t_by_v AS SELECT * FROM t "
                         "WHERE v IS NOT NULL AND id IS NOT NULL PRIMARY KEY (v, id)"))

        session.cluster.control_connection.wait_for_schema_agreement()

        debug('Shutdown node2 and node3')
        node2.stop()
        node3.stop(wait_other_notice=True)

        debug('Write initial data to node1 (will be replicated to node4 and node5)')
        for i in xrange(1000):
            session.execute("INSERT INTO ks.t (id, v, v2, v3) VALUES ({v}, {v}, 'a', 3.0)".format(v=i))

        debug('Verify the data in the MV on node1 with CL=ONE')
        for i in xrange(1000):
            assert_one(
                session,
                "SELECT * FROM ks.t_by_v WHERE v = {}".format(i),
                [i, i, 'a', 3.0]
            )

        debug('Close connection to node1')
        session.cluster.shutdown()
        debug('Shutdown node1, node4 and node5')
        node1.stop()
        node4.stop()
        node5.stop()

        debug('Start nodes 2 and 3')
        node2.start()
        node3.start(wait_other_notice=True, wait_for_binary_proto=True)

        session2 = self.patient_cql_connection(node2)

        debug('Verify the data in the MV on node2 with CL=ONE. No rows should be found.')
        for i in xrange(1000):
            assert_none(
                session2,
                "SELECT * FROM ks.t_by_v WHERE v = {}".format(i)
            )

        debug('Write new data in node2 and node3 that overlap those in node1, node4 and node5')
        for i in xrange(1000):
            # we write i*2 as value, instead of i
            session2.execute("INSERT INTO ks.t (id, v, v2, v3) VALUES ({v}, {v}, 'a', 3.0)".format(v=i * 2))

        debug('Verify the new data in the MV on node2 with CL=ONE')
        for i in xrange(1000):
            v = i * 2
            assert_one(
                session2,
                "SELECT * FROM ks.t_by_v WHERE v = {}".format(v),
                [v, v, 'a', 3.0]
            )

        debug('Wait for batchlogs to expire from node2 and node3')
        time.sleep(5)

        debug('Start remaining nodes')
        node1.start(wait_other_notice=True, wait_for_binary_proto=True)
        node4.start(wait_other_notice=True, wait_for_binary_proto=True)
        node5.start(wait_other_notice=True, wait_for_binary_proto=True)

        session = self.patient_cql_connection(node1)

        debug('Read data from MV at QUORUM (old data should be returned)')
        for i in xrange(1000):
            assert_one(
                session,
                "SELECT * FROM ks.t_by_v WHERE v = {}".format(i),
                [i, i, 'a', 3.0],
                cl=ConsistencyLevel.QUORUM
            )

        debug('Run global repair on node1')
        node1.repair()

        debug('Read data from MV at quorum (new data should be returned after repair)')
        for i in xrange(1000):
            v = i * 2
            assert_one(
                session,
                "SELECT * FROM ks.t_by_v WHERE v = {}".format(v),
                [v, v, 'a', 3.0],
                cl=ConsistencyLevel.QUORUM
            )

    @attr('resource-intensive')
    def really_complex_repair_test(self):
        """
        Test that a materialized view are consistent after a more complex repair.
        """

        session = self.prepare(rf=5, options={'hinted_handoff_enabled': False}, nodes=5)
        node1, node2, node3, node4, node5 = self.cluster.nodelist()

        # we create the base table with gc_grace_seconds=5 so batchlog will expire after 5 seconds
        session.execute("CREATE TABLE ks.t (id int, v int, v2 text, v3 decimal, PRIMARY KEY(id, v, v2))"
                        "WITH gc_grace_seconds = 1")
        session.execute(("CREATE MATERIALIZED VIEW ks.t_by_v AS SELECT * FROM t "
                         "WHERE v IS NOT NULL AND id IS NOT NULL AND v IS NOT NULL AND "
                         "v2 IS NOT NULL PRIMARY KEY (v2, v, id)"))

        session.cluster.control_connection.wait_for_schema_agreement()

        debug('Shutdown node2 and node3')
        node2.stop(wait_other_notice=True)
        node3.stop(wait_other_notice=True)

        session.execute("INSERT INTO ks.t (id, v, v2, v3) VALUES (1, 1, 'a', 3.0)")
        session.execute("INSERT INTO ks.t (id, v, v2, v3) VALUES (2, 2, 'a', 3.0)")
        self._replay_batchlogs()
        debug('Verify the data in the MV on node1 with CL=ONE')
        assert_all(session, "SELECT * FROM ks.t_by_v WHERE v2 = 'a'", [['a', 1, 1, 3.0], ['a', 2, 2, 3.0]])

        session.execute("INSERT INTO ks.t (id, v, v2, v3) VALUES (1, 1, 'b', 3.0)")
        session.execute("INSERT INTO ks.t (id, v, v2, v3) VALUES (2, 2, 'b', 3.0)")
        self._replay_batchlogs()
        debug('Verify the data in the MV on node1 with CL=ONE')
        assert_all(session, "SELECT * FROM ks.t_by_v WHERE v2 = 'b'", [['b', 1, 1, 3.0], ['b', 2, 2, 3.0]])

        session.shutdown()

        debug('Shutdown node1, node4 and node5')
        node1.stop()
        node4.stop()
        node5.stop()

        debug('Start nodes 2 and 3')
        node2.start()
        node3.start(wait_other_notice=True, wait_for_binary_proto=True)

        session2 = self.patient_cql_connection(node2)
        session2.execute('USE ks')

        debug('Verify the data in the MV on node2 with CL=ONE. No rows should be found.')
        assert_none(session2, "SELECT * FROM ks.t_by_v WHERE v2 = 'a'")

        debug('Write new data in node2 that overlap those in node1')
        session2.execute("INSERT INTO ks.t (id, v, v2, v3) VALUES (1, 1, 'c', 3.0)")
        session2.execute("INSERT INTO ks.t (id, v, v2, v3) VALUES (2, 2, 'c', 3.0)")
        self._replay_batchlogs()
        assert_all(session2, "SELECT * FROM ks.t_by_v WHERE v2 = 'c'", [['c', 1, 1, 3.0], ['c', 2, 2, 3.0]])

        session2.execute("INSERT INTO ks.t (id, v, v2, v3) VALUES (1, 1, 'd', 3.0)")
        session2.execute("INSERT INTO ks.t (id, v, v2, v3) VALUES (2, 2, 'd', 3.0)")
        self._replay_batchlogs()
        assert_all(session2, "SELECT * FROM ks.t_by_v WHERE v2 = 'd'", [['d', 1, 1, 3.0], ['d', 2, 2, 3.0]])

        debug("Composite delete of everything")
        session2.execute("DELETE FROM ks.t WHERE id = 1 and v = 1")
        session2.execute("DELETE FROM ks.t WHERE id = 2 and v = 2")
        self._replay_batchlogs()
        assert_none(session2, "SELECT * FROM ks.t_by_v WHERE v2 = 'c'")
        assert_none(session2, "SELECT * FROM ks.t_by_v WHERE v2 = 'd'")

        debug('Wait for batchlogs to expire from node2 and node3')
        time.sleep(5)

        debug('Start remaining nodes')
        node1.start(wait_other_notice=True, wait_for_binary_proto=True)
        node4.start(wait_other_notice=True, wait_for_binary_proto=True)
        node5.start(wait_other_notice=True, wait_for_binary_proto=True)

        # at this point the data isn't repaired so we have an inconsistency.
        # this value should return None
        assert_all(
            session2,
            "SELECT * FROM ks.t_by_v WHERE v2 = 'a'", [['a', 1, 1, 3.0], ['a', 2, 2, 3.0]],
            cl=ConsistencyLevel.QUORUM
        )

        debug('Run global repair on node1')
        node1.repair()

        assert_none(session2, "SELECT * FROM ks.t_by_v WHERE v2 = 'a'", cl=ConsistencyLevel.QUORUM)

    def complex_mv_select_statements_test(self):
        """
        Test complex MV select statements
        @jira_ticket CASSANDRA-9664
        """

        cluster = self.cluster
        cluster.populate(3).start()
        node1 = cluster.nodelist()[0]
        session = self.patient_cql_connection(node1)
        session.default_consistency_level = ConsistencyLevel.QUORUM

        debug("Creating keyspace")
        session.execute("CREATE KEYSPACE mvtest WITH replication = "
                        "{'class': 'SimpleStrategy', 'replication_factor': '3'}")
        session.execute('USE mvtest')

        mv_primary_keys = ["((a, b), c)",
                           "((b, a), c)",
                           "(a, b, c)",
                           "(c, b, a)",
                           "((c, a), b)"]

        for mv_primary_key in mv_primary_keys:

            session.execute("CREATE TABLE test (a int, b int, c int, d int, PRIMARY KEY (a, b, c))")

            insert_stmt = session.prepare("INSERT INTO test (a, b, c, d) VALUES (?, ?, ?, ?)")
            update_stmt = session.prepare("UPDATE test SET d = ? WHERE a = ? AND b = ? AND c = ?")
            delete_stmt1 = session.prepare("DELETE FROM test WHERE a = ? AND b = ? AND c = ?")
            delete_stmt2 = session.prepare("DELETE FROM test WHERE a = ?")

            session.cluster.control_connection.wait_for_schema_agreement()

            rows = [(0, 0, 0, 0),
                    (0, 0, 1, 0),
                    (0, 1, 0, 0),
                    (0, 1, 1, 0),
                    (1, 0, 0, 0),
                    (1, 0, 1, 0),
                    (1, 1, -1, 0),
                    (1, 1, 0, 0),
                    (1, 1, 1, 0)]

            for row in rows:
                session.execute(insert_stmt, row)

            debug("Testing MV primary key: {}".format(mv_primary_key))

            session.execute("CREATE MATERIALIZED VIEW mv AS SELECT * FROM test WHERE "
                            "a = 1 AND b IS NOT NULL AND c = 1 PRIMARY KEY {}".format(mv_primary_key))
            time.sleep(3)

            assert_all(
                session, "SELECT a, b, c, d FROM mv",
                [[1, 0, 1, 0], [1, 1, 1, 0]],
                ignore_order=True,
                cl=ConsistencyLevel.QUORUM
            )

            # insert new rows that does not match the filter
            session.execute(insert_stmt, (0, 0, 1, 0))
            session.execute(insert_stmt, (1, 1, 0, 0))
            assert_all(
                session, "SELECT a, b, c, d FROM mv",
                [[1, 0, 1, 0], [1, 1, 1, 0]],
                ignore_order=True,
                cl=ConsistencyLevel.QUORUM
            )

            # insert new row that does match the filter
            session.execute(insert_stmt, (1, 2, 1, 0))
            assert_all(
                session, "SELECT a, b, c, d FROM mv",
                [[1, 0, 1, 0], [1, 1, 1, 0], [1, 2, 1, 0]],
                ignore_order=True,
                cl=ConsistencyLevel.QUORUM
            )

            # update rows that does not match the filter
            session.execute(update_stmt, (1, 1, -1, 0))
            session.execute(update_stmt, (0, 1, 1, 0))
            assert_all(
                session, "SELECT a, b, c, d FROM mv",
                [[1, 0, 1, 0], [1, 1, 1, 0], [1, 2, 1, 0]],
                ignore_order=True,
                cl=ConsistencyLevel.QUORUM
            )

            # update a row that does match the filter
            session.execute(update_stmt, (2, 1, 1, 1))
            assert_all(
                session, "SELECT a, b, c, d FROM mv",
                [[1, 0, 1, 0], [1, 1, 1, 2], [1, 2, 1, 0]],
                ignore_order=True,
                cl=ConsistencyLevel.QUORUM
            )

            # delete rows that does not match the filter
            session.execute(delete_stmt1, (1, 1, -1))
            session.execute(delete_stmt1, (2, 0, 1))
            session.execute(delete_stmt2, (0,))
            assert_all(
                session, "SELECT a, b, c, d FROM mv",
                [[1, 0, 1, 0], [1, 1, 1, 2], [1, 2, 1, 0]],
                ignore_order=True,
                cl=ConsistencyLevel.QUORUM
            )

            # delete a row that does match the filter
            session.execute(delete_stmt1, (1, 1, 1))
            assert_all(
                session, "SELECT a, b, c, d FROM mv",
                [[1, 0, 1, 0], [1, 2, 1, 0]],
                ignore_order=True,
                cl=ConsistencyLevel.QUORUM
            )

            # delete a partition that matches the filter
            session.execute(delete_stmt2, (1,))
            assert_all(session, "SELECT a, b, c, d FROM mv", [], cl=ConsistencyLevel.QUORUM)

            # Cleanup
            session.execute("DROP MATERIALIZED VIEW mv")
            session.execute("DROP TABLE test")


# For read verification
class MutationPresence(Enum):
    match = 1
    extra = 2
    missing = 3
    excluded = 4
    unknown = 5


class MM(object):
    mp = None

    def out(self):
        pass


class Match(MM):

    def __init__(self):
        self.mp = MutationPresence.match

    def out(self):
        return None


class Extra(MM):
    expecting = None
    value = None
    row = None

    def __init__(self, expecting, value, row):
        self.mp = MutationPresence.extra
        self.expecting = expecting
        self.value = value
        self.row = row

    def out(self):
        return "Extra. Expected {} instead of {}; row: {}".format(self.expecting, self.value, self.row)


class Missing(MM):
    value = None
    row = None

    def __init__(self, value, row):
        self.mp = MutationPresence.missing
        self.value = value
        self.row = row

    def out(self):
        return "Missing. At {}".format(self.row)


class Excluded(MM):

    def __init__(self):
        self.mp = MutationPresence.excluded

    def out(self):
        return None


class Unknown(MM):

    def __init__(self):
        self.mp = MutationPresence.unknown

    def out(self):
        return None


readConsistency = ConsistencyLevel.QUORUM
writeConsistency = ConsistencyLevel.QUORUM
SimpleRow = collections.namedtuple('SimpleRow', 'a b c d')


def row_generate(i, num_partitions):
    return SimpleRow(a=i % num_partitions, b=(i % 400) / num_partitions, c=i, d=i)


# Create a threaded session and execute queries from a Queue
def thread_session(ip, queue, start, end, rows, num_partitions):

    def execute_query(session, select_gi, i):
        row = row_generate(i, num_partitions)
        if (row.a, row.b) in rows:
            base = rows[(row.a, row.b)]
        else:
            base = -1
        gi = list(session.execute(select_gi, [row.c, row.a]))
        if base == i and len(gi) == 1:
            return Match()
        elif base != i and len(gi) == 1:
            return Extra(base, i, (gi[0][0], gi[0][1], gi[0][2], gi[0][3]))
        elif base == i and len(gi) == 0:
            return Missing(base, i)
        elif base != i and len(gi) == 0:
            return Excluded()
        else:
            return Unknown()

    try:
        cluster = Cluster([ip])
        session = cluster.connect()
        select_gi = session.prepare("SELECT * FROM mvtest.mv1 WHERE c = ? AND a = ?")
        select_gi.consistency_level = readConsistency

        for i in range(start, end):
            ret = execute_query(session, select_gi, i)
            queue.put_nowait(ret)
    except Exception as e:
        print str(e)
        queue.close()


@since('3.0')
@skipIf(sys.platform == 'win32', 'Bug in python on Windows: https://bugs.python.org/issue10128')
class TestMaterializedViewsConsistency(Tester):

    def prepare(self, user_table=False):
        cluster = self.cluster
        cluster.populate(3).start()
        node2 = cluster.nodelist()[1]

        # Keep the status of async requests
        self.exception_type = collections.Counter()
        self.num_request_done = 0
        self.counts = {}
        for mp in MutationPresence:
            self.counts[mp] = 0
        self.rows = {}
        self.update_stats_every = 100

        debug("Set to talk to node 2")
        self.session = self.patient_cql_connection(node2)

        return self.session

    def _print_write_status(self, row):
        output = "\r{}".format(row)
        for key in self.exception_type.keys():
            output = "{} ({}: {})".format(output, key, self.exception_type[key])
        sys.stdout.write(output)
        sys.stdout.flush()

    def _print_read_status(self, row):
        if self.counts[MutationPresence.unknown] == 0:
            sys.stdout.write(
                "\rOn {}; match: {}; extra: {}; missing: {}".format(
                    row,
                    self.counts[MutationPresence.match],
                    self.counts[MutationPresence.extra],
                    self.counts[MutationPresence.missing])
            )
        else:
            sys.stdout.write(
                "\rOn {}; match: {}; extra: {}; missing: {}; WTF: {}".format(
                    row,
                    self.counts[MutationPresence.match],
                    self.counts[MutationPresence.extra],
                    self.counts[MutationPresence.missing],
                    self.counts[MutationPresence.unkown])
            )
        sys.stdout.flush()

    def _do_row(self, insert_stmt, i, num_partitions):

        # Error callback for async requests
        def handle_errors(row, exc):
            self.num_request_done += 1
            try:
                name = type(exc).__name__
                self.exception_type[name] += 1
            except Exception as e:
                print traceback.format_exception_only(type(e), e)

        # Success callback for async requests
        def success_callback(row):
            self.num_request_done += 1

        if i % self.update_stats_every == 0:
            self._print_write_status(i)

        row = row_generate(i, num_partitions)

        async = self.session.execute_async(insert_stmt, row)
        errors = partial(handle_errors, row)
        async.add_callbacks(success_callback, errors)

    def _populate_rows(self):
        statement = SimpleStatement(
            "SELECT a, b, c FROM mvtest.test1",
            consistency_level=readConsistency
        )
        data = self.session.execute(statement)
        for row in data:
            self.rows[(row.a, row.b)] = row.c

    @skip('awaiting CASSANDRA-11290')
    def single_partition_consistent_reads_after_write_test(self):
        """
        Tests consistency of multiple writes to a single partition

        @jira_ticket CASSANDRA-10981
        """
        self._consistent_reads_after_write_test(1)

    def multi_partition_consistent_reads_after_write_test(self):
        """
        Tests consistency of multiple writes to a multiple partitions

        @jira_ticket CASSANDRA-10981
        """
        self._consistent_reads_after_write_test(20)

    def _consistent_reads_after_write_test(self, num_partitions):

        session = self.prepare()
        node1, node2, node3 = self.cluster.nodelist()

        # Test config
        lower = 0
        upper = 100000
        processes = 4
        queues = [None] * processes
        eachProcess = (upper - lower) / processes

        debug("Creating schema")
        session.execute(
            ("CREATE KEYSPACE IF NOT EXISTS mvtest WITH replication = "
             "{'class': 'SimpleStrategy', 'replication_factor': '3'}")
        )
        session.execute(
            "CREATE TABLE mvtest.test1 (a int, b int, c int, d int, PRIMARY KEY (a,b))"
        )
        session.cluster.control_connection.wait_for_schema_agreement()

        insert1 = session.prepare("INSERT INTO mvtest.test1 (a,b,c,d) VALUES (?,?,?,?)")
        insert1.consistency_level = writeConsistency

        debug("Writing data to base table")
        for i in range(upper / 10):
            self._do_row(insert1, i, num_partitions)

        debug("Creating materialized view")
        session.execute(
            ('CREATE MATERIALIZED VIEW mvtest.mv1 AS '
             'SELECT a,b,c,d FROM mvtest.test1 WHERE a IS NOT NULL AND b IS NOT NULL AND '
             'c IS NOT NULL PRIMARY KEY (c,a,b)')
        )
        session.cluster.control_connection.wait_for_schema_agreement()

        debug("Writing more data to base table")
        for i in range(upper / 10, upper):
            self._do_row(insert1, i, num_partitions)

        # Wait that all requests are done
        while self.num_request_done < upper:
            time.sleep(1)

        debug("Making sure all batchlogs are replayed on node1")
        node1.nodetool("replaybatchlog")
        debug("Making sure all batchlogs are replayed on node2")
        node2.nodetool("replaybatchlog")
        debug("Making sure all batchlogs are replayed on node3")
        node3.nodetool("replaybatchlog")

        debug("Finished writes, now verifying reads")
        self._populate_rows()

        for i in range(processes):
            start = lower + (eachProcess * i)
            if i == processes - 1:
                end = upper
            else:
                end = lower + (eachProcess * (i + 1))
            q = Queue()
            node_ip = get_ip_from_node(node2)
            p = Process(target=thread_session, args=(node_ip, q, start, end, self.rows, num_partitions))
            p.start()
            queues[i] = q

        for i in range(lower, upper):
            if i % 100 == 0:
                self._print_read_status(i)
            mm = queues[i % processes].get()
            if not mm.out() is None:
                sys.stdout.write("\r{}\n" .format(mm.out()))
            self.counts[mm.mp] += 1

        self._print_read_status(upper)
        sys.stdout.write("\n")
        sys.stdout.flush()


@since('3.0')
class TestMaterializedViewsLockcontention(Tester):
    """
    Test materialized views lock contention.
    @jira_ticket CASSANDRA-12689
    @since 3.0
    """

    def _prepare_cluster(self):
        self.cluster.populate(1)

        self.cluster.set_configuration_options(values={
            'start_rpc': True,
            'concurrent_materialized_view_writes': 1,
            'concurrent_writes': 1,
        })
        self.nodes = self.cluster.nodes.values()
        for node in self.nodes:
            remove_perf_disable_shared_mem(node)

        self.cluster.start(wait_for_binary_proto=True, jvm_args=[
            "-Dcassandra.test.fail_mv_locks_count=64"
        ])

        session = self.patient_exclusive_cql_connection(self.nodes[0], protocol_version=5)

        keyspace = "locktest"
        session.execute("""
                CREATE KEYSPACE IF NOT EXISTS {}
                WITH replication = {{ 'class': 'SimpleStrategy', 'replication_factor': '1' }}
                """.format(keyspace))
        session.set_keyspace(keyspace)

        session.execute(
            "CREATE TABLE IF NOT EXISTS test (int1 int, int2 int, date timestamp, PRIMARY KEY (int1, int2))")
        session.execute("""CREATE MATERIALIZED VIEW test_sorted_mv AS
        SELECT int1, date, int2
        FROM test
        WHERE int1 IS NOT NULL AND date IS NOT NULL AND int2 IS NOT NULL
        PRIMARY KEY (int1, date, int2)
        WITH CLUSTERING ORDER BY (date DESC, int1 DESC)""")

        return session

    @known_failure(failure_source='test',
                   jira_url='https://datastax.jira.com/browse/CSTAR-801',
                   flaky=True)
    @since('3.0')
    def test_mutations_dontblock(self):
        session = self._prepare_cluster()
        records = 100
        records2 = 100
        params = []
        for x in xrange(records):
            for y in xrange(records2):
                params.append([x, y])

        execute_concurrent_with_args(
            session,
            session.prepare('INSERT INTO test (int1, int2, date) VALUES (?, ?, toTimestamp(now()))'),
            params
        )

        assert_one(session, "SELECT count(*) FROM test WHERE int1 = 1", [records2])

        for node in self.nodes:
            with JolokiaAgent(node) as jmx:
                mutationStagePending = jmx.read_attribute(
                    make_mbean('metrics', type="ThreadPools", path='request', scope='MutationStage', name='PendingTasks'), "Value"
                )
                assert_equal(0, mutationStagePending, "Pending mutations: {}".format(mutationStagePending))<|MERGE_RESOLUTION|>--- conflicted
+++ resolved
@@ -19,17 +19,12 @@
 from tools.assertions import (assert_all, assert_crc_check_chance_equal,
                               assert_invalid, assert_none, assert_one,
                               assert_unavailable)
-<<<<<<< HEAD
 from tools.data import create_ks
-from tools.decorators import known_failure, since
+from tools.decorators import since
 from tools.jmxutils import (JolokiaAgent, make_mbean,
                             remove_perf_disable_shared_mem)
 from tools.misc import get_ip_from_node, new_node
-=======
-from tools.decorators import since
-from tools.misc import new_node
-from tools.jmxutils import (JolokiaAgent, make_mbean, remove_perf_disable_shared_mem)
->>>>>>> 4031157a
+
 
 # CASSANDRA-10978. Migration wait (in seconds) to use in bootstrapping tests. Needed to handle
 # pathological case of flushing schema keyspace for multiple data directories. See CASSANDRA-6696
@@ -1766,9 +1761,6 @@
 
         return session
 
-    @known_failure(failure_source='test',
-                   jira_url='https://datastax.jira.com/browse/CSTAR-801',
-                   flaky=True)
     @since('3.0')
     def test_mutations_dontblock(self):
         session = self._prepare_cluster()
