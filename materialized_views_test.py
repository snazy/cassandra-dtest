import collections
import re
import sys
import time
import traceback
from distutils.version import LooseVersion
from functools import partial
from multiprocessing import Process, Queue
from unittest import skip, skipIf

<<<<<<< HEAD
from dse import ConsistencyLevel
from dse.cluster import Cluster
from dse.concurrent import execute_concurrent_with_args
from dse.query import SimpleStatement
=======
from cassandra import ConsistencyLevel
from cassandra.cluster import NoHostAvailable
from cassandra.concurrent import execute_concurrent_with_args
from cassandra.cluster import Cluster
from cassandra.query import SimpleStatement
# TODO add in requirements.txt
>>>>>>> 95920874
from enum import Enum  # Remove when switching to py3
from nose.plugins.attrib import attr
from nose.tools import assert_equal

from dtest import Tester, debug, get_ip_from_node
from tools.assertions import (assert_all, assert_crc_check_chance_equal,
                              assert_invalid, assert_none, assert_one,
                              assert_unavailable)
from tools.data import create_ks
from tools.decorators import since
from tools.jmxutils import (JolokiaAgent, make_mbean,
                            remove_perf_disable_shared_mem)
from tools.misc import get_ip_from_node, new_node

# CASSANDRA-10978. Migration wait (in seconds) to use in bootstrapping tests. Needed to handle
# pathological case of flushing schema keyspace for multiple data directories. See CASSANDRA-6696
# for multiple data directory changes and CASSANDRA-10421 for compaction logging that must be
# written.
MIGRATION_WAIT = 5


@since('3.0')
class TestMaterializedViews(Tester):
    """
    Test materialized views implementation.
    @jira_ticket CASSANDRA-6477
    @since 3.0
    """

    def prepare(self, user_table=False, rf=1, options=None, nodes=3, install_byteman=False, **kwargs):
        cluster = self.cluster
        cluster.populate([nodes, 0], install_byteman=install_byteman)
        if options:
            cluster.set_configuration_options(values=options)
        cluster.start()
        node1 = cluster.nodelist()[0]

        session = self.patient_cql_connection(node1, **kwargs)
        create_ks(session, 'ks', rf)

        if user_table:
            session.execute(
                ("CREATE TABLE users (username varchar, password varchar, gender varchar, "
                 "session_token varchar, state varchar, birth_year bigint, "
                 "PRIMARY KEY (username));")
            )

            # create a materialized view
            session.execute(("CREATE MATERIALIZED VIEW users_by_state AS "
                             "SELECT * FROM users WHERE STATE IS NOT NULL AND username IS NOT NULL "
                             "PRIMARY KEY (state, username)"))

        return session

    def _settle_nodes(self):
        debug("Settling all nodes")
        stage_match = re.compile("(?P<name>\S+)\s+(?P<active>\d+)\s+(?P<pending>\d+)\s+(?P<completed>\d+)\s+(?P<blocked>\d+)\s+(?P<alltimeblocked>\d+)")

        def _settled_stages(node):
            (stdout, stderr, rc) = node.nodetool("tpstats")
            lines = re.split("\n+", stdout)
            for line in lines:
                match = stage_match.match(line)
                if match is not None:
                    active = int(match.group('active'))
                    pending = int(match.group('pending'))
                    if active != 0 or pending != 0:
                        debug("%s - pool %s still has %d active and %d pending" % (node.name, match.group("name"), active, pending))
                        return False
            return True

        for node in self.cluster.nodelist():
            if node.is_running():
                node.nodetool("replaybatchlog")
                attempts = 50  # 100 milliseconds per attempt, so 5 seconds total
                while attempts > 0 and not _settled_stages(node):
                    time.sleep(0.1)
                    attempts -= 1

    def _wait_for_view(self, ks, view):
        debug("waiting for view")

        def _view_build_finished(node):
            s = self.patient_exclusive_cql_connection(node)
            result = list(s.execute("SELECT * FROM system.views_builds_in_progress WHERE keyspace_name='%s' AND view_name='%s'" % (ks, view)))
            return len(result) == 0

        for node in self.cluster.nodelist():
            if node.is_running():
                attempts = 50  # 1 sec per attempt, so 50 seconds total
                while attempts > 0 and not _view_build_finished(node):
                    time.sleep(1)
                    attempts -= 1

    def _insert_data(self, session):
        # insert data
        insert_stmt = "INSERT INTO users (username, password, gender, state, birth_year) VALUES "
        session.execute(insert_stmt + "('user1', 'ch@ngem3a', 'f', 'TX', 1968);")
        session.execute(insert_stmt + "('user2', 'ch@ngem3b', 'm', 'CA', 1971);")
        session.execute(insert_stmt + "('user3', 'ch@ngem3c', 'f', 'FL', 1978);")
        session.execute(insert_stmt + "('user4', 'ch@ngem3d', 'm', 'TX', 1974);")
        self._settle_nodes()

    def _replay_batchlogs(self):
        debug("Replaying batchlog on all nodes")
        for node in self.cluster.nodelist():
            if node.is_running():
                node.nodetool("replaybatchlog")

    def create_test(self):
        """Test the materialized view creation"""

        session = self.prepare(user_table=True)

        result = list(session.execute(("SELECT * FROM system_schema.views "
                                       "WHERE keyspace_name='ks' AND base_table_name='users' ALLOW FILTERING")))
        self.assertEqual(len(result), 1, "Expecting 1 materialized view, got" + str(result))

    def test_gcgs_validation(self):
        """Verify that it's not possible to create or set a too low gc_grace_seconds on MVs"""
        session = self.prepare(user_table=True)

        # Shouldn't be able to alter the gc_grace_seconds of the base table to 0
        assert_invalid(session,
                       "ALTER TABLE users WITH gc_grace_seconds = 0",
                       "Cannot alter gc_grace_seconds of the base table of a materialized view "
                       "to 0, since this value is used to TTL undelivered updates. Setting "
                       "gc_grace_seconds too low might cause undelivered updates to expire "
                       "before being replayed.")

        # But can alter the gc_grace_seconds of the bease table to a value != 0
        session.execute("ALTER TABLE users WITH gc_grace_seconds = 10")

        # Shouldn't be able to alter the gc_grace_seconds of the MV to 0
        assert_invalid(session,
                       "ALTER MATERIALIZED VIEW users_by_state WITH gc_grace_seconds = 0",
                       "Cannot alter gc_grace_seconds of a materialized view to 0, since "
                       "this value is used to TTL undelivered updates. Setting gc_grace_seconds "
                       "too low might cause undelivered updates to expire before being replayed.")

        # Now let's drop MV
        session.execute("DROP MATERIALIZED VIEW ks.users_by_state;")

        # Now we should be able to set the gc_grace_seconds of the base table to 0
        session.execute("ALTER TABLE users WITH gc_grace_seconds = 0")

        # Now we shouldn't be able to create a new MV on this table
        assert_invalid(session,
                       "CREATE MATERIALIZED VIEW users_by_state AS "
                       "SELECT * FROM users WHERE STATE IS NOT NULL AND username IS NOT NULL "
                       "PRIMARY KEY (state, username)",
                       "Cannot create materialized view 'users_by_state' for base table 'users' "
                       "with gc_grace_seconds of 0, since this value is used to TTL undelivered "
                       "updates. Setting gc_grace_seconds too low might cause undelivered updates"
                       " to expire before being replayed.")

    def insert_test(self):
        """Test basic insertions"""

        session = self.prepare(user_table=True)

        self._insert_data(session)

        result = list(session.execute("SELECT * FROM users;"))
        self.assertEqual(len(result), 4, "Expecting {} users, got {}".format(4, len(result)))

        result = list(session.execute("SELECT * FROM users_by_state WHERE state='TX';"))
        self.assertEqual(len(result), 2, "Expecting {} users, got {}".format(2, len(result)))

        result = list(session.execute("SELECT * FROM users_by_state WHERE state='CA';"))
        self.assertEqual(len(result), 1, "Expecting {} users, got {}".format(1, len(result)))

        result = list(session.execute("SELECT * FROM users_by_state WHERE state='MA';"))
        self.assertEqual(len(result), 0, "Expecting {} users, got {}".format(0, len(result)))

    def populate_mv_after_insert_test(self):
        """Test that a view is OK when created with existing data"""

        session = self.prepare(consistency_level=ConsistencyLevel.QUORUM)

        session.execute("CREATE TABLE t (id int PRIMARY KEY, v int)")

        for i in xrange(1000):
            session.execute("INSERT INTO t (id, v) VALUES ({v}, {v})".format(v=i))

        session.execute(("CREATE MATERIALIZED VIEW t_by_v AS SELECT * FROM t WHERE v IS NOT NULL "
                         "AND id IS NOT NULL PRIMARY KEY (v, id)"))

        debug("wait for view to build")
        self._wait_for_view("ks", "t_by_v")

        debug("wait that all batchlogs are replayed")
        self._replay_batchlogs()

        for i in xrange(1000):
            assert_one(session, "SELECT * FROM t_by_v WHERE v = {}".format(i), [i, i])

    def populate_mv_after_insert_wide_rows_test(self):
        """Test that a view is OK when created with existing data with wide rows"""

        session = self.prepare(consistency_level=ConsistencyLevel.QUORUM)

        session.execute("CREATE TABLE t (id int, v int, PRIMARY KEY (id, v))")

        for i in xrange(5):
            for j in xrange(10000):
                session.execute("INSERT INTO t (id, v) VALUES ({}, {})".format(i, j))

        session.execute(("CREATE MATERIALIZED VIEW t_by_v AS SELECT * FROM t WHERE v IS NOT NULL "
                         "AND id IS NOT NULL PRIMARY KEY (v, id)"))

        debug("wait for view to build")
        self._wait_for_view("ks", "t_by_v")

        debug("wait that all batchlogs are replayed")
        self._replay_batchlogs()

        for i in xrange(5):
            for j in xrange(10000):
                assert_one(session, "SELECT * FROM t_by_v WHERE id = {} AND v = {}".format(i, j), [j, i])

    def crc_check_chance_test(self):
        """Test that crc_check_chance parameter is properly populated after mv creation and update"""

        session = self.prepare()

        session.execute("CREATE TABLE t (id int PRIMARY KEY, v int)")
        session.execute(("CREATE MATERIALIZED VIEW t_by_v AS SELECT * FROM t WHERE v IS NOT NULL "
                         "AND id IS NOT NULL PRIMARY KEY (v, id) WITH crc_check_chance = 0.5"))

        assert_crc_check_chance_equal(session, "t_by_v", 0.5, view=True)

        session.execute("ALTER MATERIALIZED VIEW t_by_v WITH crc_check_chance = 0.3")

        assert_crc_check_chance_equal(session, "t_by_v", 0.3, view=True)

    def prepared_statement_test(self):
        """Test basic insertions with prepared statement"""

        session = self.prepare(user_table=True)

        insertPrepared = session.prepare(
            "INSERT INTO users (username, password, gender, state, birth_year) VALUES (?, ?, ?, ?, ?);"
        )
        selectPrepared = session.prepare(
            "SELECT state, password, session_token FROM users_by_state WHERE state=?;"
        )

        # insert data
        session.execute(insertPrepared.bind(('user1', 'ch@ngem3a', 'f', 'TX', 1968)))
        session.execute(insertPrepared.bind(('user2', 'ch@ngem3b', 'm', 'CA', 1971)))
        session.execute(insertPrepared.bind(('user3', 'ch@ngem3c', 'f', 'FL', 1978)))
        session.execute(insertPrepared.bind(('user4', 'ch@ngem3d', 'm', 'TX', 1974)))

        result = list(session.execute("SELECT * FROM users;"))
        self.assertEqual(len(result), 4, "Expecting {} users, got {}".format(4, len(result)))

        result = list(session.execute(selectPrepared.bind(['TX'])))
        self.assertEqual(len(result), 2, "Expecting {} users, got {}".format(2, len(result)))

        result = list(session.execute(selectPrepared.bind(['CA'])))
        self.assertEqual(len(result), 1, "Expecting {} users, got {}".format(1, len(result)))

        result = list(session.execute(selectPrepared.bind(['MA'])))
        self.assertEqual(len(result), 0, "Expecting {} users, got {}".format(0, len(result)))

    def immutable_test(self):
        """Test that a materialized view is immutable"""

        session = self.prepare(user_table=True)

        # cannot insert
        assert_invalid(session, "INSERT INTO users_by_state (state, username) VALUES ('TX', 'user1');",
                       "Cannot directly modify a materialized view")

        # cannot update
        assert_invalid(session, "UPDATE users_by_state SET session_token='XYZ' WHERE username='user1' AND state = 'TX';",
                       "Cannot directly modify a materialized view")

        # cannot delete a row
        assert_invalid(session, "DELETE from users_by_state where state='TX';",
                       "Cannot directly modify a materialized view")

        # cannot delete a cell
        assert_invalid(session, "DELETE session_token from users_by_state where state='TX';",
                       "Cannot directly modify a materialized view")

        # cannot alter a table
        assert_invalid(session, "ALTER TABLE users_by_state ADD first_name varchar",
                       "Cannot use ALTER TABLE on Materialized View")

    def drop_mv_test(self):
        """Test that we can drop a view properly"""

        session = self.prepare(user_table=True)

        # create another materialized view
        session.execute(("CREATE MATERIALIZED VIEW users_by_birth_year AS "
                         "SELECT * FROM users WHERE birth_year IS NOT NULL AND "
                         "username IS NOT NULL PRIMARY KEY (birth_year, username)"))

        result = list(session.execute(("SELECT * FROM system_schema.views "
                                       "WHERE keyspace_name='ks' AND base_table_name='users' ALLOW FILTERING")))
        self.assertEqual(len(result), 2, "Expecting {} materialized view, got {}".format(2, len(result)))

        session.execute("DROP MATERIALIZED VIEW ks.users_by_state;")

        result = list(session.execute(("SELECT * FROM system_schema.views "
                                       "WHERE keyspace_name='ks' AND base_table_name='users' ALLOW FILTERING")))
        self.assertEqual(len(result), 1, "Expecting {} materialized view, got {}".format(1, len(result)))

    def drop_column_test(self):
        """Test that we cannot drop a column if it is used by a MV"""

        session = self.prepare(user_table=True)

        result = list(session.execute(("SELECT * FROM system_schema.views "
                                       "WHERE keyspace_name='ks' AND base_table_name='users' ALLOW FILTERING")))
        self.assertEqual(len(result), 1, "Expecting {} materialized view, got {}".format(1, len(result)))

        assert_invalid(
            session,
            "ALTER TABLE ks.users DROP state;",
            "Cannot drop column state, depended on by materialized views"
        )

    def drop_table_test(self):
        """Test that we cannot drop a table without deleting its MVs first"""

        session = self.prepare(user_table=True)

        result = list(session.execute(("SELECT * FROM system_schema.views "
                                       "WHERE keyspace_name='ks' AND base_table_name='users' ALLOW FILTERING")))
        self.assertEqual(
            len(result), 1,
            "Expecting {} materialized view, got {}".format(1, len(result))
        )

        assert_invalid(
            session,
            "DROP TABLE ks.users;",
            "Cannot drop table when materialized views still depend on it"
        )

        result = list(session.execute(("SELECT * FROM system_schema.views "
                                       "WHERE keyspace_name='ks' AND base_table_name='users' ALLOW FILTERING")))
        self.assertEqual(
            len(result), 1,
            "Expecting {} materialized view, got {}".format(1, len(result))
        )

        session.execute("DROP MATERIALIZED VIEW ks.users_by_state;")
        session.execute("DROP TABLE ks.users;")

        result = list(session.execute(("SELECT * FROM system_schema.views "
                                       "WHERE keyspace_name='ks' AND base_table_name='users' ALLOW FILTERING")))
        self.assertEqual(
            len(result), 0,
            "Expecting {} materialized view, got {}".format(1, len(result))
        )

    def clustering_column_test(self):
        """Test that we can use clustering columns as primary key for a materialized view"""

        session = self.prepare(consistency_level=ConsistencyLevel.QUORUM)

        session.execute(("CREATE TABLE users (username varchar, password varchar, gender varchar, "
                         "session_token varchar, state varchar, birth_year bigint, "
                         "PRIMARY KEY (username, state, birth_year));"))

        # create a materialized view that use a compound key
        session.execute(("CREATE MATERIALIZED VIEW users_by_state_birth_year "
                         "AS SELECT * FROM users WHERE state IS NOT NULL AND birth_year IS NOT NULL "
                         "AND username IS NOT NULL PRIMARY KEY (state, birth_year, username)"))

        session.cluster.control_connection.wait_for_schema_agreement()

        self._insert_data(session)

        result = list(session.execute("SELECT * FROM ks.users_by_state_birth_year WHERE state='TX'"))
        self.assertEqual(len(result), 2, "Expecting {} users, got {}".format(2, len(result)))

        result = list(session.execute("SELECT * FROM ks.users_by_state_birth_year WHERE state='TX' AND birth_year=1968"))
        self.assertEqual(len(result), 1, "Expecting {} users, got {}".format(1, len(result)))

    def _add_dc_after_mv_test(self, rf):
        """
        @jira_ticket CASSANDRA-10978

        Add datacenter with configurable replication.
        """

        session = self.prepare(rf=rf)

        debug("Creating schema")
        session.execute("CREATE TABLE t (id int PRIMARY KEY, v int)")
        session.execute(("CREATE MATERIALIZED VIEW t_by_v AS SELECT * FROM t "
                         "WHERE v IS NOT NULL AND id IS NOT NULL PRIMARY KEY (v, id)"))

        debug("Writing 1k to base")
        for i in xrange(1000):
            session.execute("INSERT INTO t (id, v) VALUES ({id}, {v})".format(id=i, v=-i))

        debug("Reading 1k from view")
        for i in xrange(1000):
            assert_one(session, "SELECT * FROM t_by_v WHERE v = {}".format(-i), [-i, i])

        debug("Reading 1k from base")
        for i in xrange(1000):
            assert_one(session, "SELECT * FROM t WHERE id = {}".format(i), [i, -i])

        debug("Bootstrapping new node in another dc")
        node4 = new_node(self.cluster, data_center='dc2')
        node4.start(wait_other_notice=True, wait_for_binary_proto=True, jvm_args=["-Dcassandra.migration_task_wait_in_seconds={}".format(MIGRATION_WAIT)])

        debug("Bootstrapping new node in another dc")
        node5 = new_node(self.cluster, remote_debug_port='1414', data_center='dc2')
        node5.start(jvm_args=["-Dcassandra.migration_task_wait_in_seconds={}".format(MIGRATION_WAIT)])

        session2 = self.patient_exclusive_cql_connection(node4)

        debug("Verifying data from new node in view")
        for i in xrange(1000):
            assert_one(session2, "SELECT * FROM ks.t_by_v WHERE v = {}".format(-i), [-i, i])

        debug("Inserting 100 into base")
        for i in xrange(1000, 1100):
            session.execute("INSERT INTO t (id, v) VALUES ({id}, {v})".format(id=i, v=-i))

        debug("Verify 100 in view")
        for i in xrange(1000, 1100):
            assert_one(session, "SELECT * FROM t_by_v WHERE v = {}".format(-i), [-i, i])

    @attr('resource-intensive')
    def add_dc_after_mv_simple_replication_test(self):
        """
        @jira_ticket CASSANDRA-10634

        Test that materialized views work as expected when adding a datacenter with SimpleStrategy.
        """

        self._add_dc_after_mv_test(1)

    @attr('resource-intensive')
    def add_dc_after_mv_network_replication_test(self):
        """
        @jira_ticket CASSANDRA-10634

        Test that materialized views work as expected when adding a datacenter with NetworkTopologyStrategy.
        """

        self._add_dc_after_mv_test({'dc1': 1, 'dc2': 1})

    @attr('resource-intensive')
    def add_node_after_mv_test(self):
        """
        @jira_ticket CASSANDRA-10978

        Test that materialized views work as expected when adding a node.
        """

        session = self.prepare()

        session.execute("CREATE TABLE t (id int PRIMARY KEY, v int)")
        session.execute(("CREATE MATERIALIZED VIEW t_by_v AS SELECT * FROM t "
                         "WHERE v IS NOT NULL AND id IS NOT NULL PRIMARY KEY (v, id)"))

        for i in xrange(1000):
            session.execute("INSERT INTO t (id, v) VALUES ({id}, {v})".format(id=i, v=-i))

        for i in xrange(1000):
            assert_one(session, "SELECT * FROM t_by_v WHERE v = {}".format(-i), [-i, i])

        node4 = new_node(self.cluster)
        node4.start(wait_for_binary_proto=True, jvm_args=["-Dcassandra.migration_task_wait_in_seconds={}".format(MIGRATION_WAIT)])

        session2 = self.patient_exclusive_cql_connection(node4)

        """
        @jira_ticket CASSANDRA-12984

        Assert that MVs are marked as build after bootstrap. Otherwise newly streamed MVs will be built again
        """
        assert_one(session2, "SELECT count(*) FROM system.built_views WHERE keyspace_name = 'ks' AND view_name = 't_by_v'", [1])

        for i in xrange(1000):
            assert_one(session2, "SELECT * FROM ks.t_by_v WHERE v = {}".format(-i), [-i, i])

        for i in xrange(1000, 1100):
            session.execute("INSERT INTO t (id, v) VALUES ({id}, {v})".format(id=i, v=-i))

        for i in xrange(1000, 1100):
            assert_one(session, "SELECT * FROM t_by_v WHERE v = {}".format(-i), [-i, i])

    @attr('resource-intensive')
    def add_node_after_wide_mv_with_range_deletions_test(self):
        """
        @jira_ticket CASSANDRA-11670

        Test that materialized views work with wide materialized views as expected when adding a node.
        """

        session = self.prepare()

        session.execute("CREATE TABLE t (id int, v int, PRIMARY KEY (id, v)) WITH compaction = { 'class': 'SizeTieredCompactionStrategy', 'enabled': 'false' }")
        session.execute(("CREATE MATERIALIZED VIEW t_by_v AS SELECT * FROM t "
                         "WHERE v IS NOT NULL AND id IS NOT NULL PRIMARY KEY (v, id)"))

        for i in xrange(10):
            for j in xrange(100):
                session.execute("INSERT INTO t (id, v) VALUES ({id}, {v})".format(id=i, v=j))

        self.cluster.flush()

        for i in xrange(10):
            for j in xrange(100):
                assert_one(session, "SELECT * FROM t WHERE id = {} and v = {}".format(i, j), [i, j])
                assert_one(session, "SELECT * FROM t_by_v WHERE id = {} and v = {}".format(i, j), [j, i])

        for i in xrange(10):
            for j in xrange(100):
                if j % 10 == 0:
                    session.execute("DELETE FROM t WHERE id = {} AND v >= {} and v < {}".format(i, j, j + 2))

        self.cluster.flush()

        for i in xrange(10):
            for j in xrange(100):
                if j % 10 == 0 or (j - 1) % 10 == 0:
                    assert_none(session, "SELECT * FROM t WHERE id = {} and v = {}".format(i, j))
                    assert_none(session, "SELECT * FROM t_by_v WHERE id = {} and v = {}".format(i, j))
                else:
                    assert_one(session, "SELECT * FROM t WHERE id = {} and v = {}".format(i, j), [i, j])
                    assert_one(session, "SELECT * FROM t_by_v WHERE id = {} and v = {}".format(i, j), [j, i])

        node4 = new_node(self.cluster)
        node4.set_configuration_options(values={'max_mutation_size_in_kb': 20})  # CASSANDRA-11670
        debug("Start join at {}".format(time.strftime("%H:%M:%S")))
        node4.start(wait_for_binary_proto=True, jvm_args=["-Dcassandra.migration_task_wait_in_seconds={}".format(MIGRATION_WAIT)])

        session2 = self.patient_exclusive_cql_connection(node4)

        for i in xrange(10):
            for j in xrange(100):
                if j % 10 == 0 or (j - 1) % 10 == 0:
                    assert_none(session2, "SELECT * FROM ks.t WHERE id = {} and v = {}".format(i, j))
                    assert_none(session2, "SELECT * FROM ks.t_by_v WHERE id = {} and v = {}".format(i, j))
                else:
                    assert_one(session2, "SELECT * FROM ks.t WHERE id = {} and v = {}".format(i, j), [i, j])
                    assert_one(session2, "SELECT * FROM ks.t_by_v WHERE id = {} and v = {}".format(i, j), [j, i])

        for i in xrange(10):
            for j in xrange(100, 110):
                session.execute("INSERT INTO t (id, v) VALUES ({id}, {v})".format(id=i, v=j))

        for i in xrange(10):
            for j in xrange(110):
                if j < 100 and (j % 10 == 0 or (j - 1) % 10 == 0):
                    assert_none(session2, "SELECT * FROM ks.t WHERE id = {} and v = {}".format(i, j))
                    assert_none(session2, "SELECT * FROM ks.t_by_v WHERE id = {} and v = {}".format(i, j))
                else:
                    assert_one(session2, "SELECT * FROM ks.t WHERE id = {} and v = {}".format(i, j), [i, j])
                    assert_one(session2, "SELECT * FROM ks.t_by_v WHERE id = {} and v = {}".format(i, j), [j, i])

    @attr('resource-intensive')
    def add_node_after_very_wide_mv_test(self):
        """
        @jira_ticket CASSANDRA-11670

        Test that materialized views work with very wide materialized views as expected when adding a node.
        """

        session = self.prepare()

        session.execute("CREATE TABLE t (id int, v int, PRIMARY KEY (id, v))")
        session.execute(("CREATE MATERIALIZED VIEW t_by_v AS SELECT * FROM t "
                         "WHERE v IS NOT NULL AND id IS NOT NULL PRIMARY KEY (v, id)"))

        for i in xrange(5):
            for j in xrange(5000):
                session.execute("INSERT INTO t (id, v) VALUES ({id}, {v})".format(id=i, v=j))

        self.cluster.flush()

        for i in xrange(5):
            for j in xrange(5000):
                assert_one(session, "SELECT * FROM t_by_v WHERE id = {} and v = {}".format(i, j), [j, i])

        node4 = new_node(self.cluster)
        node4.set_configuration_options(values={'max_mutation_size_in_kb': 20})  # CASSANDRA-11670
        debug("Start join at {}".format(time.strftime("%H:%M:%S")))
        node4.start(wait_for_binary_proto=True, jvm_args=["-Dcassandra.migration_task_wait_in_seconds={}".format(MIGRATION_WAIT)])

        session2 = self.patient_exclusive_cql_connection(node4)

        for i in xrange(5):
            for j in xrange(5000):
                assert_one(session2, "SELECT * FROM ks.t_by_v WHERE id = {} and v = {}".format(i, j), [j, i])

        for i in xrange(5):
            for j in xrange(5100):
                session.execute("INSERT INTO t (id, v) VALUES ({id}, {v})".format(id=i, v=j))

        for i in xrange(5):
            for j in xrange(5100):
                assert_one(session, "SELECT * FROM t_by_v WHERE id = {} and v = {}".format(i, j), [j, i])

    @attr('resource-intensive')
    def add_write_survey_node_after_mv_test(self):
        """
        @jira_ticket CASSANDRA-10621
        @jira_ticket CASSANDRA-10978

        Test that materialized views work as expected when adding a node in write survey mode.
        """

        session = self.prepare()

        session.execute("CREATE TABLE t (id int PRIMARY KEY, v int)")
        session.execute(("CREATE MATERIALIZED VIEW t_by_v AS SELECT * FROM t "
                         "WHERE v IS NOT NULL AND id IS NOT NULL PRIMARY KEY (v, id)"))

        for i in xrange(1000):
            session.execute("INSERT INTO t (id, v) VALUES ({id}, {v})".format(id=i, v=-i))

        for i in xrange(1000):
            assert_one(session, "SELECT * FROM t_by_v WHERE v = {}".format(-i), [-i, i])

        node4 = new_node(self.cluster)
        node4.start(wait_for_binary_proto=True, jvm_args=["-Dcassandra.write_survey=true", "-Dcassandra.migration_task_wait_in_seconds={}".format(MIGRATION_WAIT)])

        for i in xrange(1000, 1100):
            session.execute("INSERT INTO t (id, v) VALUES ({id}, {v})".format(id=i, v=-i))

        for i in xrange(1100):
            assert_one(session, "SELECT * FROM t_by_v WHERE v = {}".format(-i), [-i, i])

    def allow_filtering_test(self):
        """Test that allow filtering works as usual for a materialized view"""

        session = self.prepare()

        session.execute("CREATE TABLE t (id int PRIMARY KEY, v int, v2 text, v3 decimal)")
        session.execute(("CREATE MATERIALIZED VIEW t_by_v AS SELECT * FROM t "
                         "WHERE v IS NOT NULL AND id IS NOT NULL PRIMARY KEY (v, id)"))
        session.execute(("CREATE MATERIALIZED VIEW t_by_v2 AS SELECT * FROM t "
                         "WHERE v2 IS NOT NULL AND id IS NOT NULL PRIMARY KEY (v2, id)"))

        for i in xrange(1000):
            session.execute("INSERT INTO t (id, v, v2, v3) VALUES ({v}, {v}, 'a', 3.0)".format(v=i))

        for i in xrange(1000):
            assert_one(session, "SELECT * FROM t_by_v WHERE v = {v}".format(v=i), [i, i, 'a', 3.0])

        rows = list(session.execute("SELECT * FROM t_by_v2 WHERE v2 = 'a'"))
        self.assertEqual(len(rows), 1000, "Expected 1000 rows but got {}".format(len(rows)))

        assert_invalid(session, "SELECT * FROM t_by_v WHERE v = 1 AND v2 = 'a'")
        assert_invalid(session, "SELECT * FROM t_by_v2 WHERE v2 = 'a' AND v = 1")

        for i in xrange(1000):
            assert_one(
                session,
                "SELECT * FROM t_by_v WHERE v = {} AND v3 = 3.0 ALLOW FILTERING".format(i),
                [i, i, 'a', 3.0]
            )
            assert_one(
                session,
                "SELECT * FROM t_by_v2 WHERE v2 = 'a' AND v = {} ALLOW FILTERING".format(i),
                ['a', i, i, 3.0]
            )

    def secondary_index_test(self):
        """Test that secondary indexes cannot be created on a materialized view"""

        session = self.prepare()

        session.execute("CREATE TABLE t (id int PRIMARY KEY, v int, v2 text, v3 decimal)")
        session.execute(("CREATE MATERIALIZED VIEW t_by_v AS SELECT * FROM t "
                         "WHERE v IS NOT NULL AND id IS NOT NULL PRIMARY KEY (v, id)"))
        assert_invalid(session, "CREATE INDEX ON t_by_v (v2)",
                       "Secondary indexes are not supported on materialized views")

    def ttl_test(self):
        """
        Test that TTL works as expected for a materialized view
        @expected_result The TTL is propagated properly between tables.
        """

        session = self.prepare()
        session.execute("CREATE TABLE t (id int PRIMARY KEY, v int, v2 int, v3 int)")
        session.execute(("CREATE MATERIALIZED VIEW t_by_v2 AS SELECT * FROM t "
                         "WHERE v2 IS NOT NULL AND id IS NOT NULL PRIMARY KEY (v2, id)"))

        for i in xrange(100):
            session.execute("INSERT INTO t (id, v, v2, v3) VALUES ({v}, {v}, {v}, {v}) USING TTL 10".format(v=i))

        for i in xrange(100):
            assert_one(session, "SELECT * FROM t_by_v2 WHERE v2 = {}".format(i), [i, i, i, i])

        time.sleep(20)

        rows = list(session.execute("SELECT * FROM t_by_v2"))
        self.assertEqual(len(rows), 0, "Expected 0 rows but got {}".format(len(rows)))

    def query_all_new_column_test(self):
        """
        Test that a materialized view created with a 'SELECT *' works as expected when adding a new column
        @expected_result The new column is present in the view.
        """

        session = self.prepare(user_table=True)

        self._insert_data(session)

        assert_one(
            session,
            "SELECT * FROM users_by_state WHERE state = 'TX' AND username = 'user1'",
            ['TX', 'user1', 1968, 'f', 'ch@ngem3a', None]
        )

        session.execute("ALTER TABLE users ADD first_name varchar;")

        results = list(session.execute("SELECT * FROM users_by_state WHERE state = 'TX' AND username = 'user1'"))
        self.assertEqual(len(results), 1)
        self.assertTrue(hasattr(results[0], 'first_name'), 'Column "first_name" not found')
        assert_one(
            session,
            "SELECT * FROM users_by_state WHERE state = 'TX' AND username = 'user1'",
            ['TX', 'user1', 1968, None, 'f', 'ch@ngem3a', None]
        )

    def query_new_column_test(self):
        """
        Test that a materialized view created with 'SELECT <col1, ...>' works as expected when adding a new column
        @expected_result The new column is not present in the view.
        """

        session = self.prepare(user_table=True)

        session.execute(("CREATE MATERIALIZED VIEW users_by_state2 AS SELECT username FROM users "
                         "WHERE STATE IS NOT NULL AND USERNAME IS NOT NULL PRIMARY KEY (state, username)"))

        self._insert_data(session)

        assert_one(
            session,
            "SELECT * FROM users_by_state2 WHERE state = 'TX' AND username = 'user1'",
            ['TX', 'user1']
        )

        session.execute("ALTER TABLE users ADD first_name varchar;")

        results = list(session.execute("SELECT * FROM users_by_state2 WHERE state = 'TX' AND username = 'user1'"))
        self.assertEqual(len(results), 1)
        self.assertFalse(hasattr(results[0], 'first_name'), 'Column "first_name" found in view')
        assert_one(
            session,
            "SELECT * FROM users_by_state2 WHERE state = 'TX' AND username = 'user1'",
            ['TX', 'user1']
        )

    def rename_column_test(self):
        """
        Test that a materialized view created with a 'SELECT *' works as expected when renaming a column
        @expected_result The column is also renamed in the view.
        """

        session = self.prepare(user_table=True)

        self._insert_data(session)

        assert_one(
            session,
            "SELECT * FROM users_by_state WHERE state = 'TX' AND username = 'user1'",
            ['TX', 'user1', 1968, 'f', 'ch@ngem3a', None]
        )

        session.execute("ALTER TABLE users RENAME username TO user")

        results = list(session.execute("SELECT * FROM users_by_state WHERE state = 'TX' AND user = 'user1'"))
        self.assertEqual(len(results), 1)
        self.assertTrue(hasattr(results[0], 'user'), 'Column "user" not found')
        assert_one(
            session,
            "SELECT state, user, birth_year, gender FROM users_by_state WHERE state = 'TX' AND user = 'user1'",
            ['TX', 'user1', 1968, 'f']
        )

    def rename_column_atomicity_test(self):
        """
        Test that column renaming is atomically done between a table and its materialized views
        @jira_ticket CASSANDRA-12952
        """

        session = self.prepare(nodes=1, user_table=True, install_byteman=True)
        node = self.cluster.nodelist()[0]

        self._insert_data(session)

        assert_one(
            session,
            "SELECT * FROM users_by_state WHERE state = 'TX' AND username = 'user1'",
            ['TX', 'user1', 1968, 'f', 'ch@ngem3a', None]
        )

        # Rename a column with an injected byteman rule to kill the node after the first schema update
        self.allow_log_errors = True
        script_version = '4x' if self.cluster.version() >= '4' else '3x'
        node.byteman_submit(['./byteman/merge_schema_failure_{}.btm'.format(script_version)])
        with self.assertRaises(NoHostAvailable):
            session.execute("ALTER TABLE users RENAME username TO user")

        debug('Restarting node')
        node.stop()
        node.start(wait_for_binary_proto=True)
        session = self.patient_cql_connection(node, consistency_level=ConsistencyLevel.ONE)

        # Both the table and its view should have the new schema after restart
        assert_one(
            session,
            "SELECT * FROM ks.users WHERE state = 'TX' AND user = 'user1' ALLOW FILTERING",
            ['user1', 1968, 'f', 'ch@ngem3a', None, 'TX']
        )
        assert_one(
            session,
            "SELECT * FROM ks.users_by_state WHERE state = 'TX' AND user = 'user1'",
            ['TX', 'user1', 1968, 'f', 'ch@ngem3a', None]
        )

    def lwt_test(self):
        """Test that lightweight transaction behave properly with a materialized view"""

        session = self.prepare()

        session.execute("CREATE TABLE t (id int PRIMARY KEY, v int, v2 text, v3 decimal)")
        session.execute(("CREATE MATERIALIZED VIEW t_by_v AS SELECT * FROM t "
                         "WHERE v IS NOT NULL AND id IS NOT NULL PRIMARY KEY (v, id)"))

        debug("Inserting initial data using IF NOT EXISTS")
        for i in xrange(1000):
            session.execute(
                "INSERT INTO t (id, v, v2, v3) VALUES ({v}, {v}, 'a', 3.0) IF NOT EXISTS".format(v=i)
            )
        self._replay_batchlogs()

        debug("All rows should have been inserted")
        for i in xrange(1000):
            assert_one(
                session,
                "SELECT * FROM t_by_v WHERE v = {}".format(i),
                [i, i, 'a', 3.0]
            )

        debug("Tyring to UpInsert data with a different value using IF NOT EXISTS")
        for i in xrange(1000):
            v = i * 2
            session.execute(
                "INSERT INTO t (id, v, v2, v3) VALUES ({id}, {v}, 'a', 3.0) IF NOT EXISTS".format(id=i, v=v)
            )
        self._replay_batchlogs()

        debug("No rows should have changed")
        for i in xrange(1000):
            assert_one(
                session,
                "SELECT * FROM t_by_v WHERE v = {}".format(i),
                [i, i, 'a', 3.0]
            )

        debug("Update the 10 first rows with a different value")
        for i in xrange(1000):
            v = i + 2000
            session.execute(
                "UPDATE t SET v={v} WHERE id = {id} IF v < 10".format(id=i, v=v)
            )
        self._replay_batchlogs()

        debug("Verify that only the 10 first rows changed.")
        results = list(session.execute("SELECT * FROM t_by_v;"))
        self.assertEqual(len(results), 1000)
        for i in xrange(1000):
            v = i + 2000 if i < 10 else i
            assert_one(
                session,
                "SELECT * FROM t_by_v WHERE v = {}".format(v),
                [v, i, 'a', 3.0]
            )

        debug("Deleting the first 10 rows")
        for i in xrange(1000):
            v = i + 2000
            session.execute(
                "DELETE FROM t WHERE id = {id} IF v = {v} ".format(id=i, v=v)
            )
        self._replay_batchlogs()

        debug("Verify that only the 10 first rows have been deleted.")
        results = list(session.execute("SELECT * FROM t_by_v;"))
        self.assertEqual(len(results), 990)
        for i in xrange(10, 1000):
            assert_one(
                session,
                "SELECT * FROM t_by_v WHERE v = {}".format(i),
                [i, i, 'a', 3.0]
            )

    def interrupt_build_process_test(self):
        """Test that an interupted MV build process is resumed as it should"""

        session = self.prepare(options={'hinted_handoff_enabled': False})
        node1, node2, node3 = self.cluster.nodelist()

        session.execute("CREATE TABLE t (id int PRIMARY KEY, v int, v2 text, v3 decimal)")

        debug("Inserting initial data")
        for i in xrange(10000):
            session.execute(
                "INSERT INTO t (id, v, v2, v3) VALUES ({v}, {v}, 'a', 3.0) IF NOT EXISTS".format(v=i)
            )

        debug("Create a MV")
        session.execute(("CREATE MATERIALIZED VIEW t_by_v AS SELECT * FROM t "
                         "WHERE v IS NOT NULL AND id IS NOT NULL PRIMARY KEY (v, id)"))

        debug("Stop the cluster. Interrupt the MV build process.")
        self.cluster.stop()

        debug("Restart the cluster")
        self.cluster.start()
        session = self.patient_cql_connection(node1)
        session.execute("USE ks")

        debug("MV shouldn't be built yet.")
        assert_none(session, "SELECT * FROM t_by_v WHERE v=10000;")

        debug("Wait and ensure the MV build resumed. Waiting up to 2 minutes.")
        start = time.time()
        while True:
            try:
                result = list(session.execute("SELECT count(*) FROM t_by_v;"))
                self.assertNotEqual(result[0].count, 10000)
            except AssertionError:
                debug("MV build process is finished")
                break

            elapsed = (time.time() - start) / 60
            if elapsed > 2:
                break

            time.sleep(5)

        debug("Verify all data")
        result = list(session.execute("SELECT count(*) FROM t_by_v;"))
        self.assertEqual(result[0].count, 10000)
        for i in xrange(10000):
            assert_one(
                session,
                "SELECT * FROM t_by_v WHERE v = {}".format(i),
                [i, i, 'a', 3.0],
                cl=ConsistencyLevel.ALL
            )

    def view_tombstone_test(self):
        """
        Test that a materialized views properly tombstone

        @jira_ticket CASSANDRA-10261
        @jira_ticket CASSANDRA-10910
        """

        self.prepare(rf=3, options={'hinted_handoff_enabled': False})
        node1, node2, node3 = self.cluster.nodelist()

        session = self.patient_exclusive_cql_connection(node1)
        session.max_trace_wait = 120
        session.execute('USE ks')

        session.execute("CREATE TABLE t (id int PRIMARY KEY, v int, v2 text, v3 decimal)")
        session.execute(("CREATE MATERIALIZED VIEW t_by_v AS SELECT * FROM t "
                         "WHERE v IS NOT NULL AND id IS NOT NULL PRIMARY KEY (v,id)"))

        session.cluster.control_connection.wait_for_schema_agreement()

        # Set initial values TS=0, verify
        session.execute(SimpleStatement("INSERT INTO t (id, v, v2, v3) VALUES (1, 1, 'a', 3.0) USING TIMESTAMP 0",
                                        consistency_level=ConsistencyLevel.ALL))
        self._replay_batchlogs()
        assert_one(
            session,
            "SELECT * FROM t_by_v WHERE v = 1",
            [1, 1, 'a', 3.0]
        )

        session.execute(SimpleStatement("INSERT INTO t (id, v2) VALUES (1, 'b') USING TIMESTAMP 1",
                                        consistency_level=ConsistencyLevel.ALL))
        self._replay_batchlogs()

        assert_one(
            session,
            "SELECT * FROM t_by_v WHERE v = 1",
            [1, 1, 'b', 3.0]
        )

        # change v's value and TS=3, tombstones v=1 and adds v=0 record
        session.execute(SimpleStatement("UPDATE t USING TIMESTAMP 3 SET v = 0 WHERE id = 1",
                                        consistency_level=ConsistencyLevel.ALL))
        self._replay_batchlogs()

        assert_none(session, "SELECT * FROM t_by_v WHERE v = 1")

        debug('Shutdown node2')
        node2.stop(wait_other_notice=True)

        session.execute(SimpleStatement("UPDATE t USING TIMESTAMP 4 SET v = 1 WHERE id = 1",
                                        consistency_level=ConsistencyLevel.QUORUM))
        self._replay_batchlogs()

        assert_one(
            session,
            "SELECT * FROM t_by_v WHERE v = 1",
            [1, 1, 'b', 3.0]
        )

        node2.start(wait_other_notice=True, wait_for_binary_proto=True)

        # We should get a digest mismatch
        query = SimpleStatement("SELECT * FROM t_by_v WHERE v = 1",
                                consistency_level=ConsistencyLevel.ALL)

        result = session.execute(query, trace=True)
        self.check_trace_events(result.get_query_trace(), True)

        # We should not get a digest mismatch the second time
        query = SimpleStatement("SELECT * FROM t_by_v WHERE v = 1", consistency_level=ConsistencyLevel.ALL)

        result = session.execute(query, trace=True)
        self.check_trace_events(result.get_query_trace(), False)

        # Verify values one last time
        assert_one(
            session,
            "SELECT * FROM t_by_v WHERE v = 1",
            [1, 1, 'b', 3.0],
            cl=ConsistencyLevel.ALL
        )

    def check_trace_events(self, trace, expect_digest):
        # we should see multiple requests get enqueued prior to index scan
        # execution happening

        # Look for messages like:
        #         Digest mismatch: org.apache.cassandra.service.DigestMismatchException: Mismatch for key DecoratedKey
        regex = r"Digest mismatch: org.apache.cassandra.service.DigestMismatchException: Mismatch for key DecoratedKey"
        for event in trace.events:
            desc = event.description
            match = re.match(regex, desc)
            if match:
                if expect_digest:
                    break
                else:
                    self.fail("Encountered digest mismatch when we shouldn't")
        else:
            if expect_digest:
                self.fail("Didn't find digest mismatch")

    def simple_repair_test(self):
        """
        Test that a materialized view are consistent after a simple repair.
        """

        session = self.prepare(rf=3, options={'hinted_handoff_enabled': False})
        node1, node2, node3 = self.cluster.nodelist()

        session.execute("CREATE TABLE t (id int PRIMARY KEY, v int, v2 text, v3 decimal)")
        session.execute(("CREATE MATERIALIZED VIEW t_by_v AS SELECT * FROM t "
                         "WHERE v IS NOT NULL AND id IS NOT NULL PRIMARY KEY (v, id)"))

        session.cluster.control_connection.wait_for_schema_agreement()

        debug('Shutdown node2')
        node2.stop(wait_other_notice=True)

        for i in xrange(1000):
            session.execute("INSERT INTO t (id, v, v2, v3) VALUES ({v}, {v}, 'a', 3.0)".format(v=i))

        self._replay_batchlogs()

        debug('Verify the data in the MV with CL=ONE')
        for i in xrange(1000):
            assert_one(
                session,
                "SELECT * FROM t_by_v WHERE v = {}".format(i),
                [i, i, 'a', 3.0]
            )

        debug('Verify the data in the MV with CL=ALL. All should be unavailable.')
        for i in xrange(1000):
            statement = SimpleStatement(
                "SELECT * FROM t_by_v WHERE v = {}".format(i),
                consistency_level=ConsistencyLevel.ALL
            )

            assert_unavailable(
                session.execute,
                statement
            )

        debug('Start node2, and repair')
        node2.start(wait_other_notice=True, wait_for_binary_proto=True)
        node1.repair()

        debug('Verify the data in the MV with CL=ONE. All should be available now.')
        for i in xrange(1000):
            assert_one(
                session,
                "SELECT * FROM t_by_v WHERE v = {}".format(i),
                [i, i, 'a', 3.0],
                cl=ConsistencyLevel.ONE
            )

    def base_replica_repair_test(self):
        self._base_replica_repair_test()

    def base_replica_repair_with_contention_test(self):
        """
        Test repair does not fail when there is MV lock contention
        @jira_ticket CASSANDRA-12905
        """
        self._base_replica_repair_test(fail_mv_lock=True)

    def _base_replica_repair_test(self, fail_mv_lock=False):
        """
        Test that a materialized view are consistent after the repair of the base replica.
        """

        self.prepare(rf=3)
        node1, node2, node3 = self.cluster.nodelist()
        session = self.patient_exclusive_cql_connection(node1)
        session.execute('USE ks')

        session.execute("CREATE TABLE t (id int PRIMARY KEY, v int, v2 text, v3 decimal)")
        session.execute(("CREATE MATERIALIZED VIEW t_by_v AS SELECT * FROM t "
                         "WHERE v IS NOT NULL AND id IS NOT NULL PRIMARY KEY (v, id)"))

        session.cluster.control_connection.wait_for_schema_agreement()

        debug('Write initial data')
        for i in xrange(1000):
            session.execute("INSERT INTO t (id, v, v2, v3) VALUES ({v}, {v}, 'a', 3.0)".format(v=i))

        self._replay_batchlogs()

        debug('Verify the data in the MV with CL=ALL')
        for i in xrange(1000):
            assert_one(
                session,
                "SELECT * FROM t_by_v WHERE v = {}".format(i),
                [i, i, 'a', 3.0],
                cl=ConsistencyLevel.ALL
            )

        debug('Shutdown node1')
        node1.stop(wait_other_notice=True)
        debug('Delete node1 data')
        node1.clear(clear_all=True)

        jvm_args = []
        if fail_mv_lock:
            jvm_args = ['-Dcassandra.allow_unsafe_replace=true', '-Dcassandra.replace_address={}'.format(node1.address()), '-Dcassandra.test.fail_mv_locks_count=1000']
            # this should not make Keyspace.apply throw WTE on failure to acquire lock
            node1.set_configuration_options(values={'write_request_timeout_in_ms': 100})
        debug('Restarting node1 with jvm_args={}'.format(jvm_args))
        node1.start(wait_other_notice=True, wait_for_binary_proto=True, jvm_args=jvm_args)
        debug('Shutdown node2 and node3')
        node2.stop(wait_other_notice=True)
        node3.stop(wait_other_notice=True)

        session = self.patient_exclusive_cql_connection(node1)
        session.execute('USE ks')

        debug('Verify that there is no data on node1')
        for i in xrange(1000):
            assert_none(
                session,
                "SELECT * FROM t_by_v WHERE v = {}".format(i)
            )

        debug('Restarting node2 and node3')
        node2.start(wait_other_notice=True, wait_for_binary_proto=True)
        node3.start(wait_other_notice=True, wait_for_binary_proto=True)

        # Just repair the base replica
        debug('Starting repair on node1')
        node1.nodetool("repair ks t")

        debug('Verify data with cl=ALL')
        for i in xrange(1000):
            assert_one(
                session,
                "SELECT * FROM t_by_v WHERE v = {}".format(i),
                [i, i, 'a', 3.0]
            )

    @attr("resource-intensive")
    def complex_repair_test(self):
        """
        Test that a materialized view are consistent after a more complex repair.
        """

        session = self.prepare(rf=5, options={'hinted_handoff_enabled': False}, nodes=5)
        node1, node2, node3, node4, node5 = self.cluster.nodelist()

        # we create the base table with gc_grace_seconds=5 so batchlog will expire after 5 seconds
        session.execute("CREATE TABLE ks.t (id int PRIMARY KEY, v int, v2 text, v3 decimal)"
                        "WITH gc_grace_seconds = 5")
        session.execute(("CREATE MATERIALIZED VIEW ks.t_by_v AS SELECT * FROM t "
                         "WHERE v IS NOT NULL AND id IS NOT NULL PRIMARY KEY (v, id)"))

        session.cluster.control_connection.wait_for_schema_agreement()

        debug('Shutdown node2 and node3')
        node2.stop()
        node3.stop(wait_other_notice=True)

        debug('Write initial data to node1 (will be replicated to node4 and node5)')
        for i in xrange(1000):
            session.execute("INSERT INTO ks.t (id, v, v2, v3) VALUES ({v}, {v}, 'a', 3.0)".format(v=i))

        debug('Verify the data in the MV on node1 with CL=ONE')
        for i in xrange(1000):
            assert_one(
                session,
                "SELECT * FROM ks.t_by_v WHERE v = {}".format(i),
                [i, i, 'a', 3.0]
            )

        debug('Close connection to node1')
        session.cluster.shutdown()
        debug('Shutdown node1, node4 and node5')
        node1.stop()
        node4.stop()
        node5.stop()

        debug('Start nodes 2 and 3')
        node2.start()
        node3.start(wait_other_notice=True, wait_for_binary_proto=True)

        session2 = self.patient_cql_connection(node2)

        debug('Verify the data in the MV on node2 with CL=ONE. No rows should be found.')
        for i in xrange(1000):
            assert_none(
                session2,
                "SELECT * FROM ks.t_by_v WHERE v = {}".format(i)
            )

        debug('Write new data in node2 and node3 that overlap those in node1, node4 and node5')
        for i in xrange(1000):
            # we write i*2 as value, instead of i
            session2.execute("INSERT INTO ks.t (id, v, v2, v3) VALUES ({v}, {v}, 'a', 3.0)".format(v=i * 2))

        debug('Verify the new data in the MV on node2 with CL=ONE')
        for i in xrange(1000):
            v = i * 2
            assert_one(
                session2,
                "SELECT * FROM ks.t_by_v WHERE v = {}".format(v),
                [v, v, 'a', 3.0]
            )

        debug('Wait for batchlogs to expire from node2 and node3')
        time.sleep(5)

        debug('Start remaining nodes')
        node1.start(wait_other_notice=True, wait_for_binary_proto=True)
        node4.start(wait_other_notice=True, wait_for_binary_proto=True)
        node5.start(wait_other_notice=True, wait_for_binary_proto=True)

        session = self.patient_cql_connection(node1)

        debug('Read data from MV at QUORUM (old data should be returned)')
        for i in xrange(1000):
            assert_one(
                session,
                "SELECT * FROM ks.t_by_v WHERE v = {}".format(i),
                [i, i, 'a', 3.0],
                cl=ConsistencyLevel.QUORUM
            )

        debug('Run global repair on node1')
        node1.repair()

        debug('Read data from MV at quorum (new data should be returned after repair)')
        for i in xrange(1000):
            v = i * 2
            assert_one(
                session,
                "SELECT * FROM ks.t_by_v WHERE v = {}".format(v),
                [v, v, 'a', 3.0],
                cl=ConsistencyLevel.QUORUM
            )

    @attr('resource-intensive')
    def really_complex_repair_test(self):
        """
        Test that a materialized view are consistent after a more complex repair.
        """

        session = self.prepare(rf=5, options={'hinted_handoff_enabled': False}, nodes=5)
        node1, node2, node3, node4, node5 = self.cluster.nodelist()

        # we create the base table with gc_grace_seconds=5 so batchlog will expire after 5 seconds
        session.execute("CREATE TABLE ks.t (id int, v int, v2 text, v3 decimal, PRIMARY KEY(id, v, v2))"
                        "WITH gc_grace_seconds = 1")
        session.execute(("CREATE MATERIALIZED VIEW ks.t_by_v AS SELECT * FROM t "
                         "WHERE v IS NOT NULL AND id IS NOT NULL AND v IS NOT NULL AND "
                         "v2 IS NOT NULL PRIMARY KEY (v2, v, id)"))

        session.cluster.control_connection.wait_for_schema_agreement()

        debug('Shutdown node2 and node3')
        node2.stop(wait_other_notice=True)
        node3.stop(wait_other_notice=True)

        session.execute("INSERT INTO ks.t (id, v, v2, v3) VALUES (1, 1, 'a', 3.0)")
        session.execute("INSERT INTO ks.t (id, v, v2, v3) VALUES (2, 2, 'a', 3.0)")
        self._replay_batchlogs()
        debug('Verify the data in the MV on node1 with CL=ONE')
        assert_all(session, "SELECT * FROM ks.t_by_v WHERE v2 = 'a'", [['a', 1, 1, 3.0], ['a', 2, 2, 3.0]])

        session.execute("INSERT INTO ks.t (id, v, v2, v3) VALUES (1, 1, 'b', 3.0)")
        session.execute("INSERT INTO ks.t (id, v, v2, v3) VALUES (2, 2, 'b', 3.0)")
        self._replay_batchlogs()
        debug('Verify the data in the MV on node1 with CL=ONE')
        assert_all(session, "SELECT * FROM ks.t_by_v WHERE v2 = 'b'", [['b', 1, 1, 3.0], ['b', 2, 2, 3.0]])

        session.shutdown()

        debug('Shutdown node1, node4 and node5')
        node1.stop()
        node4.stop()
        node5.stop()

        debug('Start nodes 2 and 3')
        node2.start()
        node3.start(wait_other_notice=True, wait_for_binary_proto=True)

        session2 = self.patient_cql_connection(node2)
        session2.execute('USE ks')

        debug('Verify the data in the MV on node2 with CL=ONE. No rows should be found.')
        assert_none(session2, "SELECT * FROM ks.t_by_v WHERE v2 = 'a'")

        debug('Write new data in node2 that overlap those in node1')
        session2.execute("INSERT INTO ks.t (id, v, v2, v3) VALUES (1, 1, 'c', 3.0)")
        session2.execute("INSERT INTO ks.t (id, v, v2, v3) VALUES (2, 2, 'c', 3.0)")
        self._replay_batchlogs()
        assert_all(session2, "SELECT * FROM ks.t_by_v WHERE v2 = 'c'", [['c', 1, 1, 3.0], ['c', 2, 2, 3.0]])

        session2.execute("INSERT INTO ks.t (id, v, v2, v3) VALUES (1, 1, 'd', 3.0)")
        session2.execute("INSERT INTO ks.t (id, v, v2, v3) VALUES (2, 2, 'd', 3.0)")
        self._replay_batchlogs()
        assert_all(session2, "SELECT * FROM ks.t_by_v WHERE v2 = 'd'", [['d', 1, 1, 3.0], ['d', 2, 2, 3.0]])

        debug("Composite delete of everything")
        session2.execute("DELETE FROM ks.t WHERE id = 1 and v = 1")
        session2.execute("DELETE FROM ks.t WHERE id = 2 and v = 2")
        self._replay_batchlogs()
        assert_none(session2, "SELECT * FROM ks.t_by_v WHERE v2 = 'c'")
        assert_none(session2, "SELECT * FROM ks.t_by_v WHERE v2 = 'd'")

        debug('Wait for batchlogs to expire from node2 and node3')
        time.sleep(5)

        debug('Start remaining nodes')
        node1.start(wait_other_notice=True, wait_for_binary_proto=True)
        node4.start(wait_other_notice=True, wait_for_binary_proto=True)
        node5.start(wait_other_notice=True, wait_for_binary_proto=True)

        # at this point the data isn't repaired so we have an inconsistency.
        # this value should return None
        assert_all(
            session2,
            "SELECT * FROM ks.t_by_v WHERE v2 = 'a'", [['a', 1, 1, 3.0], ['a', 2, 2, 3.0]],
            cl=ConsistencyLevel.QUORUM
        )

        debug('Run global repair on node1')
        node1.repair()

        assert_none(session2, "SELECT * FROM ks.t_by_v WHERE v2 = 'a'", cl=ConsistencyLevel.QUORUM)

    def complex_mv_select_statements_test(self):
        """
        Test complex MV select statements
        @jira_ticket CASSANDRA-9664
        """

        cluster = self.cluster
        cluster.populate(3).start()
        node1 = cluster.nodelist()[0]
        session = self.patient_cql_connection(node1, consistency_level=ConsistencyLevel.QUORUM)

        debug("Creating keyspace")
        session.execute("CREATE KEYSPACE mvtest WITH replication = "
                        "{'class': 'SimpleStrategy', 'replication_factor': '3'}")
        session.execute('USE mvtest')

        mv_primary_keys = ["((a, b), c)",
                           "((b, a), c)",
                           "(a, b, c)",
                           "(c, b, a)",
                           "((c, a), b)"]

        for mv_primary_key in mv_primary_keys:

            session.execute("CREATE TABLE test (a int, b int, c int, d int, PRIMARY KEY (a, b, c))")

            insert_stmt = session.prepare("INSERT INTO test (a, b, c, d) VALUES (?, ?, ?, ?)")
            update_stmt = session.prepare("UPDATE test SET d = ? WHERE a = ? AND b = ? AND c = ?")
            delete_stmt1 = session.prepare("DELETE FROM test WHERE a = ? AND b = ? AND c = ?")
            delete_stmt2 = session.prepare("DELETE FROM test WHERE a = ?")

            session.cluster.control_connection.wait_for_schema_agreement()

            rows = [(0, 0, 0, 0),
                    (0, 0, 1, 0),
                    (0, 1, 0, 0),
                    (0, 1, 1, 0),
                    (1, 0, 0, 0),
                    (1, 0, 1, 0),
                    (1, 1, -1, 0),
                    (1, 1, 0, 0),
                    (1, 1, 1, 0)]

            for row in rows:
                session.execute(insert_stmt, row)

            debug("Testing MV primary key: {}".format(mv_primary_key))

            session.execute("CREATE MATERIALIZED VIEW mv AS SELECT * FROM test WHERE "
                            "a = 1 AND b IS NOT NULL AND c = 1 PRIMARY KEY {}".format(mv_primary_key))
            time.sleep(3)

            assert_all(
                session, "SELECT a, b, c, d FROM mv",
                [[1, 0, 1, 0], [1, 1, 1, 0]],
                ignore_order=True,
                cl=ConsistencyLevel.QUORUM
            )

            # insert new rows that does not match the filter
            session.execute(insert_stmt, (0, 0, 1, 0))
            session.execute(insert_stmt, (1, 1, 0, 0))
            assert_all(
                session, "SELECT a, b, c, d FROM mv",
                [[1, 0, 1, 0], [1, 1, 1, 0]],
                ignore_order=True,
                cl=ConsistencyLevel.QUORUM
            )

            # insert new row that does match the filter
            session.execute(insert_stmt, (1, 2, 1, 0))
            assert_all(
                session, "SELECT a, b, c, d FROM mv",
                [[1, 0, 1, 0], [1, 1, 1, 0], [1, 2, 1, 0]],
                ignore_order=True,
                cl=ConsistencyLevel.QUORUM
            )

            # update rows that does not match the filter
            session.execute(update_stmt, (1, 1, -1, 0))
            session.execute(update_stmt, (0, 1, 1, 0))
            assert_all(
                session, "SELECT a, b, c, d FROM mv",
                [[1, 0, 1, 0], [1, 1, 1, 0], [1, 2, 1, 0]],
                ignore_order=True,
                cl=ConsistencyLevel.QUORUM
            )

            # update a row that does match the filter
            session.execute(update_stmt, (2, 1, 1, 1))
            assert_all(
                session, "SELECT a, b, c, d FROM mv",
                [[1, 0, 1, 0], [1, 1, 1, 2], [1, 2, 1, 0]],
                ignore_order=True,
                cl=ConsistencyLevel.QUORUM
            )

            # delete rows that does not match the filter
            session.execute(delete_stmt1, (1, 1, -1))
            session.execute(delete_stmt1, (2, 0, 1))
            session.execute(delete_stmt2, (0,))
            assert_all(
                session, "SELECT a, b, c, d FROM mv",
                [[1, 0, 1, 0], [1, 1, 1, 2], [1, 2, 1, 0]],
                ignore_order=True,
                cl=ConsistencyLevel.QUORUM
            )

            # delete a row that does match the filter
            session.execute(delete_stmt1, (1, 1, 1))
            assert_all(
                session, "SELECT a, b, c, d FROM mv",
                [[1, 0, 1, 0], [1, 2, 1, 0]],
                ignore_order=True,
                cl=ConsistencyLevel.QUORUM
            )

            # delete a partition that matches the filter
            session.execute(delete_stmt2, (1,))
            assert_all(session, "SELECT a, b, c, d FROM mv", [], cl=ConsistencyLevel.QUORUM)

            # Cleanup
            session.execute("DROP MATERIALIZED VIEW mv")
            session.execute("DROP TABLE test")

    def propagate_view_creation_over_non_existing_table(self):
        """
        The internal addition of a view over a non existing table should be ignored
        @jira_ticket CASSANDRA-13737
        """

        cluster = self.cluster
        cluster.populate(3)
        cluster.start()
        node1, node2, node3 = self.cluster.nodelist()
        session = self.patient_cql_connection(node1, consistency_level=ConsistencyLevel.QUORUM)
        create_ks(session, 'ks', 3)

        session.execute('CREATE TABLE users (username varchar PRIMARY KEY, state varchar)')

        # create a materialized view only in nodes 1 and 2
        node3.stop(wait_other_notice=True)
        session.execute(('CREATE MATERIALIZED VIEW users_by_state AS '
                         'SELECT * FROM users WHERE state IS NOT NULL AND username IS NOT NULL '
                         'PRIMARY KEY (state, username)'))

        # drop the base table only in node 3
        node1.stop(wait_other_notice=True)
        node2.stop(wait_other_notice=True)
        node3.start(wait_for_binary_proto=True)
        session = self.patient_cql_connection(node3, consistency_level=ConsistencyLevel.QUORUM)
        session.execute('DROP TABLE ks.users')

        # restart the cluster
        cluster.stop()
        cluster.start()

        # node3 should have received and ignored the creation of the MV over the dropped table
        self.assertTrue(node3.grep_log('Not adding view users_by_state because the base table'))


# For read verification
class MutationPresence(Enum):
    match = 1
    extra = 2
    missing = 3
    excluded = 4
    unknown = 5


class MM(object):
    mp = None

    def out(self):
        pass


class Match(MM):

    def __init__(self):
        self.mp = MutationPresence.match

    def out(self):
        return None


class Extra(MM):
    expecting = None
    value = None
    row = None

    def __init__(self, expecting, value, row):
        self.mp = MutationPresence.extra
        self.expecting = expecting
        self.value = value
        self.row = row

    def out(self):
        return "Extra. Expected {} instead of {}; row: {}".format(self.expecting, self.value, self.row)


class Missing(MM):
    value = None
    row = None

    def __init__(self, value, row):
        self.mp = MutationPresence.missing
        self.value = value
        self.row = row

    def out(self):
        return "Missing. At {}".format(self.row)


class Excluded(MM):

    def __init__(self):
        self.mp = MutationPresence.excluded

    def out(self):
        return None


class Unknown(MM):

    def __init__(self):
        self.mp = MutationPresence.unknown

    def out(self):
        return None


readConsistency = ConsistencyLevel.QUORUM
writeConsistency = ConsistencyLevel.QUORUM
SimpleRow = collections.namedtuple('SimpleRow', 'a b c d')


def row_generate(i, num_partitions):
    return SimpleRow(a=i % num_partitions, b=(i % 400) / num_partitions, c=i, d=i)


# Create a threaded session and execute queries from a Queue
def thread_session(ip, queue, start, end, rows, num_partitions):

    def execute_query(session, select_gi, i):
        row = row_generate(i, num_partitions)
        if (row.a, row.b) in rows:
            base = rows[(row.a, row.b)]
        else:
            base = -1
        gi = list(session.execute(select_gi, [row.c, row.a]))
        if base == i and len(gi) == 1:
            return Match()
        elif base != i and len(gi) == 1:
            return Extra(base, i, (gi[0][0], gi[0][1], gi[0][2], gi[0][3]))
        elif base == i and len(gi) == 0:
            return Missing(base, i)
        elif base != i and len(gi) == 0:
            return Excluded()
        else:
            return Unknown()

    try:
        cluster = Cluster([ip])
        session = cluster.connect()
        select_gi = session.prepare("SELECT * FROM mvtest.mv1 WHERE c = ? AND a = ?")
        select_gi.consistency_level = readConsistency

        for i in range(start, end):
            ret = execute_query(session, select_gi, i)
            queue.put_nowait(ret)
    except Exception as e:
        print str(e)
        queue.close()


@since('3.0')
@skipIf(sys.platform == 'win32', 'Bug in python on Windows: https://bugs.python.org/issue10128')
class TestMaterializedViewsConsistency(Tester):

    def prepare(self, user_table=False):
        cluster = self.cluster
        cluster.populate(3).start()
        node2 = cluster.nodelist()[1]

        # Keep the status of async requests
        self.exception_type = collections.Counter()
        self.num_request_done = 0
        self.counts = {}
        for mp in MutationPresence:
            self.counts[mp] = 0
        self.rows = {}
        self.update_stats_every = 100

        debug("Set to talk to node 2")
        self.session = self.patient_cql_connection(node2)

        return self.session

    def _print_write_status(self, row):
        output = "\r{}".format(row)
        for key in self.exception_type.keys():
            output = "{} ({}: {})".format(output, key, self.exception_type[key])
        sys.stdout.write(output)
        sys.stdout.flush()

    def _print_read_status(self, row):
        if self.counts[MutationPresence.unknown] == 0:
            sys.stdout.write(
                "\rOn {}; match: {}; extra: {}; missing: {}".format(
                    row,
                    self.counts[MutationPresence.match],
                    self.counts[MutationPresence.extra],
                    self.counts[MutationPresence.missing])
            )
        else:
            sys.stdout.write(
                "\rOn {}; match: {}; extra: {}; missing: {}; WTF: {}".format(
                    row,
                    self.counts[MutationPresence.match],
                    self.counts[MutationPresence.extra],
                    self.counts[MutationPresence.missing],
                    self.counts[MutationPresence.unkown])
            )
        sys.stdout.flush()

    def _do_row(self, insert_stmt, i, num_partitions):

        # Error callback for async requests
        def handle_errors(row, exc):
            self.num_request_done += 1
            try:
                name = type(exc).__name__
                self.exception_type[name] += 1
            except Exception as e:
                print traceback.format_exception_only(type(e), e)

        # Success callback for async requests
        def success_callback(row):
            self.num_request_done += 1

        if i % self.update_stats_every == 0:
            self._print_write_status(i)

        row = row_generate(i, num_partitions)

        async = self.session.execute_async(insert_stmt, row)
        errors = partial(handle_errors, row)
        async.add_callbacks(success_callback, errors)

    def _populate_rows(self):
        statement = SimpleStatement(
            "SELECT a, b, c FROM mvtest.test1",
            consistency_level=readConsistency
        )
        data = self.session.execute(statement)
        for row in data:
            self.rows[(row.a, row.b)] = row.c

    @skip('awaiting CASSANDRA-11290')
    def single_partition_consistent_reads_after_write_test(self):
        """
        Tests consistency of multiple writes to a single partition

        @jira_ticket CASSANDRA-10981
        """
        self._consistent_reads_after_write_test(1)

    @skip('hangs CI - CSTAR-905')
    def multi_partition_consistent_reads_after_write_test(self):
        """
        Tests consistency of multiple writes to a multiple partitions

        @jira_ticket CASSANDRA-10981
        """
        self._consistent_reads_after_write_test(20)

    def _consistent_reads_after_write_test(self, num_partitions):

        session = self.prepare()
        node1, node2, node3 = self.cluster.nodelist()

        # Test config
        lower = 0
        upper = 100000
        processes = 4
        queues = [None] * processes
        eachProcess = (upper - lower) / processes

        debug("Creating schema")
        session.execute(
            ("CREATE KEYSPACE IF NOT EXISTS mvtest WITH replication = "
             "{'class': 'SimpleStrategy', 'replication_factor': '3'}")
        )
        session.execute(
            "CREATE TABLE mvtest.test1 (a int, b int, c int, d int, PRIMARY KEY (a,b))"
        )
        session.cluster.control_connection.wait_for_schema_agreement()

        insert1 = session.prepare("INSERT INTO mvtest.test1 (a,b,c,d) VALUES (?,?,?,?)")
        insert1.consistency_level = writeConsistency

        debug("Writing data to base table")
        for i in range(upper / 10):
            self._do_row(insert1, i, num_partitions)

        debug("Creating materialized view")
        session.execute(
            ('CREATE MATERIALIZED VIEW mvtest.mv1 AS '
             'SELECT a,b,c,d FROM mvtest.test1 WHERE a IS NOT NULL AND b IS NOT NULL AND '
             'c IS NOT NULL PRIMARY KEY (c,a,b)')
        )
        session.cluster.control_connection.wait_for_schema_agreement()

        debug("Writing more data to base table")
        for i in range(upper / 10, upper):
            self._do_row(insert1, i, num_partitions)

        # Wait that all requests are done
        while self.num_request_done < upper:
            time.sleep(1)

        debug("Making sure all batchlogs are replayed on node1")
        node1.nodetool("replaybatchlog")
        debug("Making sure all batchlogs are replayed on node2")
        node2.nodetool("replaybatchlog")
        debug("Making sure all batchlogs are replayed on node3")
        node3.nodetool("replaybatchlog")

        debug("Finished writes, now verifying reads")
        self._populate_rows()

        for i in range(processes):
            start = lower + (eachProcess * i)
            if i == processes - 1:
                end = upper
            else:
                end = lower + (eachProcess * (i + 1))
            q = Queue()
            node_ip = get_ip_from_node(node2)
            p = Process(target=thread_session, args=(node_ip, q, start, end, self.rows, num_partitions))
            p.start()
            queues[i] = q

        for i in range(lower, upper):
            if i % 100 == 0:
                self._print_read_status(i)
            mm = queues[i % processes].get()
            if not mm.out() is None:
                sys.stdout.write("\r{}\n" .format(mm.out()))
            self.counts[mm.mp] += 1

        self._print_read_status(upper)
        sys.stdout.write("\n")
        sys.stdout.flush()


@since('3.0')
class TestMaterializedViewsLockcontention(Tester):
    """
    Test materialized views lock contention.
    @jira_ticket CASSANDRA-12689
    @since 3.0
    """

    def _prepare_cluster(self):
        self.cluster.populate(1)
        self.supports_v5_protocol = self.cluster.version() >= LooseVersion('3.10')
        self.protocol_version = 5 if self.supports_v5_protocol else 4

        self.cluster.set_configuration_options(values={
            'concurrent_materialized_view_writes': 1,
            'concurrent_writes': 1,
        })
        self.nodes = self.cluster.nodes.values()
        for node in self.nodes:
            remove_perf_disable_shared_mem(node)

        self.cluster.start(wait_for_binary_proto=True, jvm_args=[
            "-Dcassandra.test.fail_mv_locks_count=64"
        ])

        session = self.patient_exclusive_cql_connection(self.nodes[0], protocol_version=self.protocol_version)

        keyspace = "locktest"
        session.execute("""
                CREATE KEYSPACE IF NOT EXISTS {}
                WITH replication = {{ 'class': 'SimpleStrategy', 'replication_factor': '1' }}
                """.format(keyspace))
        session.set_keyspace(keyspace)

        session.execute(
            "CREATE TABLE IF NOT EXISTS test (int1 int, int2 int, date timestamp, PRIMARY KEY (int1, int2))")
        session.execute("""CREATE MATERIALIZED VIEW test_sorted_mv AS
        SELECT int1, date, int2
        FROM test
        WHERE int1 IS NOT NULL AND date IS NOT NULL AND int2 IS NOT NULL
        PRIMARY KEY (int1, date, int2)
        WITH CLUSTERING ORDER BY (date DESC, int1 DESC)""")

        return session

    @since('3.0')
    def test_mutations_dontblock(self):
        session = self._prepare_cluster()
        records = 100
        records2 = 100
        params = []
        for x in xrange(records):
            for y in xrange(records2):
                params.append([x, y])

        execute_concurrent_with_args(
            session,
            session.prepare('INSERT INTO test (int1, int2, date) VALUES (?, ?, toTimestamp(now()))'),
            params
        )

        assert_one(session, "SELECT count(*) FROM test WHERE int1 = 1", [records2])

        for node in self.nodes:
            with JolokiaAgent(node) as jmx:
                mutationStagePending = jmx.read_attribute(
                    make_mbean('metrics', type="ThreadPools", path='request', scope='MutationStage', name='PendingTasks'), "Value"
                )
                assert_equal(0, mutationStagePending, "Pending mutations: {}".format(mutationStagePending))<|MERGE_RESOLUTION|>--- conflicted
+++ resolved
@@ -8,19 +8,10 @@
 from multiprocessing import Process, Queue
 from unittest import skip, skipIf
 
-<<<<<<< HEAD
 from dse import ConsistencyLevel
-from dse.cluster import Cluster
+from dse.cluster import Cluster, NoHostAvailable
 from dse.concurrent import execute_concurrent_with_args
 from dse.query import SimpleStatement
-=======
-from cassandra import ConsistencyLevel
-from cassandra.cluster import NoHostAvailable
-from cassandra.concurrent import execute_concurrent_with_args
-from cassandra.cluster import Cluster
-from cassandra.query import SimpleStatement
-# TODO add in requirements.txt
->>>>>>> 95920874
 from enum import Enum  # Remove when switching to py3
 from nose.plugins.attrib import attr
 from nose.tools import assert_equal
