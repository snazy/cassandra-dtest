import collections
import re
import sys
import time
import traceback
from enum import Enum  # Remove when switching to py3
from functools import partial
from multiprocessing import Process, Queue
from unittest import skip, skipIf

<<<<<<< HEAD
from dse import ConsistencyLevel, InvalidRequest, WriteFailure
from dse.cluster import Cluster, NoHostAvailable
from dse.concurrent import execute_concurrent_with_args
from dse.query import SimpleStatement
=======
from cassandra import ConsistencyLevel, InvalidRequest, WriteFailure
from cassandra.cluster import NoHostAvailable
from cassandra.concurrent import execute_concurrent_with_args
from cassandra.cluster import Cluster
from cassandra.query import SimpleStatement
# TODO add in requirements.txt
from enum import Enum  # Remove when switching to py3
>>>>>>> e67ef2b8
from nose.plugins.attrib import attr
from nose.tools import assert_equal

from dtest import Tester, debug, supports_v5_protocol
from tools.assertions import (assert_all, assert_crc_check_chance_equal,
                              assert_invalid, assert_none, assert_one,
                              assert_unavailable)
from tools.data import create_ks, rows_to_list
from tools.decorators import since
from tools.jmxutils import (JolokiaAgent, make_mbean,
                            remove_perf_disable_shared_mem)
from tools.misc import get_ip_from_node, new_node

# CASSANDRA-10978. Migration wait (in seconds) to use in bootstrapping tests. Needed to handle
# pathological case of flushing schema keyspace for multiple data directories. See CASSANDRA-6696
# for multiple data directory changes and CASSANDRA-10421 for compaction logging that must be
# written.
MIGRATION_WAIT = 5


@since('3.0')
class TestMaterializedViews(Tester):
    """
    Test materialized views implementation.
    @jira_ticket CASSANDRA-6477
    @since 3.0
    """

    def _rows_to_list(self, rows):
        new_list = [list(row) for row in rows]
        return new_list

    def prepare(self, user_table=False, rf=1, options=None, nodes=3, install_byteman=False, enable_batch_commitlog=False, **kwargs):
        cluster = self.cluster
        cluster.populate([nodes, 0], install_byteman=install_byteman)
        if options:
            cluster.set_configuration_options(values=options)
        if enable_batch_commitlog:
            cluster.set_batch_commitlog(enabled=True)
        cluster.start()
        node1 = cluster.nodelist()[0]

        session = self.patient_cql_connection(node1, **kwargs)
        create_ks(session, 'ks', rf)

        if user_table:
            session.execute(
                ("CREATE TABLE users (username varchar, password varchar, gender varchar, "
                 "session_token varchar, state varchar, birth_year bigint, "
                 "PRIMARY KEY (username));")
            )

            # create a materialized view
            session.execute(("CREATE MATERIALIZED VIEW users_by_state AS "
                             "SELECT * FROM users WHERE STATE IS NOT NULL AND username IS NOT NULL "
                             "PRIMARY KEY (state, username)"))

        return session

    def update_view(self, session, query, flush, compact=False):
        session.execute(query)
        self._replay_batchlogs()
        if flush:
            self.cluster.flush()
        if compact:
            self.cluster.compact()

    def _settle_nodes(self):
        debug("Settling all nodes")
        stage_match = re.compile("(?P<name>\S+)\s+(?P<active>\d+)\s+(?P<pending>\d+)\s+(?P<completed>\d+)\s+(?P<blocked>\d+)\s+(?P<alltimeblocked>\d+)")

        def _settled_stages(node):
            (stdout, stderr, rc) = node.nodetool("tpstats")
            lines = re.split("\n+", stdout)
            for line in lines:
                match = stage_match.match(line)
                if match is not None:
                    active = int(match.group('active'))
                    pending = int(match.group('pending'))
                    if active != 0 or pending != 0:
                        debug("%s - pool %s still has %d active and %d pending" % (node.name, match.group("name"), active, pending))
                        return False
            return True

        for node in self.cluster.nodelist():
            if node.is_running():
                node.nodetool("replaybatchlog")
                attempts = 50  # 100 milliseconds per attempt, so 5 seconds total
                while attempts > 0 and not _settled_stages(node):
                    time.sleep(0.1)
                    attempts -= 1

    def _build_progress_table(self):
        if self.cluster.version() >= '4':
            return 'system.view_builds_in_progress'
        else:
            return 'system.views_builds_in_progress'

    def _wait_for_view(self, ks, view):
        debug("waiting for view")

        def _view_build_finished(node):
            s = self.patient_exclusive_cql_connection(node)
<<<<<<< HEAD
            query = "SELECT * FROM %s WHERE keyspace_name='%s' AND view_name='%s'" % \
=======
            query = "SELECT * FROM %s WHERE keyspace_name='%s' AND view_name='%s'" %\
>>>>>>> e67ef2b8
                    (self._build_progress_table(), ks, view)
            result = list(s.execute(query))
            return len(result) == 0

        for node in self.cluster.nodelist():
            if node.is_running():
                attempts = 50  # 1 sec per attempt, so 50 seconds total
                while attempts > 0 and not _view_build_finished(node):
                    time.sleep(1)
                    attempts -= 1
                if attempts <= 0:
                    raise RuntimeError("View {}.{} build not finished after 50 seconds.".format(ks, view))

    def _wait_for_view_build_start(self, session, ks, view, wait_minutes=2):
        """Wait for the start of a MV build, ensuring that it has saved some progress"""
        start = time.time()
        while True:
            try:
<<<<<<< HEAD
                query = "SELECT COUNT(*) FROM %s WHERE keyspace_name='%s' AND view_name='%s'" % \
=======
                query = "SELECT COUNT(*) FROM %s WHERE keyspace_name='%s' AND view_name='%s'" %\
>>>>>>> e67ef2b8
                        (self._build_progress_table(), ks, view)
                result = list(session.execute(query))
                self.assertEqual(result[0].count, 0)
            except AssertionError:
                break

            elapsed = (time.time() - start) / 60
            if elapsed > wait_minutes:
                self.fail("The MV build hasn't started in 2 minutes.")

    def _insert_data(self, session):
        # insert data
        insert_stmt = "INSERT INTO users (username, password, gender, state, birth_year) VALUES "
        session.execute(insert_stmt + "('user1', 'ch@ngem3a', 'f', 'TX', 1968);")
        session.execute(insert_stmt + "('user2', 'ch@ngem3b', 'm', 'CA', 1971);")
        session.execute(insert_stmt + "('user3', 'ch@ngem3c', 'f', 'FL', 1978);")
        session.execute(insert_stmt + "('user4', 'ch@ngem3d', 'm', 'TX', 1974);")
        self._settle_nodes()

    def _replay_batchlogs(self):
        for node in self.cluster.nodelist():
            if node.is_running():
                debug("Replaying batchlog on node {}".format(node.name))
                node.nodetool("replaybatchlog")
                # CASSANDRA-13069 - Ensure replayed mutations are removed from the batchlog
                node_session = self.patient_exclusive_cql_connection(node)
                result = list(node_session.execute("SELECT count(*) FROM system.batches;"))
                self.assertEqual(result[0].count, 0)

    def create_test(self):
        """Test the materialized view creation"""

        session = self.prepare(user_table=True)

        result = list(session.execute(("SELECT * FROM system_schema.views "
                                       "WHERE keyspace_name='ks' AND base_table_name='users' ALLOW FILTERING")))
        self.assertEqual(len(result), 1, "Expecting 1 materialized view, got" + str(result))

    def test_gcgs_validation(self):
        """Verify that it's not possible to create or set a too low gc_grace_seconds on MVs"""
        session = self.prepare(user_table=True)

        # Shouldn't be able to alter the gc_grace_seconds of the base table to 0
        assert_invalid(session,
                       "ALTER TABLE users WITH gc_grace_seconds = 0",
                       "Cannot alter gc_grace_seconds of the base table of a materialized view "
                       "to 0, since this value is used to TTL undelivered updates. Setting "
                       "gc_grace_seconds too low might cause undelivered updates to expire "
                       "before being replayed.")

        # But can alter the gc_grace_seconds of the bease table to a value != 0
        session.execute("ALTER TABLE users WITH gc_grace_seconds = 10")

        # Shouldn't be able to alter the gc_grace_seconds of the MV to 0
        assert_invalid(session,
                       "ALTER MATERIALIZED VIEW users_by_state WITH gc_grace_seconds = 0",
                       "Cannot alter gc_grace_seconds of a materialized view to 0, since "
                       "this value is used to TTL undelivered updates. Setting gc_grace_seconds "
                       "too low might cause undelivered updates to expire before being replayed.")

        # Now let's drop MV
        session.execute("DROP MATERIALIZED VIEW ks.users_by_state;")

        # Now we should be able to set the gc_grace_seconds of the base table to 0
        session.execute("ALTER TABLE users WITH gc_grace_seconds = 0")

        # Now we shouldn't be able to create a new MV on this table
        assert_invalid(session,
                       "CREATE MATERIALIZED VIEW users_by_state AS "
                       "SELECT * FROM users WHERE STATE IS NOT NULL AND username IS NOT NULL "
                       "PRIMARY KEY (state, username)",
                       "Cannot create materialized view 'users_by_state' for base table 'users' "
                       "with gc_grace_seconds of 0, since this value is used to TTL undelivered "
                       "updates. Setting gc_grace_seconds too low might cause undelivered updates"
                       " to expire before being replayed.")

    def insert_test(self):
        """Test basic insertions"""

        session = self.prepare(user_table=True)

        self._insert_data(session)

        result = list(session.execute("SELECT * FROM users;"))
        self.assertEqual(len(result), 4, "Expecting {} users, got {}".format(4, len(result)))

        result = list(session.execute("SELECT * FROM users_by_state WHERE state='TX';"))
        self.assertEqual(len(result), 2, "Expecting {} users, got {}".format(2, len(result)))

        result = list(session.execute("SELECT * FROM users_by_state WHERE state='CA';"))
        self.assertEqual(len(result), 1, "Expecting {} users, got {}".format(1, len(result)))

        result = list(session.execute("SELECT * FROM users_by_state WHERE state='MA';"))
        self.assertEqual(len(result), 0, "Expecting {} users, got {}".format(0, len(result)))

    def populate_mv_after_insert_test(self):
        """Test that a view is OK when created with existing data"""

        session = self.prepare(consistency_level=ConsistencyLevel.QUORUM)

        session.execute("CREATE TABLE t (id int PRIMARY KEY, v int)")

        for i in xrange(1000):
            session.execute("INSERT INTO t (id, v) VALUES ({v}, {v})".format(v=i))

        session.execute(("CREATE MATERIALIZED VIEW t_by_v AS SELECT * FROM t WHERE v IS NOT NULL "
                         "AND id IS NOT NULL PRIMARY KEY (v, id)"))

        debug("wait for view to build")
        self._wait_for_view("ks", "t_by_v")

        debug("wait that all batchlogs are replayed")
        self._replay_batchlogs()

        for i in xrange(1000):
            assert_one(session, "SELECT * FROM t_by_v WHERE v = {}".format(i), [i, i])

    def populate_mv_after_insert_wide_rows_test(self):
        """Test that a view is OK when created with existing data with wide rows"""

        session = self.prepare(consistency_level=ConsistencyLevel.QUORUM)

        session.execute("CREATE TABLE t (id int, v int, PRIMARY KEY (id, v))")

        for i in xrange(5):
            for j in xrange(10000):
                session.execute("INSERT INTO t (id, v) VALUES ({}, {})".format(i, j))

        session.execute(("CREATE MATERIALIZED VIEW t_by_v AS SELECT * FROM t WHERE v IS NOT NULL "
                         "AND id IS NOT NULL PRIMARY KEY (v, id)"))

        debug("wait for view to build")
        self._wait_for_view("ks", "t_by_v")

        debug("wait that all batchlogs are replayed")
        self._replay_batchlogs()
        for i in xrange(5):
            for j in xrange(10000):
                assert_one(session, "SELECT * FROM t_by_v WHERE id = {} AND v = {}".format(i, j), [j, i])

    def crc_check_chance_test(self):
        """Test that crc_check_chance parameter is properly populated after mv creation and update"""

        session = self.prepare()

        session.execute("CREATE TABLE t (id int PRIMARY KEY, v int)")
        session.execute(("CREATE MATERIALIZED VIEW t_by_v AS SELECT * FROM t WHERE v IS NOT NULL "
                         "AND id IS NOT NULL PRIMARY KEY (v, id) WITH crc_check_chance = 0.5"))

        assert_crc_check_chance_equal(session, "t_by_v", 0.5, view=True)

        session.execute("ALTER MATERIALIZED VIEW t_by_v WITH crc_check_chance = 0.3")

        assert_crc_check_chance_equal(session, "t_by_v", 0.3, view=True)

    def prepared_statement_test(self):
        """Test basic insertions with prepared statement"""

        session = self.prepare(user_table=True)

        insertPrepared = session.prepare(
            "INSERT INTO users (username, password, gender, state, birth_year) VALUES (?, ?, ?, ?, ?);"
        )
        selectPrepared = session.prepare(
            "SELECT state, password, session_token FROM users_by_state WHERE state=?;"
        )

        # insert data
        session.execute(insertPrepared.bind(('user1', 'ch@ngem3a', 'f', 'TX', 1968)))
        session.execute(insertPrepared.bind(('user2', 'ch@ngem3b', 'm', 'CA', 1971)))
        session.execute(insertPrepared.bind(('user3', 'ch@ngem3c', 'f', 'FL', 1978)))
        session.execute(insertPrepared.bind(('user4', 'ch@ngem3d', 'm', 'TX', 1974)))

        result = list(session.execute("SELECT * FROM users;"))
        self.assertEqual(len(result), 4, "Expecting {} users, got {}".format(4, len(result)))

        result = list(session.execute(selectPrepared.bind(['TX'])))
        self.assertEqual(len(result), 2, "Expecting {} users, got {}".format(2, len(result)))

        result = list(session.execute(selectPrepared.bind(['CA'])))
        self.assertEqual(len(result), 1, "Expecting {} users, got {}".format(1, len(result)))

        result = list(session.execute(selectPrepared.bind(['MA'])))
        self.assertEqual(len(result), 0, "Expecting {} users, got {}".format(0, len(result)))

    def immutable_test(self):
        """Test that a materialized view is immutable"""

        session = self.prepare(user_table=True)

        # cannot insert
        assert_invalid(session, "INSERT INTO users_by_state (state, username) VALUES ('TX', 'user1');",
                       "Cannot directly modify a materialized view")

        # cannot update
        assert_invalid(session, "UPDATE users_by_state SET session_token='XYZ' WHERE username='user1' AND state = 'TX';",
                       "Cannot directly modify a materialized view")

        # cannot delete a row
        assert_invalid(session, "DELETE from users_by_state where state='TX';",
                       "Cannot directly modify a materialized view")

        # cannot delete a cell
        assert_invalid(session, "DELETE session_token from users_by_state where state='TX';",
                       "Cannot directly modify a materialized view")

        # cannot alter a table
        assert_invalid(session, "ALTER TABLE users_by_state ADD first_name varchar",
                       "Cannot use ALTER TABLE on Materialized View")

    def drop_mv_test(self):
        """Test that we can drop a view properly"""

        session = self.prepare(user_table=True)

        # create another materialized view
        session.execute(("CREATE MATERIALIZED VIEW users_by_birth_year AS "
                         "SELECT * FROM users WHERE birth_year IS NOT NULL AND "
                         "username IS NOT NULL PRIMARY KEY (birth_year, username)"))

        result = list(session.execute(("SELECT * FROM system_schema.views "
                                       "WHERE keyspace_name='ks' AND base_table_name='users' ALLOW FILTERING")))
        self.assertEqual(len(result), 2, "Expecting {} materialized view, got {}".format(2, len(result)))

        session.execute("DROP MATERIALIZED VIEW ks.users_by_state;")

        result = list(session.execute(("SELECT * FROM system_schema.views "
                                       "WHERE keyspace_name='ks' AND base_table_name='users' ALLOW FILTERING")))
        self.assertEqual(len(result), 1, "Expecting {} materialized view, got {}".format(1, len(result)))

    def drop_column_test(self):
        """Test that we cannot drop a column if it is used by a MV"""

        session = self.prepare(user_table=True)

        result = list(session.execute(("SELECT * FROM system_schema.views "
                                       "WHERE keyspace_name='ks' AND base_table_name='users' ALLOW FILTERING")))
        self.assertEqual(len(result), 1, "Expecting {} materialized view, got {}".format(1, len(result)))

        assert_invalid(
            session,
            "ALTER TABLE ks.users DROP state;",
            "Cannot drop column state on base table with materialized views."
        )

    def drop_table_test(self):
        """Test that we cannot drop a table without deleting its MVs first"""

        session = self.prepare(user_table=True)

        result = list(session.execute(("SELECT * FROM system_schema.views "
                                       "WHERE keyspace_name='ks' AND base_table_name='users' ALLOW FILTERING")))
        self.assertEqual(
            len(result), 1,
            "Expecting {} materialized view, got {}".format(1, len(result))
        )

        assert_invalid(
            session,
            "DROP TABLE ks.users;",
            "Cannot drop table when materialized views still depend on it"
        )

        result = list(session.execute(("SELECT * FROM system_schema.views "
                                       "WHERE keyspace_name='ks' AND base_table_name='users' ALLOW FILTERING")))
        self.assertEqual(
            len(result), 1,
            "Expecting {} materialized view, got {}".format(1, len(result))
        )

        session.execute("DROP MATERIALIZED VIEW ks.users_by_state;")
        session.execute("DROP TABLE ks.users;")

        result = list(session.execute(("SELECT * FROM system_schema.views "
                                       "WHERE keyspace_name='ks' AND base_table_name='users' ALLOW FILTERING")))
        self.assertEqual(
            len(result), 0,
            "Expecting {} materialized view, got {}".format(1, len(result))
        )

    def clustering_column_test(self):
        """Test that we can use clustering columns as primary key for a materialized view"""

        session = self.prepare(consistency_level=ConsistencyLevel.QUORUM)

        session.execute(("CREATE TABLE users (username varchar, password varchar, gender varchar, "
                         "session_token varchar, state varchar, birth_year bigint, "
                         "PRIMARY KEY (username, state, birth_year));"))

        # create a materialized view that use a compound key
        session.execute(("CREATE MATERIALIZED VIEW users_by_state_birth_year "
                         "AS SELECT * FROM users WHERE state IS NOT NULL AND birth_year IS NOT NULL "
                         "AND username IS NOT NULL PRIMARY KEY (state, birth_year, username)"))

        session.cluster.control_connection.wait_for_schema_agreement()

        self._insert_data(session)

        result = list(session.execute("SELECT * FROM ks.users_by_state_birth_year WHERE state='TX'"))
        self.assertEqual(len(result), 2, "Expecting {} users, got {}".format(2, len(result)))

        result = list(session.execute("SELECT * FROM ks.users_by_state_birth_year WHERE state='TX' AND birth_year=1968"))
        self.assertEqual(len(result), 1, "Expecting {} users, got {}".format(1, len(result)))

    def _add_dc_after_mv_test(self, rf, alter_ks_add_dc=None):
        """
        @jira_ticket CASSANDRA-10978

        Add datacenter with configurable replication.
        """

        session = self.prepare(rf=rf, nodes=3)

        debug("Creating schema")
        session.execute("CREATE TABLE t (id int PRIMARY KEY, v int)")
        session.execute(("CREATE MATERIALIZED VIEW t_by_v AS SELECT * FROM t "
                         "WHERE v IS NOT NULL AND id IS NOT NULL PRIMARY KEY (v, id)"))

        debug("Writing 1k to base")
        for i in xrange(1000):
            session.execute("INSERT INTO t (id, v) VALUES ({id}, {v})".format(id=i, v=-i))

        debug("Reading 1k from view")
        for i in xrange(1000):
            assert_one(session, "SELECT * FROM t_by_v WHERE v = {}".format(-i), [-i, i])

        debug("Reading 1k from base")
        for i in xrange(1000):
            assert_one(session, "SELECT * FROM t WHERE id = {}".format(i), [i, -i])

        debug("Bootstrapping new node in another dc")
        node4 = new_node(self.cluster, data_center='dc2')
        node4.start(wait_other_notice=True, wait_for_binary_proto=True, jvm_args=["-Dcassandra.migration_task_wait_in_seconds={}".format(MIGRATION_WAIT)])

        debug("Bootstrapping new node in another dc")
        node5 = new_node(self.cluster, remote_debug_port='1414', data_center='dc2')
        node5.start(jvm_args=["-Dcassandra.migration_task_wait_in_seconds={}".format(MIGRATION_WAIT)])

        if alter_ks_add_dc is not None:
            session.execute(alter_ks_add_dc)

            node4.nodetool("rebuild -ks ks -- dc1")
            node5.nodetool("rebuild -ks ks -- dc1")

        session2 = self.patient_exclusive_cql_connection(node4)

        debug("Verifying data from new node in view")
        for i in xrange(1000):
            assert_one(session2, "SELECT * FROM ks.t_by_v WHERE v = {}".format(-i), [-i, i])

        debug("Inserting 100 into base")
        for i in xrange(1000, 1100):
            session.execute("INSERT INTO t (id, v) VALUES ({id}, {v})".format(id=i, v=-i))

        debug("Verify 100 in view")
        for i in xrange(1000, 1100):
            assert_one(session, "SELECT * FROM t_by_v WHERE v = {}".format(-i), [-i, i])

    @attr('resource-intensive')
    def add_dc_after_mv_simple_replication_test(self):
        """
        @jira_ticket CASSANDRA-10634

        Test that materialized views work as expected when adding a datacenter with SimpleStrategy.
        """

        self._add_dc_after_mv_test(1)

    @attr('resource-intensive')
    def add_dc_after_mv_network_replication_test(self):
        """
        @jira_ticket CASSANDRA-10634

        Test that materialized views work as expected when adding a datacenter with NetworkTopologyStrategy.

        Since 4.0 (CASSANDRA-12681), Cassandra won't allow to create non-existing DC before adding nodes in new DC
        """
        alter_ks = "ALTER KEYSPACE ks WITH REPLICATION = {'class': 'NetworkTopologyStrategy', 'dc1':1, 'dc2':1};"
        self._add_dc_after_mv_test(rf={'dc1': 1}, alter_ks_add_dc=alter_ks)

    @attr('resource-intensive')
    def add_node_after_mv_test(self):
        """
        @jira_ticket CASSANDRA-10978

        Test that materialized views work as expected when adding a node.
        """

        session = self.prepare()

        session.execute("CREATE TABLE t (id int PRIMARY KEY, v int)")
        session.execute(("CREATE MATERIALIZED VIEW t_by_v AS SELECT * FROM t "
                         "WHERE v IS NOT NULL AND id IS NOT NULL PRIMARY KEY (v, id)"))

        for i in xrange(1000):
            session.execute("INSERT INTO t (id, v) VALUES ({id}, {v})".format(id=i, v=-i))

        for i in xrange(1000):
            assert_one(session, "SELECT * FROM t_by_v WHERE v = {}".format(-i), [-i, i])

        node4 = new_node(self.cluster)
        node4.start(wait_for_binary_proto=True, jvm_args=["-Dcassandra.migration_task_wait_in_seconds={}".format(MIGRATION_WAIT)])

        session2 = self.patient_exclusive_cql_connection(node4)

        """
        @jira_ticket CASSANDRA-12984

        Assert that MVs are marked as build after bootstrap. Otherwise newly streamed MVs will be built again
        """
        assert_one(session2, "SELECT count(*) FROM system.built_views WHERE keyspace_name = 'ks' AND view_name = 't_by_v'", [1])

        for i in xrange(1000):
            assert_one(session2, "SELECT * FROM ks.t_by_v WHERE v = {}".format(-i), [-i, i])

        for i in xrange(1000, 1100):
            session.execute("INSERT INTO t (id, v) VALUES ({id}, {v})".format(id=i, v=-i))

        for i in xrange(1000, 1100):
            assert_one(session, "SELECT * FROM t_by_v WHERE v = {}".format(-i), [-i, i])

    @attr('resource-intensive')
    def add_node_after_wide_mv_with_range_deletions_test(self):
        """
        @jira_ticket CASSANDRA-11670

        Test that materialized views work with wide materialized views as expected when adding a node.
        """

        session = self.prepare()

        session.execute("CREATE TABLE t (id int, v int, PRIMARY KEY (id, v)) WITH compaction = { 'class': 'SizeTieredCompactionStrategy', 'enabled': 'false' }")
        session.execute(("CREATE MATERIALIZED VIEW t_by_v AS SELECT * FROM t "
                         "WHERE v IS NOT NULL AND id IS NOT NULL PRIMARY KEY (v, id)"))

        for i in xrange(10):
            for j in xrange(100):
                session.execute("INSERT INTO t (id, v) VALUES ({id}, {v})".format(id=i, v=j))

        self.cluster.flush()

        for i in xrange(10):
            for j in xrange(100):
                assert_one(session, "SELECT * FROM t WHERE id = {} and v = {}".format(i, j), [i, j])
                assert_one(session, "SELECT * FROM t_by_v WHERE id = {} and v = {}".format(i, j), [j, i])

        for i in xrange(10):
            for j in xrange(100):
                if j % 10 == 0:
                    session.execute("DELETE FROM t WHERE id = {} AND v >= {} and v < {}".format(i, j, j + 2))

        self.cluster.flush()

        for i in xrange(10):
            for j in xrange(100):
                if j % 10 == 0 or (j - 1) % 10 == 0:
                    assert_none(session, "SELECT * FROM t WHERE id = {} and v = {}".format(i, j))
                    assert_none(session, "SELECT * FROM t_by_v WHERE id = {} and v = {}".format(i, j))
                else:
                    assert_one(session, "SELECT * FROM t WHERE id = {} and v = {}".format(i, j), [i, j])
                    assert_one(session, "SELECT * FROM t_by_v WHERE id = {} and v = {}".format(i, j), [j, i])

        node4 = new_node(self.cluster)
        node4.set_configuration_options(values={'max_mutation_size_in_kb': 20})  # CASSANDRA-11670
        debug("Start join at {}".format(time.strftime("%H:%M:%S")))
        node4.start(wait_for_binary_proto=True, jvm_args=["-Dcassandra.migration_task_wait_in_seconds={}".format(MIGRATION_WAIT)])

        session2 = self.patient_exclusive_cql_connection(node4)

        for i in xrange(10):
            for j in xrange(100):
                if j % 10 == 0 or (j - 1) % 10 == 0:
                    assert_none(session2, "SELECT * FROM ks.t WHERE id = {} and v = {}".format(i, j))
                    assert_none(session2, "SELECT * FROM ks.t_by_v WHERE id = {} and v = {}".format(i, j))
                else:
                    assert_one(session2, "SELECT * FROM ks.t WHERE id = {} and v = {}".format(i, j), [i, j])
                    assert_one(session2, "SELECT * FROM ks.t_by_v WHERE id = {} and v = {}".format(i, j), [j, i])

        for i in xrange(10):
            for j in xrange(100, 110):
                session.execute("INSERT INTO t (id, v) VALUES ({id}, {v})".format(id=i, v=j))

        for i in xrange(10):
            for j in xrange(110):
                if j < 100 and (j % 10 == 0 or (j - 1) % 10 == 0):
                    assert_none(session2, "SELECT * FROM ks.t WHERE id = {} and v = {}".format(i, j))
                    assert_none(session2, "SELECT * FROM ks.t_by_v WHERE id = {} and v = {}".format(i, j))
                else:
                    assert_one(session2, "SELECT * FROM ks.t WHERE id = {} and v = {}".format(i, j), [i, j])
                    assert_one(session2, "SELECT * FROM ks.t_by_v WHERE id = {} and v = {}".format(i, j), [j, i])

    @attr('resource-intensive')
    def add_node_after_very_wide_mv_test(self):
        """
        @jira_ticket CASSANDRA-11670

        Test that materialized views work with very wide materialized views as expected when adding a node.
        """

        session = self.prepare()

        session.execute("CREATE TABLE t (id int, v int, PRIMARY KEY (id, v))")
        session.execute(("CREATE MATERIALIZED VIEW t_by_v AS SELECT * FROM t "
                         "WHERE v IS NOT NULL AND id IS NOT NULL PRIMARY KEY (v, id)"))

        for i in xrange(5):
            for j in xrange(5000):
                session.execute("INSERT INTO t (id, v) VALUES ({id}, {v})".format(id=i, v=j))

        self.cluster.flush()

        for i in xrange(5):
            for j in xrange(5000):
                assert_one(session, "SELECT * FROM t_by_v WHERE id = {} and v = {}".format(i, j), [j, i])

        node4 = new_node(self.cluster)
        node4.set_configuration_options(values={'max_mutation_size_in_kb': 20})  # CASSANDRA-11670
        debug("Start join at {}".format(time.strftime("%H:%M:%S")))
        node4.start(wait_for_binary_proto=True, jvm_args=["-Dcassandra.migration_task_wait_in_seconds={}".format(MIGRATION_WAIT)])

        session2 = self.patient_exclusive_cql_connection(node4)

        for i in xrange(5):
            for j in xrange(5000):
                assert_one(session2, "SELECT * FROM ks.t_by_v WHERE id = {} and v = {}".format(i, j), [j, i])

        for i in xrange(5):
            for j in xrange(5100):
                session.execute("INSERT INTO t (id, v) VALUES ({id}, {v})".format(id=i, v=j))

        for i in xrange(5):
            for j in xrange(5100):
                assert_one(session, "SELECT * FROM t_by_v WHERE id = {} and v = {}".format(i, j), [j, i])

    @attr('resource-intensive')
    def add_write_survey_node_after_mv_test(self):
        """
        @jira_ticket CASSANDRA-10621
        @jira_ticket CASSANDRA-10978

        Test that materialized views work as expected when adding a node in write survey mode.
        """

        session = self.prepare()

        session.execute("CREATE TABLE t (id int PRIMARY KEY, v int)")
        session.execute(("CREATE MATERIALIZED VIEW t_by_v AS SELECT * FROM t "
                         "WHERE v IS NOT NULL AND id IS NOT NULL PRIMARY KEY (v, id)"))

        for i in xrange(1000):
            session.execute("INSERT INTO t (id, v) VALUES ({id}, {v})".format(id=i, v=-i))

        for i in xrange(1000):
            assert_one(session, "SELECT * FROM t_by_v WHERE v = {}".format(-i), [-i, i])

        node4 = new_node(self.cluster)
        node4.start(wait_for_binary_proto=True, jvm_args=["-Dcassandra.write_survey=true", "-Dcassandra.migration_task_wait_in_seconds={}".format(MIGRATION_WAIT)])

        for i in xrange(1000, 1100):
            session.execute("INSERT INTO t (id, v) VALUES ({id}, {v})".format(id=i, v=-i))

        for i in xrange(1100):
            assert_one(session, "SELECT * FROM t_by_v WHERE v = {}".format(-i), [-i, i])

    def allow_filtering_test(self):
        """Test that allow filtering works as usual for a materialized view"""

        session = self.prepare()

        session.execute("CREATE TABLE t (id int PRIMARY KEY, v int, v2 text, v3 decimal)")
        session.execute(("CREATE MATERIALIZED VIEW t_by_v AS SELECT * FROM t "
                         "WHERE v IS NOT NULL AND id IS NOT NULL PRIMARY KEY (v, id)"))
        session.execute(("CREATE MATERIALIZED VIEW t_by_v2 AS SELECT * FROM t "
                         "WHERE v2 IS NOT NULL AND id IS NOT NULL PRIMARY KEY (v2, id)"))

        for i in xrange(1000):
            session.execute("INSERT INTO t (id, v, v2, v3) VALUES ({v}, {v}, 'a', 3.0)".format(v=i))

        for i in xrange(1000):
            assert_one(session, "SELECT * FROM t_by_v WHERE v = {v}".format(v=i), [i, i, 'a', 3.0])

        rows = list(session.execute("SELECT * FROM t_by_v2 WHERE v2 = 'a'"))
        self.assertEqual(len(rows), 1000, "Expected 1000 rows but got {}".format(len(rows)))

        assert_invalid(session, "SELECT * FROM t_by_v WHERE v = 1 AND v2 = 'a'")
        assert_invalid(session, "SELECT * FROM t_by_v2 WHERE v2 = 'a' AND v = 1")

        for i in xrange(1000):
            assert_one(
                session,
                "SELECT * FROM t_by_v WHERE v = {} AND v3 = 3.0 ALLOW FILTERING".format(i),
                [i, i, 'a', 3.0]
            )
            assert_one(
                session,
                "SELECT * FROM t_by_v2 WHERE v2 = 'a' AND v = {} ALLOW FILTERING".format(i),
                ['a', i, i, 3.0]
            )

    def secondary_index_test(self):
        """Test that secondary indexes cannot be created on a materialized view"""

        session = self.prepare()

        session.execute("CREATE TABLE t (id int PRIMARY KEY, v int, v2 text, v3 decimal)")
        session.execute(("CREATE MATERIALIZED VIEW t_by_v AS SELECT * FROM t "
                         "WHERE v IS NOT NULL AND id IS NOT NULL PRIMARY KEY (v, id)"))
        assert_invalid(session, "CREATE INDEX ON t_by_v (v2)",
                       "Secondary indexes are not supported on materialized views")

    def ttl_test(self):
        """
        Test that TTL works as expected for a materialized view
        @expected_result The TTL is propagated properly between tables.
        """

        session = self.prepare()
        session.execute("CREATE TABLE t (id int PRIMARY KEY, v int, v2 int, v3 int)")
        session.execute(("CREATE MATERIALIZED VIEW t_by_v2 AS SELECT * FROM t "
                         "WHERE v2 IS NOT NULL AND id IS NOT NULL PRIMARY KEY (v2, id)"))

        for i in xrange(100):
            session.execute("INSERT INTO t (id, v, v2, v3) VALUES ({v}, {v}, {v}, {v}) USING TTL 10".format(v=i))

        for i in xrange(100):
            assert_one(session, "SELECT * FROM t_by_v2 WHERE v2 = {}".format(i), [i, i, i, i])

        time.sleep(20)

        rows = list(session.execute("SELECT * FROM t_by_v2"))
        self.assertEqual(len(rows), 0, "Expected 0 rows but got {}".format(len(rows)))

    def query_all_new_column_test(self):
        """
        Test that a materialized view created with a 'SELECT *' works as expected when adding a new column
        @expected_result The new column is present in the view.
        """

        session = self.prepare(user_table=True)

        self._insert_data(session)

        assert_one(
            session,
            "SELECT * FROM users_by_state WHERE state = 'TX' AND username = 'user1'",
            ['TX', 'user1', 1968, 'f', 'ch@ngem3a', None]
        )

        session.execute("ALTER TABLE users ADD first_name varchar;")

        results = list(session.execute("SELECT * FROM users_by_state WHERE state = 'TX' AND username = 'user1'"))
        self.assertEqual(len(results), 1)
        self.assertTrue(hasattr(results[0], 'first_name'), 'Column "first_name" not found')
        assert_one(
            session,
            "SELECT * FROM users_by_state WHERE state = 'TX' AND username = 'user1'",
            ['TX', 'user1', 1968, None, 'f', 'ch@ngem3a', None]
        )

    def query_new_column_test(self):
        """
        Test that a materialized view created with 'SELECT <col1, ...>' works as expected when adding a new column
        @expected_result The new column is not present in the view.
        """

        session = self.prepare(user_table=True)

        session.execute(("CREATE MATERIALIZED VIEW users_by_state2 AS SELECT username FROM users "
                         "WHERE STATE IS NOT NULL AND USERNAME IS NOT NULL PRIMARY KEY (state, username)"))

        self._insert_data(session)

        assert_one(
            session,
            "SELECT * FROM users_by_state2 WHERE state = 'TX' AND username = 'user1'",
            ['TX', 'user1']
        )

        session.execute("ALTER TABLE users ADD first_name varchar;")

        results = list(session.execute("SELECT * FROM users_by_state2 WHERE state = 'TX' AND username = 'user1'"))
        self.assertEqual(len(results), 1)
        self.assertFalse(hasattr(results[0], 'first_name'), 'Column "first_name" found in view')
        assert_one(
            session,
            "SELECT * FROM users_by_state2 WHERE state = 'TX' AND username = 'user1'",
            ['TX', 'user1']
        )

    def rename_column_test(self):
        """
        Test that a materialized view created with a 'SELECT *' works as expected when renaming a column
        @expected_result The column is also renamed in the view.
        """

        session = self.prepare(user_table=True)

        self._insert_data(session)

        assert_one(
            session,
            "SELECT * FROM users_by_state WHERE state = 'TX' AND username = 'user1'",
            ['TX', 'user1', 1968, 'f', 'ch@ngem3a', None]
        )

        session.execute("ALTER TABLE users RENAME username TO user")

        results = list(session.execute("SELECT * FROM users_by_state WHERE state = 'TX' AND user = 'user1'"))
        self.assertEqual(len(results), 1)
        self.assertTrue(hasattr(results[0], 'user'), 'Column "user" not found')
        assert_one(
            session,
            "SELECT state, user, birth_year, gender FROM users_by_state WHERE state = 'TX' AND user = 'user1'",
            ['TX', 'user1', 1968, 'f']
        )

    def rename_column_atomicity_test(self):
        """
        Test that column renaming is atomically done between a table and its materialized views
        @jira_ticket CASSANDRA-12952
        """

        session = self.prepare(nodes=1, user_table=True, install_byteman=True)
        node = self.cluster.nodelist()[0]

        self._insert_data(session)

        assert_one(
            session,
            "SELECT * FROM users_by_state WHERE state = 'TX' AND username = 'user1'",
            ['TX', 'user1', 1968, 'f', 'ch@ngem3a', None]
        )

        # Rename a column with an injected byteman rule to kill the node after the first schema update
        self.allow_log_errors = True
        script_version = '4x' if self.cluster.version() >= '4' else '3x'
        node.byteman_submit(['./byteman/merge_schema_failure_{}.btm'.format(script_version)])
        with self.assertRaises(NoHostAvailable):
            session.execute("ALTER TABLE users RENAME username TO user")

        debug('Restarting node')
        node.stop()
        node.start(wait_for_binary_proto=True)
        session = self.patient_cql_connection(node, consistency_level=ConsistencyLevel.ONE)

        # Both the table and its view should have the new schema after restart
        assert_one(
            session,
            "SELECT * FROM ks.users WHERE state = 'TX' AND user = 'user1' ALLOW FILTERING",
            ['user1', 1968, 'f', 'ch@ngem3a', None, 'TX']
        )
        assert_one(
            session,
            "SELECT * FROM ks.users_by_state WHERE state = 'TX' AND user = 'user1'",
            ['TX', 'user1', 1968, 'f', 'ch@ngem3a', None]
        )

    def lwt_test(self):
        """Test that lightweight transaction behave properly with a materialized view"""

        session = self.prepare()

        session.execute("CREATE TABLE t (id int PRIMARY KEY, v int, v2 text, v3 decimal)")
        session.execute(("CREATE MATERIALIZED VIEW t_by_v AS SELECT * FROM t "
                         "WHERE v IS NOT NULL AND id IS NOT NULL PRIMARY KEY (v, id)"))

        debug("Inserting initial data using IF NOT EXISTS")
        for i in xrange(1000):
            session.execute(
                "INSERT INTO t (id, v, v2, v3) VALUES ({v}, {v}, 'a', 3.0) IF NOT EXISTS".format(v=i)
            )
        self._replay_batchlogs()

        debug("All rows should have been inserted")
        for i in xrange(1000):
            assert_one(
                session,
                "SELECT * FROM t_by_v WHERE v = {}".format(i),
                [i, i, 'a', 3.0]
            )

        debug("Tyring to UpInsert data with a different value using IF NOT EXISTS")
        for i in xrange(1000):
            v = i * 2
            session.execute(
                "INSERT INTO t (id, v, v2, v3) VALUES ({id}, {v}, 'a', 3.0) IF NOT EXISTS".format(id=i, v=v)
            )
        self._replay_batchlogs()

        debug("No rows should have changed")
        for i in xrange(1000):
            assert_one(
                session,
                "SELECT * FROM t_by_v WHERE v = {}".format(i),
                [i, i, 'a', 3.0]
            )

        debug("Update the 10 first rows with a different value")
        for i in xrange(1000):
            v = i + 2000
            session.execute(
                "UPDATE t SET v={v} WHERE id = {id} IF v < 10".format(id=i, v=v)
            )
        self._replay_batchlogs()

        debug("Verify that only the 10 first rows changed.")
        results = list(session.execute("SELECT * FROM t_by_v;"))
        self.assertEqual(len(results), 1000)
        for i in xrange(1000):
            v = i + 2000 if i < 10 else i
            assert_one(
                session,
                "SELECT * FROM t_by_v WHERE v = {}".format(v),
                [v, i, 'a', 3.0]
            )

        debug("Deleting the first 10 rows")
        for i in xrange(1000):
            v = i + 2000
            session.execute(
                "DELETE FROM t WHERE id = {id} IF v = {v} ".format(id=i, v=v)
            )
        self._replay_batchlogs()

        debug("Verify that only the 10 first rows have been deleted.")
        results = list(session.execute("SELECT * FROM t_by_v;"))
        self.assertEqual(len(results), 990)
        for i in xrange(10, 1000):
            assert_one(
                session,
                "SELECT * FROM t_by_v WHERE v = {}".format(i),
                [i, i, 'a', 3.0]
            )

    def test_interrupt_build_process(self):
        """Test that an interrupted MV build process is resumed as it should"""

        options = {'hinted_handoff_enabled': False}
        if self.cluster.version() >= '4':
            options['concurrent_materialized_view_builders'] = 4

        session = self.prepare(options=options, install_byteman=True)
        node1, node2, node3 = self.cluster.nodelist()

        debug("Avoid premature MV build finalization with byteman")
        for node in self.cluster.nodelist():
            if self.cluster.version() >= '4':
                node.byteman_submit(['./byteman/4.0/skip_view_build_finalization.btm'])
                node.byteman_submit(['./byteman/4.0/skip_view_build_task_finalization.btm'])
            else:
                node.byteman_submit(['./byteman/pre4.0/skip_finish_view_build_status.btm'])
                node.byteman_submit(['./byteman/pre4.0/skip_view_build_update_distributed.btm'])

        session.execute("CREATE TABLE t (id int PRIMARY KEY, v int, v2 text, v3 decimal)")

        debug("Inserting initial data")
        for i in xrange(10000):
            session.execute(
                "INSERT INTO t (id, v, v2, v3) VALUES ({v}, {v}, 'a', 3.0) IF NOT EXISTS".format(v=i)
            )

        debug("Create a MV")
        session.execute(("CREATE MATERIALIZED VIEW t_by_v AS SELECT * FROM t "
                         "WHERE v IS NOT NULL AND id IS NOT NULL PRIMARY KEY (v, id)"))

        debug("Wait and ensure the MV build has started. Waiting up to 2 minutes.")
        self._wait_for_view_build_start(session, 'ks', 't_by_v', wait_minutes=2)

        debug("Stop the cluster. Interrupt the MV build process.")
        self.cluster.stop()

        debug("Checking logs to verify that the view build tasks have been created")
        for node in self.cluster.nodelist():
            self.assertTrue(node.grep_log('Starting new view build', filename='debug.log'))
            self.assertFalse(node.grep_log('Resuming view build', filename='debug.log'))
            node.mark_log(filename='debug.log')

        debug("Restart the cluster")
        self.cluster.start(wait_for_binary_proto=True)
        session = self.patient_cql_connection(node1)
        session.execute("USE ks")

        debug("MV shouldn't be built yet.")
        self.assertNotEqual(len(list(session.execute("SELECT COUNT(*) FROM t_by_v"))), 10000)

        debug("Wait and ensure the MV build resumed. Waiting up to 2 minutes.")
        self._wait_for_view("ks", "t_by_v")

        debug("Verify all data")
        assert_one(session, "SELECT COUNT(*) FROM t_by_v", [10000])
        for i in xrange(10000):
            assert_one(
                session,
                "SELECT * FROM t_by_v WHERE v = {}".format(i),
                [i, i, 'a', 3.0],
                cl=ConsistencyLevel.ALL
            )

        debug("Checking logs to verify that some view build tasks have been resumed")
        for node in self.cluster.nodelist():
            self.assertTrue(node.grep_log('Resuming view build', filename='debug.log'))

    @since('4.0')
    def test_drop_while_building(self):
        """Test that a parallel MV build is interrupted when the view is removed"""

        session = self.prepare(options={'concurrent_materialized_view_builders': 4}, install_byteman=True)
        session.execute("CREATE TABLE t (id int PRIMARY KEY, v int, v2 text, v3 decimal)")

        debug("Inserting initial data")
        for i in xrange(10000):
            session.execute("INSERT INTO t (id, v, v2, v3) VALUES ({v}, {v}, 'a', 3.0) IF NOT EXISTS".format(v=i))

        debug("Slowing down MV build with byteman")
        for node in self.cluster.nodelist():
            node.byteman_submit(['./byteman/4.0/view_builder_task_sleep.btm'])

        debug("Create a MV")
        session.execute(("CREATE MATERIALIZED VIEW t_by_v AS SELECT * FROM t "
                         "WHERE v IS NOT NULL AND id IS NOT NULL PRIMARY KEY (v, id)"))

        debug("Drop the MV while it is still building")
        session.execute("DROP MATERIALIZED VIEW t_by_v")

        debug("Verify that the build has been stopped before its finalization without errors")
        for node in self.cluster.nodelist():
            self.check_logs_for_errors()
            self.assertFalse(node.grep_log('Marking view', filename='debug.log'))
            self.assertTrue(node.grep_log('Stopping current view builder due to schema change', filename='debug.log'))

        debug("Verify that the view has been removed")
        failed = False
        try:
            session.execute("SELECT COUNT(*) FROM t_by_v")
        except InvalidRequest:
            failed = True
        self.assertTrue(failed, "The view shouldn't be queryable")

        debug("Create the MV again")
        session.execute(("CREATE MATERIALIZED VIEW t_by_v AS SELECT * FROM t "
                         "WHERE v IS NOT NULL AND id IS NOT NULL PRIMARY KEY (v, id)"))

        debug("Verify that the MV has been successfully created")
        self._wait_for_view('ks', 't_by_v')
        assert_one(session, "SELECT COUNT(*) FROM t_by_v", [10000])

    @since('4.0')
    def test_drop_with_stopped_build(self):
        """Test that MV whose build has been stopped with `nodetool stop` can be dropped"""

        session = self.prepare(options={'concurrent_materialized_view_builders': 4}, install_byteman=True)
        session.execute("CREATE TABLE t (id int PRIMARY KEY, v int, v2 text, v3 decimal)")
        nodes = self.cluster.nodelist()

        debug("Inserting initial data")
        for i in xrange(10000):
            session.execute("INSERT INTO t (id, v, v2, v3) VALUES ({v}, {v}, 'a', 3.0) IF NOT EXISTS".format(v=i))

        debug("Slowing down MV build with byteman")
        for node in nodes:
            node.byteman_submit(['./byteman/4.0/view_builder_task_sleep.btm'])

        debug("Create a MV")
        session.execute(("CREATE MATERIALIZED VIEW t_by_v AS SELECT * FROM t "
                         "WHERE v IS NOT NULL AND id IS NOT NULL PRIMARY KEY (v, id)"))

        debug("Stopping all running view build tasks with nodetool")
        for node in nodes:
            node.watch_log_for('Starting new view build for range', filename='debug.log', timeout=60)
            node.nodetool('stop VIEW_BUILD')

        debug("Checking logs to verify that some view build tasks have been stopped")
        for node in nodes:
            node.watch_log_for('Stopped build for view', filename='debug.log', timeout=60)
            node.watch_log_for('Compaction interrupted: View build', filename='system.log', timeout=60)
            self.check_logs_for_errors()

        debug("Drop the MV while it is still building")
        session.execute("DROP MATERIALIZED VIEW t_by_v")

        debug("Verify that the build has been stopped before its finalization without errors")
        for node in nodes:
            self.check_logs_for_errors()
            self.assertFalse(node.grep_log('Marking view', filename='debug.log'))
            self.assertTrue(node.grep_log('Stopping current view builder due to schema change', filename='debug.log'))

        debug("Verify that the view has been removed")
        failed = False
        try:
            session.execute("SELECT COUNT(*) FROM t_by_v")
        except InvalidRequest:
            failed = True
        self.assertTrue(failed, "The view shouldn't be queryable")

        debug("Create the MV again")
        session.execute(("CREATE MATERIALIZED VIEW t_by_v AS SELECT * FROM t "
                         "WHERE v IS NOT NULL AND id IS NOT NULL PRIMARY KEY (v, id)"))

        debug("Verify that the MV has been successfully created")
        self._wait_for_view('ks', 't_by_v')
        assert_one(session, "SELECT COUNT(*) FROM t_by_v", [10000])

    @since('4.0')
    def test_resume_stopped_build(self):
        """Test that MV builds stopped with `nodetool stop` are resumed after restart"""

        session = self.prepare(options={'concurrent_materialized_view_builders': 4}, install_byteman=True)
        session.execute("CREATE TABLE t (id int PRIMARY KEY, v int, v2 text, v3 decimal)")
        nodes = self.cluster.nodelist()

        debug("Inserting initial data")
        for i in xrange(10000):
            session.execute("INSERT INTO t (id, v, v2, v3) VALUES ({v}, {v}, 'a', 3.0) IF NOT EXISTS".format(v=i))

        debug("Slowing down MV build with byteman")
        for node in nodes:
            node.byteman_submit(['./byteman/4.0/view_builder_task_sleep.btm'])

        debug("Create a MV")
        session.execute(("CREATE MATERIALIZED VIEW t_by_v AS SELECT * FROM t "
                         "WHERE v IS NOT NULL AND id IS NOT NULL PRIMARY KEY (v, id)"))

        debug("Stopping all running view build tasks with nodetool")
        for node in nodes:
            node.watch_log_for('Starting new view build for range', filename='debug.log', timeout=60)
            node.nodetool('stop VIEW_BUILD')

        debug("Checking logs to verify that some view build tasks have been stopped")
        for node in nodes:
            node.watch_log_for('Stopped build for view', filename='debug.log', timeout=60)
            node.watch_log_for('Compaction interrupted: View build', filename='system.log', timeout=60)
            node.watch_log_for('Interrupted build for view', filename='debug.log', timeout=60)
            self.assertFalse(node.grep_log('Marking view', filename='debug.log'))
            self.check_logs_for_errors()

        debug("Check that MV shouldn't be built yet.")
        self.assertNotEqual(len(list(session.execute("SELECT COUNT(*) FROM t_by_v"))), 10000)

        debug("Restart the cluster")
        self.cluster.stop()
        marks = [node.mark_log() for node in nodes]
        self.cluster.start(wait_for_binary_proto=True)
        session = self.patient_cql_connection(nodes[0])

        debug("Verify that the MV has been successfully created")
        self._wait_for_view('ks', 't_by_v')
        assert_one(session, "SELECT COUNT(*) FROM ks.t_by_v", [10000])

        debug("Checking logs to verify that the view build has been resumed and completed after restart")
        for node, mark in zip(nodes, marks):
            self.assertTrue(node.grep_log('Resuming view build', filename='debug.log', from_mark=mark))
            self.assertTrue(node.grep_log('Marking view', filename='debug.log', from_mark=mark))
            self.check_logs_for_errors()

<<<<<<< HEAD
=======
    @since('3.0')
    def test_mv_with_default_ttl_with_flush(self):
        self._test_mv_with_default_ttl(True)

    @since('3.0')
    def test_mv_with_default_ttl_without_flush(self):
        self._test_mv_with_default_ttl(False)

    def _test_mv_with_default_ttl(self, flush):
        """
        Verify mv with default_time_to_live can be deleted properly using expired livenessInfo
        @jira_ticket CASSANDRA-14071
        """
        session = self.prepare(rf=3, nodes=3, options={'hinted_handoff_enabled': False}, consistency_level=ConsistencyLevel.QUORUM)
        node1, node2, node3 = self.cluster.nodelist()
        session.execute('USE ks')

        debug("MV with same key and unselected columns")
        session.execute("CREATE TABLE t2 (k int, a int, b int, c int, primary key(k, a)) with default_time_to_live=600")
        session.execute(("CREATE MATERIALIZED VIEW mv2 AS SELECT k,a,b FROM t2 "
                         "WHERE k IS NOT NULL AND a IS NOT NULL PRIMARY KEY (a, k)"))
        session.cluster.control_connection.wait_for_schema_agreement()

        self.update_view(session, "UPDATE t2 SET c=1 WHERE k=1 AND a=1;", flush)
        assert_one(session, "SELECT k,a,b,c FROM t2", [1, 1, None, 1])
        assert_one(session, "SELECT k,a,b FROM mv2", [1, 1, None])

        self.update_view(session, "UPDATE t2 SET c=null WHERE k=1 AND a=1;", flush)
        assert_none(session, "SELECT k,a,b,c FROM t2")
        assert_none(session, "SELECT k,a,b FROM mv2")

        self.update_view(session, "UPDATE t2 SET c=2 WHERE k=1 AND a=1;", flush)
        assert_one(session, "SELECT k,a,b,c FROM t2", [1, 1, None, 2])
        assert_one(session, "SELECT k,a,b FROM mv2", [1, 1, None])

        self.update_view(session, "DELETE c FROM t2 WHERE k=1 AND a=1;", flush)
        assert_none(session, "SELECT k,a,b,c FROM t2")
        assert_none(session, "SELECT k,a,b FROM mv2")

        if flush:
            self.cluster.compact()
            assert_none(session, "SELECT * FROM t2")
            assert_none(session, "SELECT * FROM mv2")

        # test with user-provided ttl
        self.update_view(session, "INSERT INTO t2(k,a,b,c) VALUES(2,2,2,2) USING TTL 5", flush)
        self.update_view(session, "UPDATE t2 USING TTL 100 SET c=1 WHERE k=2 AND a=2;", flush)
        self.update_view(session, "UPDATE t2 USING TTL 50 SET c=2 WHERE k=2 AND a=2;", flush)
        self.update_view(session, "DELETE c FROM t2 WHERE k=2 AND a=2;", flush)

        time.sleep(5)

        assert_none(session, "SELECT k,a,b,c FROM t2")
        assert_none(session, "SELECT k,a,b FROM mv2")

        if flush:
            self.cluster.compact()
            assert_none(session, "SELECT * FROM t2")
            assert_none(session, "SELECT * FROM mv2")

        debug("MV with extra key")
        session.execute("CREATE TABLE t (k int PRIMARY KEY, a int, b int) with default_time_to_live=600")
        session.execute(("CREATE MATERIALIZED VIEW mv AS SELECT * FROM t "
                         "WHERE k IS NOT NULL AND a IS NOT NULL PRIMARY KEY (k, a)"))
        session.cluster.control_connection.wait_for_schema_agreement()

        self.update_view(session, "INSERT INTO t (k, a, b) VALUES (1, 1, 1);", flush)
        assert_one(session, "SELECT * FROM t", [1, 1, 1])
        assert_one(session, "SELECT * FROM mv", [1, 1, 1])

        self.update_view(session, "INSERT INTO t (k, a, b) VALUES (1, 2, 1);", flush)
        assert_one(session, "SELECT * FROM t", [1, 2, 1])
        assert_one(session, "SELECT * FROM mv", [1, 2, 1])

        self.update_view(session, "INSERT INTO t (k, a, b) VALUES (1, 3, 1);", flush)
        assert_one(session, "SELECT * FROM t", [1, 3, 1])
        assert_one(session, "SELECT * FROM mv", [1, 3, 1])

        if flush:
            self.cluster.compact()
            assert_one(session, "SELECT * FROM t", [1, 3, 1])
            assert_one(session, "SELECT * FROM mv", [1, 3, 1])

        # user provided ttl
        self.update_view(session, "UPDATE t USING TTL 50 SET a = 4 WHERE k = 1", flush)
        assert_one(session, "SELECT * FROM t", [1, 4, 1])
        assert_one(session, "SELECT * FROM mv", [1, 4, 1])

        self.update_view(session, "UPDATE t USING TTL 40 SET a = 5 WHERE k = 1", flush)
        assert_one(session, "SELECT * FROM t", [1, 5, 1])
        assert_one(session, "SELECT * FROM mv", [1, 5, 1])

        self.update_view(session, "UPDATE t USING TTL 30 SET a = 6 WHERE k = 1", flush)
        assert_one(session, "SELECT * FROM t", [1, 6, 1])
        assert_one(session, "SELECT * FROM mv", [1, 6, 1])

        if flush:
            self.cluster.compact()
            assert_one(session, "SELECT * FROM t", [1, 6, 1])
            assert_one(session, "SELECT * FROM mv", [1, 6, 1])

>>>>>>> e67ef2b8
    @since('3.0')
    def test_no_base_column_in_view_pk_complex_timestamp_with_flush(self):
        self._test_no_base_column_in_view_pk_complex_timestamp(flush=True)

    @since('3.0')
    def test_no_base_column_in_view_pk_complex_timestamp_without_flush(self):
        self._test_no_base_column_in_view_pk_complex_timestamp(flush=False)

    def _test_no_base_column_in_view_pk_complex_timestamp(self, flush):
        """
        Able to shadow old view row if all columns in base are removed including unselected
        Able to recreate view row if at least one selected column alive

        @jira_ticket CASSANDRA-11500
        """
        session = self.prepare(rf=3, nodes=3, options={'hinted_handoff_enabled': False}, consistency_level=ConsistencyLevel.QUORUM)
        node1, node2, node3 = self.cluster.nodelist()

        session.execute('USE ks')
        session.execute("CREATE TABLE t (k int, c int, a int, b int, e int, f int, primary key(k, c))")
        session.execute(("CREATE MATERIALIZED VIEW mv AS SELECT k,c,a,b FROM t "
                         "WHERE k IS NOT NULL AND c IS NOT NULL PRIMARY KEY (c, k)"))
        session.cluster.control_connection.wait_for_schema_agreement()

        # update unselected, view row should be alive
        self.update_view(session, "UPDATE t USING TIMESTAMP 1 SET e=1 WHERE k=1 AND c=1;", flush)
        assert_one(session, "SELECT * FROM t", [1, 1, None, None, 1, None])
        assert_one(session, "SELECT * FROM mv", [1, 1, None, None])

        # remove unselected, add selected column, view row should be alive
        self.update_view(session, "UPDATE t USING TIMESTAMP 2 SET e=null, b=1 WHERE k=1 AND c=1;", flush)
        assert_one(session, "SELECT * FROM t", [1, 1, None, 1, None, None])
        assert_one(session, "SELECT * FROM mv", [1, 1, None, 1])

        # remove selected column, view row is removed
        self.update_view(session, "UPDATE t USING TIMESTAMP 2 SET e=null, b=null WHERE k=1 AND c=1;", flush)
        assert_none(session, "SELECT * FROM t")
        assert_none(session, "SELECT * FROM mv")

        # update unselected with ts=3, view row should be alive
        self.update_view(session, "UPDATE t USING TIMESTAMP 3 SET f=1 WHERE k=1 AND c=1;", flush)
        assert_one(session, "SELECT * FROM t", [1, 1, None, None, None, 1])
        assert_one(session, "SELECT * FROM mv", [1, 1, None, None])

        # insert livenesssInfo, view row should be alive
        self.update_view(session, "INSERT INTO t(k,c) VALUES(1,1) USING TIMESTAMP 3", flush)
        assert_one(session, "SELECT * FROM t", [1, 1, None, None, None, 1])
        assert_one(session, "SELECT * FROM mv", [1, 1, None, None])

        # remove unselected, view row should be alive because of base livenessInfo alive
        self.update_view(session, "UPDATE t USING TIMESTAMP 3 SET f=null WHERE k=1 AND c=1;", flush)
        assert_one(session, "SELECT * FROM t", [1, 1, None, None, None, None])
        assert_one(session, "SELECT * FROM mv", [1, 1, None, None])

        # add selected column, view row should be alive
        self.update_view(session, "UPDATE t USING TIMESTAMP 3 SET a=1 WHERE k=1 AND c=1;", flush)
        assert_one(session, "SELECT * FROM t", [1, 1, 1, None, None, None])
        assert_one(session, "SELECT * FROM mv", [1, 1, 1, None])

        # update unselected, view row should be alive
        self.update_view(session, "UPDATE t USING TIMESTAMP 4 SET f=1 WHERE k=1 AND c=1;", flush)
        assert_one(session, "SELECT * FROM t", [1, 1, 1, None, None, 1])
        assert_one(session, "SELECT * FROM mv", [1, 1, 1, None])

        # delete with ts=3, view row should be alive due to unselected@ts4
        self.update_view(session, "DELETE FROM t USING TIMESTAMP 3 WHERE k=1 AND c=1;", flush)
        assert_one(session, "SELECT * FROM t", [1, 1, None, None, None, 1])
        assert_one(session, "SELECT * FROM mv", [1, 1, None, None])

        # remove unselected, view row should be removed
        self.update_view(session, "UPDATE t USING TIMESTAMP 4 SET f=null WHERE k=1 AND c=1;", flush)
        assert_none(session, "SELECT * FROM t")
        assert_none(session, "SELECT * FROM mv")

        # add selected with ts=7, view row is alive
        self.update_view(session, "UPDATE t USING TIMESTAMP 7 SET b=1 WHERE k=1 AND c=1;", flush)
        assert_one(session, "SELECT * FROM t", [1, 1, None, 1, None, None])
        assert_one(session, "SELECT * FROM mv", [1, 1, None, 1])

        # remove selected with ts=7, view row is dead
        self.update_view(session, "UPDATE t USING TIMESTAMP 7 SET b=null WHERE k=1 AND c=1;", flush)
        assert_none(session, "SELECT * FROM t")
        assert_none(session, "SELECT * FROM mv")

        # add selected with ts=5, view row is alive (selected column should not affects each other)
        self.update_view(session, "UPDATE t USING TIMESTAMP 5 SET a=1 WHERE k=1 AND c=1;", flush)
        assert_one(session, "SELECT * FROM t", [1, 1, 1, None, None, None])
        assert_one(session, "SELECT * FROM mv", [1, 1, 1, None])

        # add selected with ttl=5
        self.update_view(session, "UPDATE t USING TTL 10 SET a=1 WHERE k=1 AND c=1;", flush)
        assert_one(session, "SELECT * FROM t", [1, 1, 1, None, None, None])
        assert_one(session, "SELECT * FROM mv", [1, 1, 1, None])

        time.sleep(10)

        # update unselected with ttl=10, view row should be alive
        self.update_view(session, "UPDATE t USING TTL 10 SET f=1 WHERE k=1 AND c=1;", flush)
        assert_one(session, "SELECT * FROM t", [1, 1, None, None, None, 1])
        assert_one(session, "SELECT * FROM mv", [1, 1, None, None])

        time.sleep(10)

        # view row still alive due to base livenessInfo
        assert_none(session, "SELECT * FROM t")
        assert_none(session, "SELECT * FROM mv")

    @since('3.0')
    def test_base_column_in_view_pk_complex_timestamp_with_flush(self):
        self._test_base_column_in_view_pk_complex_timestamp(flush=True)

    @since('3.0')
    def test_base_column_in_view_pk_complex_timestamp_without_flush(self):
        self._test_base_column_in_view_pk_complex_timestamp(flush=False)

    def _test_base_column_in_view_pk_complex_timestamp(self, flush):
        """
        Able to shadow old view row with column ts greater than pk's ts and re-insert the view row
        Able to shadow old view row with column ts smaller than pk's ts and re-insert the view row

        @jira_ticket CASSANDRA-11500
        """
        session = self.prepare(rf=3, nodes=3, options={'hinted_handoff_enabled': False}, consistency_level=ConsistencyLevel.QUORUM)
        node1, node2, node3 = self.cluster.nodelist()

        session.execute('USE ks')
        session.execute("CREATE TABLE t (k int PRIMARY KEY, a int, b int)")
        session.execute(("CREATE MATERIALIZED VIEW mv AS SELECT * FROM t "
                         "WHERE k IS NOT NULL AND a IS NOT NULL PRIMARY KEY (k, a)"))
        session.cluster.control_connection.wait_for_schema_agreement()

        # Set initial values TS=1
        self.update_view(session, "INSERT INTO t (k, a, b) VALUES (1, 1, 1) USING TIMESTAMP 1;", flush)
        assert_one(session, "SELECT * FROM t", [1, 1, 1])
        assert_one(session, "SELECT * FROM mv", [1, 1, 1])

        # increase b ts to 10
        self.update_view(session, "UPDATE t USING TIMESTAMP 10 SET b = 2 WHERE k = 1;", flush)
        assert_one(session, "SELECT k,a,b,writetime(b) FROM t", [1, 1, 2, 10])
        assert_one(session, "SELECT k,a,b,writetime(b) FROM mv", [1, 1, 2, 10])

        # switch entries. shadow a = 1, insert a = 2
        self.update_view(session, "UPDATE t USING TIMESTAMP 2 SET a = 2 WHERE k = 1;", flush)
        assert_one(session, "SELECT k,a,b,writetime(b) FROM t", [1, 2, 2, 10])
        assert_one(session, "SELECT k,a,b,writetime(b) FROM mv", [1, 2, 2, 10])

        # switch entries. shadow a = 2, insert a = 1
        self.update_view(session, "UPDATE t USING TIMESTAMP 3 SET a = 1 WHERE k = 1;", flush)
        assert_one(session, "SELECT k,a,b,writetime(b) FROM t", [1, 1, 2, 10])
        assert_one(session, "SELECT k,a,b,writetime(b) FROM mv", [1, 1, 2, 10])

        # switch entries. shadow a = 1, insert a = 2
        self.update_view(session, "UPDATE t USING TIMESTAMP 4 SET a = 2 WHERE k = 1;", flush, compact=True)
        assert_one(session, "SELECT k,a,b,writetime(b) FROM t", [1, 2, 2, 10])
        assert_one(session, "SELECT k,a,b,writetime(b) FROM mv", [1, 2, 2, 10])

        # able to shadow view row even if base-column in view pk's ts is smaller than row timestamp
        # set row TS = 20, a@6, b@20
        self.update_view(session, "DELETE FROM t USING TIMESTAMP 5 where k = 1;", flush)
        assert_one(session, "SELECT k,a,b,writetime(b) FROM t", [1, None, 2, 10])
        assert_none(session, "SELECT k,a,b,writetime(b) FROM mv")
        self.update_view(session, "INSERT INTO t (k, a, b) VALUES (1, 1, 1) USING TIMESTAMP 6;", flush)
        assert_one(session, "SELECT k,a,b,writetime(b) FROM t", [1, 1, 2, 10])
        assert_one(session, "SELECT k,a,b,writetime(b) FROM mv", [1, 1, 2, 10])
        self.update_view(session, "INSERT INTO t (k, b) VALUES (1, 1) USING TIMESTAMP 20;", flush)
        assert_one(session, "SELECT k,a,b,writetime(b) FROM t", [1, 1, 1, 20])
        assert_one(session, "SELECT k,a,b,writetime(b) FROM mv", [1, 1, 1, 20])

        # switch entries. shadow a = 1, insert a = 2
        self.update_view(session, "UPDATE t USING TIMESTAMP 7 SET a = 2 WHERE k = 1;", flush)
        assert_one(session, "SELECT k,a,b,writetime(a),writetime(b) FROM t", [1, 2, 1, 7, 20])
        assert_one(session, "SELECT k,a,b,writetime(b) FROM mv", [1, 2, 1, 20])

        # switch entries. shadow a = 2, insert a = 1
        self.update_view(session, "UPDATE t USING TIMESTAMP 8 SET a = 1 WHERE k = 1;", flush)
        assert_one(session, "SELECT k,a,b,writetime(a),writetime(b) FROM t", [1, 1, 1, 8, 20])
        assert_one(session, "SELECT k,a,b,writetime(b) FROM mv", [1, 1, 1, 20])

        # create another view row
        self.update_view(session, "INSERT INTO t (k, a, b) VALUES (2, 2, 2);", flush)
        assert_one(session, "SELECT k,a,b FROM t WHERE k = 2", [2, 2, 2])
        assert_one(session, "SELECT k,a,b FROM mv WHERE k = 2", [2, 2, 2])

        # stop node2, node3
        debug('Shutdown node2')
        node2.stop(wait_other_notice=True)
        debug('Shutdown node3')
        node3.stop(wait_other_notice=True)
        # shadow a = 1, create a = 2
        query = SimpleStatement("UPDATE t USING TIMESTAMP 9 SET a = 2 WHERE k = 1", consistency_level=ConsistencyLevel.ONE)
        self.update_view(session, query, flush)
        # shadow (a=2, k=2) after 3 second
        query = SimpleStatement("UPDATE t USING TTL 3 SET a = 2 WHERE k = 2", consistency_level=ConsistencyLevel.ONE)
        self.update_view(session, query, flush)

        debug('Starting node2')
        node2.start(wait_other_notice=True, wait_for_binary_proto=True)
        debug('Starting node3')
        node3.start(wait_other_notice=True, wait_for_binary_proto=True)

        # For k = 1 & a = 1, We should get a digest mismatch of tombstones and repaired
        query = SimpleStatement("SELECT * FROM mv WHERE k = 1 AND a = 1", consistency_level=ConsistencyLevel.ALL)
        result = session.execute(query, trace=True)
        self.check_trace_events(result.get_query_trace(), True)
        self.assertEqual(0, len(result.current_rows))

        # For k = 1 & a = 1, second time no digest mismatch
        result = session.execute(query, trace=True)
        self.check_trace_events(result.get_query_trace(), False)
        assert_none(session, "SELECT * FROM mv WHERE k = 1 AND a = 1")
        self.assertEqual(0, len(result.current_rows))

        # For k = 1 & a = 2, We should get a digest mismatch of data and repaired for a = 2
        query = SimpleStatement("SELECT * FROM mv WHERE k = 1 AND a = 2", consistency_level=ConsistencyLevel.ALL)
        result = session.execute(query, trace=True)
        self.check_trace_events(result.get_query_trace(), True)
        self.assertEqual(1, len(result.current_rows))

        # For k = 1 & a = 2, second time no digest mismatch
        result = session.execute(query, trace=True)
        self.check_trace_events(result.get_query_trace(), False)
        self.assertEqual(1, len(result.current_rows))
        assert_one(session, "SELECT k,a,b,writetime(b) FROM mv WHERE k = 1", [1, 2, 1, 20])

        time.sleep(3)
        # For k = 2 & a = 2, We should get a digest mismatch of expired and repaired
        query = SimpleStatement("SELECT * FROM mv WHERE k = 2 AND a = 2", consistency_level=ConsistencyLevel.ALL)
        result = session.execute(query, trace=True)
        self.check_trace_events(result.get_query_trace(), True)
        debug(result.current_rows)
        self.assertEqual(0, len(result.current_rows))

        # For k = 2 & a = 2, second time no digest mismatch
        result = session.execute(query, trace=True)
        self.check_trace_events(result.get_query_trace(), False)
        self.assertEqual(0, len(result.current_rows))

    @since('3.0')
    def test_expired_liveness_with_limit_rf1_nodes1(self):
        self._test_expired_liveness_with_limit(rf=1, nodes=1)

    @since('3.0')
    def test_expired_liveness_with_limit_rf1_nodes3(self):
        self._test_expired_liveness_with_limit(rf=1, nodes=3)

    @since('3.0')
    def test_expired_liveness_with_limit_rf3(self):
        self._test_expired_liveness_with_limit(rf=3, nodes=3)

    def _test_expired_liveness_with_limit(self, rf, nodes):
        """
        Test MV with expired liveness limit is properly handled

        @jira_ticket CASSANDRA-13883
        """
        session = self.prepare(rf=rf, nodes=nodes, options={'hinted_handoff_enabled': False}, consistency_level=ConsistencyLevel.QUORUM)
        node1 = self.cluster.nodelist()[0]

        session.execute('USE ks')
        session.execute("CREATE TABLE t (k int PRIMARY KEY, a int, b int)")
        session.execute(("CREATE MATERIALIZED VIEW mv AS SELECT * FROM t "
                         "WHERE k IS NOT NULL AND a IS NOT NULL PRIMARY KEY (k, a)"))
        session.cluster.control_connection.wait_for_schema_agreement()

        for k in xrange(100):
            session.execute("INSERT INTO t (k, a, b) VALUES ({}, {}, {})".format(k, k, k))

        # generate view row with expired liveness except for row 50 and 99
        for k in xrange(100):
            if k == 50 or k == 99:
                continue
            session.execute("DELETE a FROM t where k = {};".format(k))

        # there should be 2 live data
        assert_one(session, "SELECT k,a,b FROM mv limit 1", [50, 50, 50])
        assert_all(session, "SELECT k,a,b FROM mv limit 2", [[50, 50, 50], [99, 99, 99]])
        assert_all(session, "SELECT k,a,b FROM mv", [[50, 50, 50], [99, 99, 99]])

        # verify IN
        keys = xrange(100)
        assert_one(session, "SELECT k,a,b FROM mv WHERE k in ({}) limit 1".format(', '.join(str(x) for x in keys)),
                   [50, 50, 50])
        assert_all(session, "SELECT k,a,b FROM mv WHERE k in ({}) limit 2".format(', '.join(str(x) for x in keys)),
                   [[50, 50, 50], [99, 99, 99]])
        assert_all(session, "SELECT k,a,b FROM mv WHERE k in ({})".format(', '.join(str(x) for x in keys)),
                   [[50, 50, 50], [99, 99, 99]])

        # verify fetch size
        session.default_fetch_size = 1
        assert_one(session, "SELECT k,a,b FROM mv limit 1", [50, 50, 50])
        assert_all(session, "SELECT k,a,b FROM mv limit 2", [[50, 50, 50], [99, 99, 99]])
        assert_all(session, "SELECT k,a,b FROM mv", [[50, 50, 50], [99, 99, 99]])

    @since('3.0')
    def test_base_column_in_view_pk_commutative_tombstone_with_flush(self):
        self._test_base_column_in_view_pk_commutative_tombstone_(flush=True)

    @since('3.0')
    def test_base_column_in_view_pk_commutative_tombstone_without_flush(self):
        self._test_base_column_in_view_pk_commutative_tombstone_(flush=False)

    def _test_base_column_in_view_pk_commutative_tombstone_(self, flush):
        """
        view row deletion should be commutative with newer view livenessInfo, otherwise deleted columns may be resurrected.
        @jira_ticket CASSANDRA-13409
        """
        session = self.prepare(rf=3, nodes=3, options={'hinted_handoff_enabled': False}, consistency_level=ConsistencyLevel.QUORUM)
        node1 = self.cluster.nodelist()[0]

        session.execute('USE ks')
        session.execute("CREATE TABLE t (id int PRIMARY KEY, v int, v2 text, v3 decimal)")
        session.execute(("CREATE MATERIALIZED VIEW t_by_v AS SELECT * FROM t "
                         "WHERE v IS NOT NULL AND id IS NOT NULL PRIMARY KEY (v,id)"))
        session.cluster.control_connection.wait_for_schema_agreement()
        for node in self.cluster.nodelist():
            node.nodetool("disableautocompaction")

        # sstable 1, Set initial values TS=1
        self.update_view(session, "INSERT INTO t (id, v, v2, v3) VALUES (1, 1, 'a', 3.0) USING TIMESTAMP 1", flush)
        assert_one(session, "SELECT * FROM t_by_v", [1, 1, 'a', 3.0])

        # sstable 2, change v's value and TS=2, tombstones v=1 and adds v=0 record
        self.update_view(session, "DELETE FROM t USING TIMESTAMP 2 WHERE id = 1;", flush)
        assert_none(session, "SELECT * FROM t_by_v")
        assert_none(session, "SELECT * FROM t")

        # sstable 3, tombstones of mv created by base deletion should remain.
        self.update_view(session, "INSERT INTO t (id, v) VALUES (1, 1) USING TIMESTAMP 3", flush)
        assert_one(session, "SELECT * FROM t_by_v", [1, 1, None, None])
        assert_one(session, "SELECT * FROM t", [1, 1, None, None])

        # sstable 4, shadow view row (id=1, v=1), insert (id=1, v=2, ts=4)
        self.update_view(session, "UPDATE t USING TIMESTAMP 4 set v = 2 WHERE id = 1;", flush)
        assert_one(session, "SELECT * FROM t_by_v", [2, 1, None, None])
        assert_one(session, "SELECT * FROM t", [1, 2, None, None])

        # sstable 5, shadow view row (id=1, v=2), insert (id=1, v=1 ts=5)
        self.update_view(session, "UPDATE t USING TIMESTAMP 5 set v = 1 WHERE id = 1;", flush)
        assert_one(session, "SELECT * FROM t_by_v", [1, 1, None, None])
        assert_one(session, "SELECT * FROM t", [1, 1, None, None])  # data deleted by row-tombstone@2 should not resurrect

        if flush:
            self.cluster.compact()
            assert_one(session, "SELECT * FROM t_by_v", [1, 1, None, None])
            assert_one(session, "SELECT * FROM t", [1, 1, None, None])  # data deleted by row-tombstone@2 should not resurrect

        # shadow view row (id=1, v=1)
        self.update_view(session, "UPDATE t USING TIMESTAMP 5 set v = null WHERE id = 1;", flush)
        assert_none(session, "SELECT * FROM t_by_v")
        assert_one(session, "SELECT * FROM t", [1, None, None, None])

    def view_tombstone_test(self):
        """
        Test that a materialized views properly tombstone

        @jira_ticket CASSANDRA-10261
        @jira_ticket CASSANDRA-10910
        """

        self.prepare(rf=3, options={'hinted_handoff_enabled': False})
        node1, node2, node3 = self.cluster.nodelist()

        session = self.patient_exclusive_cql_connection(node1)
        session.max_trace_wait = 120
        session.execute('USE ks')

        session.execute("CREATE TABLE t (id int PRIMARY KEY, v int, v2 text, v3 decimal)")
        session.execute(("CREATE MATERIALIZED VIEW t_by_v AS SELECT * FROM t "
                         "WHERE v IS NOT NULL AND id IS NOT NULL PRIMARY KEY (v,id)"))

        session.cluster.control_connection.wait_for_schema_agreement()

        # Set initial values TS=0, verify
        session.execute(SimpleStatement("INSERT INTO t (id, v, v2, v3) VALUES (1, 1, 'a', 3.0) USING TIMESTAMP 0",
                                        consistency_level=ConsistencyLevel.ALL))
        self._replay_batchlogs()
        assert_one(
            session,
            "SELECT * FROM t_by_v WHERE v = 1",
            [1, 1, 'a', 3.0]
        )

        session.execute(SimpleStatement("INSERT INTO t (id, v2) VALUES (1, 'b') USING TIMESTAMP 1",
                                        consistency_level=ConsistencyLevel.ALL))
        self._replay_batchlogs()

        assert_one(
            session,
            "SELECT * FROM t_by_v WHERE v = 1",
            [1, 1, 'b', 3.0]
        )

        # change v's value and TS=3, tombstones v=1 and adds v=0 record
        session.execute(SimpleStatement("UPDATE t USING TIMESTAMP 3 SET v = 0 WHERE id = 1",
                                        consistency_level=ConsistencyLevel.ALL))
        self._replay_batchlogs()

        assert_none(session, "SELECT * FROM t_by_v WHERE v = 1")

        debug('Shutdown node2')
        node2.stop(wait_other_notice=True)

        session.execute(SimpleStatement("UPDATE t USING TIMESTAMP 4 SET v = 1 WHERE id = 1",
                                        consistency_level=ConsistencyLevel.QUORUM))
        self._replay_batchlogs()

        assert_one(
            session,
            "SELECT * FROM t_by_v WHERE v = 1",
            [1, 1, 'b', 3.0]
        )

        node2.start(wait_other_notice=True, wait_for_binary_proto=True)

        # We should get a digest mismatch
        query = SimpleStatement("SELECT * FROM t_by_v WHERE v = 1",
                                consistency_level=ConsistencyLevel.ALL)

        result = session.execute(query, trace=True)
        self.check_trace_events(result.get_query_trace(), True)

        # We should not get a digest mismatch the second time
        query = SimpleStatement("SELECT * FROM t_by_v WHERE v = 1", consistency_level=ConsistencyLevel.ALL)

        result = session.execute(query, trace=True)
        self.check_trace_events(result.get_query_trace(), False)

        # Verify values one last time
        assert_one(
            session,
            "SELECT * FROM t_by_v WHERE v = 1",
            [1, 1, 'b', 3.0],
            cl=ConsistencyLevel.ALL
        )

    def check_trace_events(self, trace, expect_digest):
        # we should see multiple requests get enqueued prior to index scan
        # execution happening

        # Look for messages like:
        #  4.0+        Digest mismatch: Mismatch for key DecoratedKey
        # <4.0         Digest mismatch: org.apache.cassandra.service.DigestMismatchException: Mismatch for key DecoratedKey
        regex = r"Digest mismatch: ([a-zA-Z.]+:\s)?Mismatch for key DecoratedKey"
        for event in trace.events:
            desc = event.description
            match = re.match(regex, desc)
            if match:
                if expect_digest:
                    break
                else:
                    self.fail("Encountered digest mismatch when we shouldn't")
        else:
            if expect_digest:
                self.fail("Didn't find digest mismatch")

    def simple_repair_test_by_base(self):
        self._simple_repair_test(repair_base=True)

    def simple_repair_test_by_view(self):
        self._simple_repair_test(repair_view=True)

    def _simple_repair_test(self, repair_base=False, repair_view=False):
        """
        Test that a materialized view are consistent after a simple repair.
        """

        session = self.prepare(rf=3, options={'hinted_handoff_enabled': False})
        node1, node2, node3 = self.cluster.nodelist()

        session.execute("CREATE TABLE t (id int PRIMARY KEY, v int, v2 text, v3 decimal)")
        session.execute(("CREATE MATERIALIZED VIEW t_by_v AS SELECT * FROM t "
                         "WHERE v IS NOT NULL AND id IS NOT NULL PRIMARY KEY (v, id)"))

        session.cluster.control_connection.wait_for_schema_agreement()

        debug('Shutdown node2')
        node2.stop(wait_other_notice=True)

        for i in xrange(1000):
            session.execute("INSERT INTO t (id, v, v2, v3) VALUES ({v}, {v}, 'a', 3.0)".format(v=i))

        self._replay_batchlogs()

        debug('Verify the data in the MV with CL=ONE')
        for i in xrange(1000):
            assert_one(
                session,
                "SELECT * FROM t_by_v WHERE v = {}".format(i),
                [i, i, 'a', 3.0]
            )

        debug('Verify the data in the MV with CL=ALL. All should be unavailable.')
        for i in xrange(1000):
            statement = SimpleStatement(
                "SELECT * FROM t_by_v WHERE v = {}".format(i),
                consistency_level=ConsistencyLevel.ALL
            )

            assert_unavailable(
                session.execute,
                statement
            )

        debug('Start node2, and repair')
        node2.start(wait_other_notice=True, wait_for_binary_proto=True)
        if repair_base:
            node1.nodetool("repair ks t")
        if repair_view:
            node1.nodetool("repair ks t_by_v")

        debug('Verify the data in the MV with CL=ALL. All should be available now and no digest mismatch')
        for i in xrange(1000):
            query = SimpleStatement(
                "SELECT * FROM t_by_v WHERE v = {}".format(i),
                consistency_level=ConsistencyLevel.ALL
            )
            result = session.execute(query, trace=True)
            self.check_trace_events(result.get_query_trace(), False)
            self.assertEquals(self._rows_to_list(result.current_rows), [[i, i, 'a', 3.0]])

    def base_replica_repair_test(self):
        self._base_replica_repair_test()

    @since('3.0', max_version='3.x')
    def base_replica_repair_with_contention_test(self):
        """
        Test repair does not fail when there is MV lock contention
        @jira_ticket CASSANDRA-12905
        """
        self._base_replica_repair_test(fail_mv_lock=True)

    def _base_replica_repair_test(self, fail_mv_lock=False):
        """
        Test that a materialized view are consistent after the repair of the base replica.
        """

        self.prepare(rf=3)
        node1, node2, node3 = self.cluster.nodelist()
        session = self.patient_exclusive_cql_connection(node1)
        session.execute('USE ks')

        session.execute("CREATE TABLE t (id int PRIMARY KEY, v int, v2 text, v3 decimal)")
        session.execute(("CREATE MATERIALIZED VIEW t_by_v AS SELECT * FROM t "
                         "WHERE v IS NOT NULL AND id IS NOT NULL PRIMARY KEY (v, id)"))

        session.cluster.control_connection.wait_for_schema_agreement()

        debug('Write initial data')
        for i in xrange(1000):
            session.execute("INSERT INTO t (id, v, v2, v3) VALUES ({v}, {v}, 'a', 3.0)".format(v=i))

        self._replay_batchlogs()

        debug('Verify the data in the MV with CL=ALL')
        for i in xrange(1000):
            assert_one(
                session,
                "SELECT * FROM t_by_v WHERE v = {}".format(i),
                [i, i, 'a', 3.0],
                cl=ConsistencyLevel.ALL
            )

        debug('Shutdown node1')
        node1.stop(wait_other_notice=True)
        debug('Delete node1 data')
        node1.clear(clear_all=True)

        jvm_args = []
        if fail_mv_lock:
            jvm_args = ['-Dcassandra.allow_unsafe_replace=true', '-Dcassandra.replace_address={}'.format(node1.address()), '-Dcassandra.test.fail_mv_locks_count=1000']
            # this should not make Keyspace.apply throw WTE on failure to acquire lock
            node1.set_configuration_options(values={'write_request_timeout_in_ms': 100})

        debug('Restarting node1 with jvm_args={}'.format(jvm_args))
        node1.start(wait_other_notice=True, wait_for_binary_proto=True, jvm_args=jvm_args)

        debug('Shutdown node2 and node3')
        node2.stop(wait_other_notice=True)
        node3.stop(wait_other_notice=True)

        session = self.patient_exclusive_cql_connection(node1)
        session.execute('USE ks')

        debug('Verify that there is no data on node1')
        for i in xrange(1000):
            assert_none(
                session,
                "SELECT * FROM t_by_v WHERE v = {}".format(i)
            )

        debug('Restarting node2 and node3')
        node2.start(wait_other_notice=True, wait_for_binary_proto=True)
        node3.start(wait_other_notice=True, wait_for_binary_proto=True)

        # Just repair the base replica
        debug('Starting repair on node1')
        node1.nodetool("repair ks t")

        debug('Verify data with cl=ALL')
        for i in xrange(1000):
            assert_one(
                session,
                "SELECT * FROM t_by_v WHERE v = {}".format(i),
                [i, i, 'a', 3.0]
            )

    @attr("resource-intensive")
    def complex_repair_test(self):
        """
        Test that a materialized view are consistent after a more complex repair.
        """

        session = self.prepare(rf=5, options={'hinted_handoff_enabled': False}, nodes=5)
        node1, node2, node3, node4, node5 = self.cluster.nodelist()

        # we create the base table with gc_grace_seconds=5 so batchlog will expire after 5 seconds
        session.execute("CREATE TABLE ks.t (id int PRIMARY KEY, v int, v2 text, v3 decimal)"
                        "WITH gc_grace_seconds = 5")
        session.execute(("CREATE MATERIALIZED VIEW ks.t_by_v AS SELECT * FROM t "
                         "WHERE v IS NOT NULL AND id IS NOT NULL PRIMARY KEY (v, id)"))

        session.cluster.control_connection.wait_for_schema_agreement()

        debug('Shutdown node2 and node3')
        node2.stop()
        node3.stop(wait_other_notice=True)

        debug('Write initial data to node1 (will be replicated to node4 and node5)')
        for i in xrange(1000):
            session.execute("INSERT INTO ks.t (id, v, v2, v3) VALUES ({v}, {v}, 'a', 3.0)".format(v=i))

        debug('Verify the data in the MV on node1 with CL=ONE')
        for i in xrange(1000):
            assert_one(
                session,
                "SELECT * FROM ks.t_by_v WHERE v = {}".format(i),
                [i, i, 'a', 3.0]
            )

        debug('Close connection to node1')
        session.cluster.shutdown()
        debug('Shutdown node1, node4 and node5')
        node1.stop()
        node4.stop()
        node5.stop()

        debug('Start nodes 2 and 3')
        node2.start()
        node3.start(wait_other_notice=True, wait_for_binary_proto=True)

        session2 = self.patient_cql_connection(node2)

        debug('Verify the data in the MV on node2 with CL=ONE. No rows should be found.')
        for i in xrange(1000):
            assert_none(
                session2,
                "SELECT * FROM ks.t_by_v WHERE v = {}".format(i)
            )

        debug('Write new data in node2 and node3 that overlap those in node1, node4 and node5')
        for i in xrange(1000):
            # we write i*2 as value, instead of i
            session2.execute("INSERT INTO ks.t (id, v, v2, v3) VALUES ({v}, {v}, 'a', 3.0)".format(v=i * 2))

        debug('Verify the new data in the MV on node2 with CL=ONE')
        for i in xrange(1000):
            v = i * 2
            assert_one(
                session2,
                "SELECT * FROM ks.t_by_v WHERE v = {}".format(v),
                [v, v, 'a', 3.0]
            )

        debug('Wait for batchlogs to expire from node2 and node3')
        time.sleep(5)

        debug('Start remaining nodes')
        node1.start(wait_other_notice=True, wait_for_binary_proto=True)
        node4.start(wait_other_notice=True, wait_for_binary_proto=True)
        node5.start(wait_other_notice=True, wait_for_binary_proto=True)

        session = self.patient_cql_connection(node1)

        debug('Read data from MV at QUORUM (old data should be returned)')
        for i in xrange(1000):
            assert_one(
                session,
                "SELECT * FROM ks.t_by_v WHERE v = {}".format(i),
                [i, i, 'a', 3.0],
                cl=ConsistencyLevel.QUORUM
            )

        debug('Run global repair on node1')
        node1.repair()

        debug('Read data from MV at quorum (new data should be returned after repair)')
        for i in xrange(1000):
            v = i * 2
            assert_one(
                session,
                "SELECT * FROM ks.t_by_v WHERE v = {}".format(v),
                [v, v, 'a', 3.0],
                cl=ConsistencyLevel.QUORUM
            )

    @attr('resource-intensive')
    def throttled_partition_update_test(self):
        """
        @jira_ticket: CASSANDRA-13299, test break up large partition when repairing base with mv.

        Provide a configuable batch size(cassandra.mv.mutation.row.count=100) to trottle number
        of rows to be applied in one mutation
        """

        session = self.prepare(rf=5, options={'hinted_handoff_enabled': False}, nodes=5)
        node1, node2, node3, node4, node5 = self.cluster.nodelist()

        for node in self.cluster.nodelist():
            node.nodetool("disableautocompaction")

        session.execute("CREATE TABLE ks.t (pk int, ck1 int, ck2 int, v1 int, v2 int, PRIMARY KEY(pk, ck1, ck2))")
        session.execute(("CREATE MATERIALIZED VIEW ks.t_by_v AS SELECT * FROM t "
                         "WHERE pk IS NOT NULL AND ck1 IS NOT NULL AND ck2 IS NOT NULL "
                         "PRIMARY KEY (pk, ck2, ck1)"))

        session.cluster.control_connection.wait_for_schema_agreement()

        debug('Shutdown node2 and node3')
        node2.stop(wait_other_notice=True)
        node3.stop(wait_other_notice=True)

        size = 50
        range_deletion_ts = 30
        partition_deletion_ts = 10

        for ck1 in xrange(size):
            for ck2 in xrange(size):
                session.execute("INSERT INTO ks.t (pk, ck1, ck2, v1, v2)"
                                " VALUES (1, {}, {}, {}, {}) USING TIMESTAMP {}".format(ck1, ck2, ck1, ck2, ck1))

        self._replay_batchlogs()

        for ck1 in xrange(size):
            for ck2 in xrange(size):
                assert_one(session, "SELECT pk,ck1,ck2,v1,v2 FROM ks.t WHERE pk=1 AND ck1={} AND ck2={}".format(ck1, ck2),
                           [1, ck1, ck2, ck1, ck2])
                assert_one(session, "SELECT pk,ck1,ck2,v1,v2 FROM ks.t_by_v WHERE pk=1 AND ck1={} AND ck2={}".format(ck1, ck2),
                           [1, ck1, ck2, ck1, ck2])

        debug('Shutdown node4 and node5')
        node4.stop(wait_other_notice=True)
        node5.stop(wait_other_notice=True)

        for ck1 in xrange(size):
            for ck2 in xrange(size):
                if ck1 % 2 == 0:  # range tombstone
                    session.execute("DELETE FROM ks.t USING TIMESTAMP 50 WHERE pk=1 AND ck1={}".format(ck1))
                elif ck1 == ck2:  # row tombstone
                    session.execute("DELETE FROM ks.t USING TIMESTAMP 60 WHERE pk=1 AND ck1={} AND ck2={}".format(ck1, ck2))
                elif ck1 == ck2 - 1:  # cell tombstone
                    session.execute("DELETE v2 FROM ks.t USING TIMESTAMP 70 WHERE pk=1 AND ck1={} AND ck2={}".format(ck1, ck2))

        # range deletion
        session.execute("DELETE FROM ks.t USING TIMESTAMP {} WHERE pk=1 and ck1 < 30 and ck1 > 20".format(range_deletion_ts))
        session.execute("DELETE FROM ks.t USING TIMESTAMP {} WHERE pk=1 and ck1 = 20 and ck2 < 10".format(range_deletion_ts))

        # partition deletion for ck1 <= partition_deletion_ts
        session.execute("DELETE FROM ks.t USING TIMESTAMP {} WHERE pk=1".format(partition_deletion_ts))
        self._replay_batchlogs()

        # start nodes with different batch size
        debug('Starting nodes')
        node2.start(wait_other_notice=True, wait_for_binary_proto=True, jvm_args=["-Dcassandra.repair.mutation_repair_rows_per_batch={}".format(2)])
        node3.start(wait_other_notice=True, wait_for_binary_proto=True, jvm_args=["-Dcassandra.repair.mutation_repair_rows_per_batch={}".format(5)])
        node4.start(wait_other_notice=True, wait_for_binary_proto=True, jvm_args=["-Dcassandra.repair.mutation_repair_rows_per_batch={}".format(50)])
        node5.start(wait_other_notice=True, wait_for_binary_proto=True, jvm_args=["-Dcassandra.repair.mutation_repair_rows_per_batch={}".format(5000)])
        self._replay_batchlogs()

        debug('repairing base table')
        node1.nodetool("repair ks t")
        self._replay_batchlogs()

        debug('stop cluster')
        self.cluster.stop()

        debug('rolling restart to check repaired data on each node')
        for node in self.cluster.nodelist():
            debug('starting {}'.format(node.name))
            node.start(wait_other_notice=True, wait_for_binary_proto=True)
            session = self.patient_cql_connection(node, consistency_level=ConsistencyLevel.ONE)
            for ck1 in xrange(size):
                for ck2 in xrange(size):
                    if (
                        ck1 <= partition_deletion_ts or  # partition deletion
                        ck1 == ck2 or ck1 % 2 == 0 or  # row deletion or range tombstone
                        (ck1 > 20 and ck1 < 30) or (ck1 == 20 and ck2 < 10)  # range tombstone
                    ):
                        assert_none(session, "SELECT pk,ck1,ck2,v1,v2 FROM ks.t_by_v WHERE pk=1 AND "
                                             "ck1={} AND ck2={}".format(ck1, ck2))
                        assert_none(session, "SELECT pk,ck1,ck2,v1,v2 FROM ks.t WHERE pk=1 AND "
                                             "ck1={} AND ck2={}".format(ck1, ck2))
                    elif ck1 == ck2 - 1:  # cell tombstone
                        assert_one(session, "SELECT pk,ck1,ck2,v1,v2 FROM ks.t_by_v WHERE pk=1 AND "
                                            "ck1={} AND ck2={}".format(ck1, ck2), [1, ck1, ck2, ck1, None])
                        assert_one(session, "SELECT pk,ck1,ck2,v1,v2 FROM ks.t WHERE pk=1 AND "
                                            "ck1={} AND ck2={}".format(ck1, ck2), [1, ck1, ck2, ck1, None])
                    else:
                        assert_one(session, "SELECT pk,ck1,ck2,v1,v2 FROM ks.t_by_v WHERE pk=1 AND "
                                            "ck1={} AND ck2={}".format(ck1, ck2), [1, ck1, ck2, ck1, ck2])
                        assert_one(session, "SELECT pk,ck1,ck2,v1,v2 FROM ks.t WHERE pk=1 AND "
                                            "ck1={} AND ck2={}".format(ck1, ck2), [1, ck1, ck2, ck1, ck2])
            debug('stopping {}'.format(node.name))
            node.stop(wait_other_notice=True, wait_for_binary_proto=True)

    @attr('resource-intensive')
    def really_complex_repair_test(self):
        """
        Test that a materialized view are consistent after a more complex repair.
        """

        session = self.prepare(rf=5, options={'hinted_handoff_enabled': False}, nodes=5)
        node1, node2, node3, node4, node5 = self.cluster.nodelist()

        # we create the base table with gc_grace_seconds=5 so batchlog will expire after 5 seconds
        session.execute("CREATE TABLE ks.t (id int, v int, v2 text, v3 decimal, PRIMARY KEY(id, v, v2))"
                        "WITH gc_grace_seconds = 1")
        session.execute(("CREATE MATERIALIZED VIEW ks.t_by_v AS SELECT * FROM t "
                         "WHERE v IS NOT NULL AND id IS NOT NULL AND v IS NOT NULL AND "
                         "v2 IS NOT NULL PRIMARY KEY (v2, v, id)"))

        session.cluster.control_connection.wait_for_schema_agreement()

        debug('Shutdown node2 and node3')
        node2.stop(wait_other_notice=True)
        node3.stop(wait_other_notice=True)

        session.execute("INSERT INTO ks.t (id, v, v2, v3) VALUES (1, 1, 'a', 3.0)")
        session.execute("INSERT INTO ks.t (id, v, v2, v3) VALUES (2, 2, 'a', 3.0)")
        self._replay_batchlogs()
        debug('Verify the data in the MV on node1 with CL=ONE')
        assert_all(session, "SELECT * FROM ks.t_by_v WHERE v2 = 'a'", [['a', 1, 1, 3.0], ['a', 2, 2, 3.0]])

        session.execute("INSERT INTO ks.t (id, v, v2, v3) VALUES (1, 1, 'b', 3.0)")
        session.execute("INSERT INTO ks.t (id, v, v2, v3) VALUES (2, 2, 'b', 3.0)")
        self._replay_batchlogs()
        debug('Verify the data in the MV on node1 with CL=ONE')
        assert_all(session, "SELECT * FROM ks.t_by_v WHERE v2 = 'b'", [['b', 1, 1, 3.0], ['b', 2, 2, 3.0]])

        session.shutdown()

        debug('Shutdown node1, node4 and node5')
        node1.stop()
        node4.stop()
        node5.stop()

        debug('Start nodes 2 and 3')
        node2.start()
        node3.start(wait_other_notice=True, wait_for_binary_proto=True)

        session2 = self.patient_cql_connection(node2)
        session2.execute('USE ks')

        debug('Verify the data in the MV on node2 with CL=ONE. No rows should be found.')
        assert_none(session2, "SELECT * FROM ks.t_by_v WHERE v2 = 'a'")

        debug('Write new data in node2 that overlap those in node1')
        session2.execute("INSERT INTO ks.t (id, v, v2, v3) VALUES (1, 1, 'c', 3.0)")
        session2.execute("INSERT INTO ks.t (id, v, v2, v3) VALUES (2, 2, 'c', 3.0)")
        self._replay_batchlogs()
        assert_all(session2, "SELECT * FROM ks.t_by_v WHERE v2 = 'c'", [['c', 1, 1, 3.0], ['c', 2, 2, 3.0]])

        session2.execute("INSERT INTO ks.t (id, v, v2, v3) VALUES (1, 1, 'd', 3.0)")
        session2.execute("INSERT INTO ks.t (id, v, v2, v3) VALUES (2, 2, 'd', 3.0)")
        self._replay_batchlogs()
        assert_all(session2, "SELECT * FROM ks.t_by_v WHERE v2 = 'd'", [['d', 1, 1, 3.0], ['d', 2, 2, 3.0]])

        debug("Composite delete of everything")
        session2.execute("DELETE FROM ks.t WHERE id = 1 and v = 1")
        session2.execute("DELETE FROM ks.t WHERE id = 2 and v = 2")
        self._replay_batchlogs()
        assert_none(session2, "SELECT * FROM ks.t_by_v WHERE v2 = 'c'")
        assert_none(session2, "SELECT * FROM ks.t_by_v WHERE v2 = 'd'")

        debug('Wait for batchlogs to expire from node2 and node3')
        time.sleep(5)

        debug('Start remaining nodes')
        node1.start(wait_other_notice=True, wait_for_binary_proto=True)
        node4.start(wait_other_notice=True, wait_for_binary_proto=True)
        node5.start(wait_other_notice=True, wait_for_binary_proto=True)

        # at this point the data isn't repaired so we have an inconsistency.
        # this value should return None
        assert_all(
            session2,
            "SELECT * FROM ks.t_by_v WHERE v2 = 'a'", [['a', 1, 1, 3.0], ['a', 2, 2, 3.0]],
            cl=ConsistencyLevel.QUORUM
        )

        debug('Run global repair on node1')
        node1.repair()

        assert_none(session2, "SELECT * FROM ks.t_by_v WHERE v2 = 'a'", cl=ConsistencyLevel.QUORUM)

    def complex_mv_select_statements_test(self):
        """
        Test complex MV select statements
        @jira_ticket CASSANDRA-9664
        """

        cluster = self.cluster
        cluster.populate(3).start()
        node1 = cluster.nodelist()[0]
        session = self.patient_cql_connection(node1, consistency_level=ConsistencyLevel.QUORUM)

        debug("Creating keyspace")
        session.execute("CREATE KEYSPACE mvtest WITH replication = "
                        "{'class': 'SimpleStrategy', 'replication_factor': '3'}")
        session.execute('USE mvtest')

        mv_primary_keys = ["((a, b), c)",
                           "((b, a), c)",
                           "(a, b, c)",
                           "(c, b, a)",
                           "((c, a), b)"]

        for mv_primary_key in mv_primary_keys:

            session.execute("CREATE TABLE test (a int, b int, c int, d int, PRIMARY KEY (a, b, c))")

            insert_stmt = session.prepare("INSERT INTO test (a, b, c, d) VALUES (?, ?, ?, ?)")
            update_stmt = session.prepare("UPDATE test SET d = ? WHERE a = ? AND b = ? AND c = ?")
            delete_stmt1 = session.prepare("DELETE FROM test WHERE a = ? AND b = ? AND c = ?")
            delete_stmt2 = session.prepare("DELETE FROM test WHERE a = ?")

            session.cluster.control_connection.wait_for_schema_agreement()

            rows = [(0, 0, 0, 0),
                    (0, 0, 1, 0),
                    (0, 1, 0, 0),
                    (0, 1, 1, 0),
                    (1, 0, 0, 0),
                    (1, 0, 1, 0),
                    (1, 1, -1, 0),
                    (1, 1, 0, 0),
                    (1, 1, 1, 0)]

            for row in rows:
                session.execute(insert_stmt, row)

            debug("Testing MV primary key: {}".format(mv_primary_key))

            session.execute("CREATE MATERIALIZED VIEW mv AS SELECT * FROM test WHERE "
                            "a = 1 AND b IS NOT NULL AND c = 1 PRIMARY KEY {}".format(mv_primary_key))
            time.sleep(3)

            assert_all(
                session, "SELECT a, b, c, d FROM mv",
                [[1, 0, 1, 0], [1, 1, 1, 0]],
                ignore_order=True,
                cl=ConsistencyLevel.QUORUM
            )

            # insert new rows that does not match the filter
            session.execute(insert_stmt, (0, 0, 1, 0))
            session.execute(insert_stmt, (1, 1, 0, 0))
            assert_all(
                session, "SELECT a, b, c, d FROM mv",
                [[1, 0, 1, 0], [1, 1, 1, 0]],
                ignore_order=True,
                cl=ConsistencyLevel.QUORUM
            )

            # insert new row that does match the filter
            session.execute(insert_stmt, (1, 2, 1, 0))
            assert_all(
                session, "SELECT a, b, c, d FROM mv",
                [[1, 0, 1, 0], [1, 1, 1, 0], [1, 2, 1, 0]],
                ignore_order=True,
                cl=ConsistencyLevel.QUORUM
            )

            # update rows that does not match the filter
            session.execute(update_stmt, (1, 1, -1, 0))
            session.execute(update_stmt, (0, 1, 1, 0))
            assert_all(
                session, "SELECT a, b, c, d FROM mv",
                [[1, 0, 1, 0], [1, 1, 1, 0], [1, 2, 1, 0]],
                ignore_order=True,
                cl=ConsistencyLevel.QUORUM
            )

            # update a row that does match the filter
            session.execute(update_stmt, (2, 1, 1, 1))
            assert_all(
                session, "SELECT a, b, c, d FROM mv",
                [[1, 0, 1, 0], [1, 1, 1, 2], [1, 2, 1, 0]],
                ignore_order=True,
                cl=ConsistencyLevel.QUORUM
            )

            # delete rows that does not match the filter
            session.execute(delete_stmt1, (1, 1, -1))
            session.execute(delete_stmt1, (2, 0, 1))
            session.execute(delete_stmt2, (0,))
            assert_all(
                session, "SELECT a, b, c, d FROM mv",
                [[1, 0, 1, 0], [1, 1, 1, 2], [1, 2, 1, 0]],
                ignore_order=True,
                cl=ConsistencyLevel.QUORUM
            )

            # delete a row that does match the filter
            session.execute(delete_stmt1, (1, 1, 1))
            assert_all(
                session, "SELECT a, b, c, d FROM mv",
                [[1, 0, 1, 0], [1, 2, 1, 0]],
                ignore_order=True,
                cl=ConsistencyLevel.QUORUM
            )

            # delete a partition that matches the filter
            session.execute(delete_stmt2, (1,))
            assert_all(session, "SELECT a, b, c, d FROM mv", [], cl=ConsistencyLevel.QUORUM)

            # Cleanup
            session.execute("DROP MATERIALIZED VIEW mv")
            session.execute("DROP TABLE test")

    def propagate_view_creation_over_non_existing_table(self):
        """
        The internal addition of a view over a non existing table should be ignored
        @jira_ticket CASSANDRA-13737
        """

        cluster = self.cluster
        cluster.populate(3)
        cluster.start()
        node1, node2, node3 = self.cluster.nodelist()
        session = self.patient_cql_connection(node1, consistency_level=ConsistencyLevel.QUORUM)
        create_ks(session, 'ks', 3)

        session.execute('CREATE TABLE users (username varchar PRIMARY KEY, state varchar)')

        # create a materialized view only in nodes 1 and 2
        node3.stop(wait_other_notice=True)
        session.execute(('CREATE MATERIALIZED VIEW users_by_state AS '
                         'SELECT * FROM users WHERE state IS NOT NULL AND username IS NOT NULL '
                         'PRIMARY KEY (state, username)'))

        # drop the base table only in node 3
        node1.stop(wait_other_notice=True)
        node2.stop(wait_other_notice=True)
        node3.start(wait_for_binary_proto=True)
        session = self.patient_cql_connection(node3, consistency_level=ConsistencyLevel.QUORUM)
        session.execute('DROP TABLE ks.users')

        # restart the cluster
        cluster.stop()
        cluster.start()

        # node3 should have received and ignored the creation of the MV over the dropped table
        self.assertTrue(node3.grep_log('Not adding view users_by_state because the base table'))

    def base_view_consistency_on_failure_after_mv_apply_test(self):
        self._test_base_view_consistency_on_crash("after")

    def base_view_consistency_on_failure_before_mv_apply_test(self):
        self._test_base_view_consistency_on_crash("before")

    def _test_base_view_consistency_on_crash(self, fail_phase):
        """
         * Fails base table write before or after applying views
         * Restart node and replay commit and batchlog
         * Check that base and views are present

         @jira_ticket CASSANDRA-13069
        """

        self.ignore_log_patterns = [r'Dummy failure']
        self.prepare(rf=1, install_byteman=True, options={'hinted_handoff_enabled': False}, enable_batch_commitlog=True)
        node1, node2, node3 = self.cluster.nodelist()
        session = self.patient_exclusive_cql_connection(node1)
        session.execute('USE ks')

        session.execute("CREATE TABLE t (id int PRIMARY KEY, v int, v2 text, v3 decimal)")
        session.execute(("CREATE MATERIALIZED VIEW t_by_v AS SELECT * FROM t "
                         "WHERE v IS NOT NULL AND id IS NOT NULL PRIMARY KEY (v, id)"))

        session.cluster.control_connection.wait_for_schema_agreement()

        debug('Make node1 fail {} view writes'.format(fail_phase))
        prefix = "4.0" if self.cluster.version() >= '4.0' else "pre4.0"
        node1.byteman_submit(['./byteman/{}/fail_{}_view_write.btm'.format(prefix, fail_phase)])

        debug('Write 1000 rows - all node1 writes should fail')

        failed = False
        for i in xrange(1, 1000):
            try:
                session.execute("INSERT INTO t (id, v, v2, v3) VALUES ({v}, {v}, 'a', 3.0) USING TIMESTAMP {v}".format(v=i))
            except WriteFailure:
                failed = True

        self.assertTrue(failed, "Should fail at least once.")
        self.assertTrue(node1.grep_log("Dummy failure"), "Should throw Dummy failure")

        missing_entries = 0
        session = self.patient_exclusive_cql_connection(node1)
        session.execute('USE ks')
        for i in xrange(1, 1000):
            view_entry = rows_to_list(session.execute(SimpleStatement("SELECT * FROM t_by_v WHERE id = {} AND v = {}".format(i, i),
                                                                      consistency_level=ConsistencyLevel.ONE)))
            base_entry = rows_to_list(session.execute(SimpleStatement("SELECT * FROM t WHERE id = {}".format(i),
                                                                      consistency_level=ConsistencyLevel.ONE)))

            if not base_entry:
                missing_entries += 1
            if not view_entry:
                missing_entries += 1

        debug("Missing entries {}".format(missing_entries))
        self.assertTrue(missing_entries > 0, )

        debug('Stopping node1 to simulate crash')
        node1.stop(gently=False, wait_other_notice=True)
        # Set batchlog.replay_timeout_in_ms=1 so we can ensure batchlog will be replayed below
        node1.start(jvm_args=["-Dcassandra.batchlog.replay_timeout_in_ms=1"])

        debug('Replay batchlogs')
        time.sleep(0.001)  # Wait batchlog.replay_timeout_in_ms=1 (ms)
        self._replay_batchlogs()

        debug('Verify that both the base table entry and view are present after commit and batchlog replay')
        session = self.patient_exclusive_cql_connection(node1)
        session.execute('USE ks')
        for i in xrange(1, 1000):
            view_entry = rows_to_list(session.execute(SimpleStatement("SELECT * FROM t_by_v WHERE id = {} AND v = {}".format(i, i),
                                                                      consistency_level=ConsistencyLevel.ONE)))
            base_entry = rows_to_list(session.execute(SimpleStatement("SELECT * FROM t WHERE id = {}".format(i),
                                                                      consistency_level=ConsistencyLevel.ONE)))

            self.assertTrue(base_entry, "Both base {} and view entry {} should exist.".format(base_entry, view_entry))
            self.assertTrue(view_entry, "Both base {} and view entry {} should exist.".format(base_entry, view_entry))


# For read verification
class MutationPresence(Enum):
    match = 1
    extra = 2
    missing = 3
    excluded = 4
    unknown = 5


class MM(object):
    mp = None

    def out(self):
        pass


class Match(MM):

    def __init__(self):
        self.mp = MutationPresence.match

    def out(self):
        return None


class Extra(MM):
    expecting = None
    value = None
    row = None

    def __init__(self, expecting, value, row):
        self.mp = MutationPresence.extra
        self.expecting = expecting
        self.value = value
        self.row = row

    def out(self):
        return "Extra. Expected {} instead of {}; row: {}".format(self.expecting, self.value, self.row)


class Missing(MM):
    value = None
    row = None

    def __init__(self, value, row):
        self.mp = MutationPresence.missing
        self.value = value
        self.row = row

    def out(self):
        return "Missing. At {}".format(self.row)


class Excluded(MM):

    def __init__(self):
        self.mp = MutationPresence.excluded

    def out(self):
        return None


class Unknown(MM):

    def __init__(self):
        self.mp = MutationPresence.unknown

    def out(self):
        return None


readConsistency = ConsistencyLevel.QUORUM
writeConsistency = ConsistencyLevel.QUORUM
SimpleRow = collections.namedtuple('SimpleRow', 'a b c d')


def row_generate(i, num_partitions):
    return SimpleRow(a=i % num_partitions, b=(i % 400) / num_partitions, c=i, d=i)


# Create a threaded session and execute queries from a Queue
def thread_session(ip, queue, start, end, rows, num_partitions):

    def execute_query(session, select_gi, i):
        row = row_generate(i, num_partitions)
        if (row.a, row.b) in rows:
            base = rows[(row.a, row.b)]
        else:
            base = -1
        gi = list(session.execute(select_gi, [row.c, row.a]))
        if base == i and len(gi) == 1:
            return Match()
        elif base != i and len(gi) == 1:
            return Extra(base, i, (gi[0][0], gi[0][1], gi[0][2], gi[0][3]))
        elif base == i and len(gi) == 0:
            return Missing(base, i)
        elif base != i and len(gi) == 0:
            return Excluded()
        else:
            return Unknown()

    try:
        cluster = Cluster([ip])
        session = cluster.connect()
        select_gi = session.prepare("SELECT * FROM mvtest.mv1 WHERE c = ? AND a = ?")
        select_gi.consistency_level = readConsistency

        for i in range(start, end):
            ret = execute_query(session, select_gi, i)
            queue.put_nowait(ret)
    except Exception as e:
        print str(e)
        queue.close()


@since('3.0')
@skipIf(sys.platform == 'win32', 'Bug in python on Windows: https://bugs.python.org/issue10128')
class TestMaterializedViewsConsistency(Tester):

    def prepare(self, user_table=False):
        cluster = self.cluster
        cluster.populate(3).start()
        node2 = cluster.nodelist()[1]

        # Keep the status of async requests
        self.exception_type = collections.Counter()
        self.num_request_done = 0
        self.counts = {}
        for mp in MutationPresence:
            self.counts[mp] = 0
        self.rows = {}
        self.update_stats_every = 100

        debug("Set to talk to node 2")
        self.session = self.patient_cql_connection(node2)

        return self.session

    def _print_write_status(self, row):
        output = "\r{}".format(row)
        for key in self.exception_type.keys():
            output = "{} ({}: {})".format(output, key, self.exception_type[key])
        sys.stdout.write(output)
        sys.stdout.flush()

    def _print_read_status(self, row):
        if self.counts[MutationPresence.unknown] == 0:
            sys.stdout.write(
                "\rOn {}; match: {}; extra: {}; missing: {}".format(
                    row,
                    self.counts[MutationPresence.match],
                    self.counts[MutationPresence.extra],
                    self.counts[MutationPresence.missing])
            )
        else:
            sys.stdout.write(
                "\rOn {}; match: {}; extra: {}; missing: {}; WTF: {}".format(
                    row,
                    self.counts[MutationPresence.match],
                    self.counts[MutationPresence.extra],
                    self.counts[MutationPresence.missing],
                    self.counts[MutationPresence.unkown])
            )
        sys.stdout.flush()

    def _do_row(self, insert_stmt, i, num_partitions):

        # Error callback for async requests
        def handle_errors(row, exc):
            self.num_request_done += 1
            try:
                name = type(exc).__name__
                self.exception_type[name] += 1
            except Exception as e:
                print traceback.format_exception_only(type(e), e)

        # Success callback for async requests
        def success_callback(row):
            self.num_request_done += 1

        if i % self.update_stats_every == 0:
            self._print_write_status(i)

        row = row_generate(i, num_partitions)

        async = self.session.execute_async(insert_stmt, row)
        errors = partial(handle_errors, row)
        async.add_callbacks(success_callback, errors)

    def _populate_rows(self):
        statement = SimpleStatement(
            "SELECT a, b, c FROM mvtest.test1",
            consistency_level=readConsistency
        )
        data = self.session.execute(statement)
        for row in data:
            self.rows[(row.a, row.b)] = row.c

    @skip('awaiting CASSANDRA-11290')
    def single_partition_consistent_reads_after_write_test(self):
        """
        Tests consistency of multiple writes to a single partition

        @jira_ticket CASSANDRA-10981
        """
        self._consistent_reads_after_write_test(1)

    @skip('hangs CI - CSTAR-905')
    def multi_partition_consistent_reads_after_write_test(self):
        """
        Tests consistency of multiple writes to a multiple partitions

        @jira_ticket CASSANDRA-10981
        """
        self._consistent_reads_after_write_test(20)

    def _consistent_reads_after_write_test(self, num_partitions):

        session = self.prepare()
        node1, node2, node3 = self.cluster.nodelist()

        # Test config
        lower = 0
        upper = 100000
        processes = 4
        queues = [None] * processes
        eachProcess = (upper - lower) / processes

        debug("Creating schema")
        session.execute(
            ("CREATE KEYSPACE IF NOT EXISTS mvtest WITH replication = "
             "{'class': 'SimpleStrategy', 'replication_factor': '3'}")
        )
        session.execute(
            "CREATE TABLE mvtest.test1 (a int, b int, c int, d int, PRIMARY KEY (a,b))"
        )
        session.cluster.control_connection.wait_for_schema_agreement()

        insert1 = session.prepare("INSERT INTO mvtest.test1 (a,b,c,d) VALUES (?,?,?,?)")
        insert1.consistency_level = writeConsistency

        debug("Writing data to base table")
        for i in range(upper / 10):
            self._do_row(insert1, i, num_partitions)

        debug("Creating materialized view")
        session.execute(
            ('CREATE MATERIALIZED VIEW mvtest.mv1 AS '
             'SELECT a,b,c,d FROM mvtest.test1 WHERE a IS NOT NULL AND b IS NOT NULL AND '
             'c IS NOT NULL PRIMARY KEY (c,a,b)')
        )
        session.cluster.control_connection.wait_for_schema_agreement()

        debug("Writing more data to base table")
        for i in range(upper / 10, upper):
            self._do_row(insert1, i, num_partitions)

        # Wait that all requests are done
        while self.num_request_done < upper:
            time.sleep(1)

        debug("Making sure all batchlogs are replayed on node1")
        node1.nodetool("replaybatchlog")
        debug("Making sure all batchlogs are replayed on node2")
        node2.nodetool("replaybatchlog")
        debug("Making sure all batchlogs are replayed on node3")
        node3.nodetool("replaybatchlog")

        debug("Finished writes, now verifying reads")
        self._populate_rows()

        for i in range(processes):
            start = lower + (eachProcess * i)
            if i == processes - 1:
                end = upper
            else:
                end = lower + (eachProcess * (i + 1))
            q = Queue()
            node_ip = get_ip_from_node(node2)
            p = Process(target=thread_session, args=(node_ip, q, start, end, self.rows, num_partitions))
            p.start()
            queues[i] = q

        for i in range(lower, upper):
            if i % 100 == 0:
                self._print_read_status(i)
            mm = queues[i % processes].get()
            if not mm.out() is None:
                sys.stdout.write("\r{}\n" .format(mm.out()))
            self.counts[mm.mp] += 1

        self._print_read_status(upper)
        sys.stdout.write("\n")
        sys.stdout.flush()


@since('3.0')
class TestMaterializedViewsLockcontention(Tester):
    """
    Test materialized views lock contention.
    @jira_ticket CASSANDRA-12689
    @since 3.0
    """

    def _prepare_cluster(self):
        self.cluster.populate(1)
        self.supports_v5_protocol = supports_v5_protocol(self.cluster.version())
        self.protocol_version = 5 if self.supports_v5_protocol else 4

        if self.cluster.version() < '4.0':
            self.cluster.set_configuration_options(values={
                'concurrent_materialized_view_writes': 2,
                'concurrent_writes': 2,
            })
        self.nodes = self.cluster.nodes.values()
        for node in self.nodes:
            remove_perf_disable_shared_mem(node)

        if self.cluster.version() < '4.0':
            self.cluster.start(wait_for_binary_proto=True, jvm_args=["-Dcassandra.test.fail_mv_locks_count=64"])
        else:
            self.cluster.start(wait_for_binary_proto=True)

        session = self.patient_exclusive_cql_connection(self.nodes[0], protocol_version=self.protocol_version)

        keyspace = "locktest"
        session.execute("""
                CREATE KEYSPACE IF NOT EXISTS {}
                WITH replication = {{ 'class': 'SimpleStrategy', 'replication_factor': '1' }}
                """.format(keyspace))
        session.set_keyspace(keyspace)

        session.execute(
            "CREATE TABLE IF NOT EXISTS test (int1 int, int2 int, date timestamp, PRIMARY KEY (int1, int2))")
        session.execute("""CREATE MATERIALIZED VIEW test_sorted_mv AS
        SELECT int1, date, int2
        FROM test
        WHERE int1 IS NOT NULL AND date IS NOT NULL AND int2 IS NOT NULL
        PRIMARY KEY (int1, date, int2)
        WITH CLUSTERING ORDER BY (date DESC, int1 DESC)""")

        return session

    @since('3.0')
    def test_mutations_dontblock(self):
        session = self._prepare_cluster()
        records = 100
        records2 = 100
        params = []
        for x in xrange(records):
            for y in xrange(records2):
                params.append([x, y])

        execute_concurrent_with_args(
            session,
            session.prepare('INSERT INTO test (int1, int2, date) VALUES (?, ?, toTimestamp(now()))'),
            params
        )

        assert_one(session, "SELECT count(*) FROM test WHERE int1 = 1", [records2])

        # 4.0 would throw WouldBlockException
        if self.cluster.version() < '4.0':
            for node in self.nodes:
                with JolokiaAgent(node) as jmx:
                    mutationStagePending = jmx.read_attribute(
                        make_mbean('metrics', type="ThreadPools", path='request', scope='MutationStage', name='PendingTasks'), "Value"
                    )
                    assert_equal(0, mutationStagePending, "Pending mutations: {}".format(mutationStagePending))<|MERGE_RESOLUTION|>--- conflicted
+++ resolved
@@ -8,20 +8,10 @@
 from multiprocessing import Process, Queue
 from unittest import skip, skipIf
 
-<<<<<<< HEAD
 from dse import ConsistencyLevel, InvalidRequest, WriteFailure
 from dse.cluster import Cluster, NoHostAvailable
 from dse.concurrent import execute_concurrent_with_args
 from dse.query import SimpleStatement
-=======
-from cassandra import ConsistencyLevel, InvalidRequest, WriteFailure
-from cassandra.cluster import NoHostAvailable
-from cassandra.concurrent import execute_concurrent_with_args
-from cassandra.cluster import Cluster
-from cassandra.query import SimpleStatement
-# TODO add in requirements.txt
-from enum import Enum  # Remove when switching to py3
->>>>>>> e67ef2b8
 from nose.plugins.attrib import attr
 from nose.tools import assert_equal
 
@@ -125,11 +115,7 @@
 
         def _view_build_finished(node):
             s = self.patient_exclusive_cql_connection(node)
-<<<<<<< HEAD
             query = "SELECT * FROM %s WHERE keyspace_name='%s' AND view_name='%s'" % \
-=======
-            query = "SELECT * FROM %s WHERE keyspace_name='%s' AND view_name='%s'" %\
->>>>>>> e67ef2b8
                     (self._build_progress_table(), ks, view)
             result = list(s.execute(query))
             return len(result) == 0
@@ -148,11 +134,7 @@
         start = time.time()
         while True:
             try:
-<<<<<<< HEAD
                 query = "SELECT COUNT(*) FROM %s WHERE keyspace_name='%s' AND view_name='%s'" % \
-=======
-                query = "SELECT COUNT(*) FROM %s WHERE keyspace_name='%s' AND view_name='%s'" %\
->>>>>>> e67ef2b8
                         (self._build_progress_table(), ks, view)
                 result = list(session.execute(query))
                 self.assertEqual(result[0].count, 0)
@@ -1207,8 +1189,6 @@
             self.assertTrue(node.grep_log('Marking view', filename='debug.log', from_mark=mark))
             self.check_logs_for_errors()
 
-<<<<<<< HEAD
-=======
     @since('3.0')
     def test_mv_with_default_ttl_with_flush(self):
         self._test_mv_with_default_ttl(True)
@@ -1310,7 +1290,6 @@
             assert_one(session, "SELECT * FROM t", [1, 6, 1])
             assert_one(session, "SELECT * FROM mv", [1, 6, 1])
 
->>>>>>> e67ef2b8
     @since('3.0')
     def test_no_base_column_in_view_pk_complex_timestamp_with_flush(self):
         self._test_no_base_column_in_view_pk_complex_timestamp(flush=True)
