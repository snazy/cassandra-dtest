import time
from collections import namedtuple
from distutils.version import LooseVersion

from cassandra import AuthenticationFailed, InvalidRequest, Unauthorized
from cassandra.cluster import NoHostAvailable
from cassandra.protocol import SyntaxException, ServerError

<<<<<<< HEAD
from dtest import (CASSANDRA_VERSION_FROM_BUILD, ReusableClusterTester, Tester,
                   debug, wait_for_any_log)
from tools.assertions import (assert_all, assert_invalid, assert_length_equal,
                              assert_one, assert_unauthorized)
=======
from dtest import CASSANDRA_VERSION_FROM_BUILD, Tester, debug
from tools.assertions import (assert_all, assert_invalid, assert_one,
                              assert_unauthorized, assert_exception,
                              assert_length_equal)
>>>>>>> 968ba4d1
from tools.decorators import known_failure, since
from tools.jmxutils import (JolokiaAgent, make_mbean,
                            remove_perf_disable_shared_mem)
from tools.misc import ImmutableMapping, restart_cluster_and_update_config
from tools.metadata_wrapper import UpdatingKeyspaceMetadataWrapper


class AuthMixin():

    def get_session(Tester, node_idx=0, user=None, password=None):
        """
        Connect with a set of credentials to a given node. Connection is not exclusive to that node.
        @param node_idx Initial node to connect to
        @param user User to connect as
        @param password Password to use
        @return Session as user, to specified node
        """
        node = Tester.cluster.nodelist()[node_idx]
        session = Tester.patient_cql_connection(node, user=user, password=password)
        return session


class TestAuthThreeNodes(Tester, AuthMixin):
    """
    All [user] auth tests that use only three C* nodes belong in this class.
    We separate it from TestAuthOneNode so that we can re-use the cluster across
    all of the tests in that class.
    """

    @known_failure(failure_source='test',
                   jira_url='https://issues.apache.org/jira/browse/CASSANDRA-12456',
                   flaky=True)
    def system_auth_ks_is_alterable_test(self):
        """
        * Launch a three node cluster
        * Verify the default RF of system_auth is 1
        * Increase the system_auth RF to 3
        * Run repair, see 10655
        * Restart the cluster
        * Check that each node agrees on the system_auth RF

        @jira_ticket CASSANDRA-10655
        """
        cluster = self.cluster
        config = {'authenticator': 'org.apache.cassandra.auth.PasswordAuthenticator',
                  'authorizer': 'org.apache.cassandra.auth.CassandraAuthorizer',
                  'permissions_validity_in_ms': 0}
        self.cluster.set_configuration_options(values=config)
        cluster.set_configuration_options(values=config)
        cluster.populate(3).start()

        wait_for_any_log(self.cluster.nodelist(), 'Created default superuser', 25)

        session = self.get_session(user='cassandra', password='cassandra')
        auth_metadata = UpdatingKeyspaceMetadataWrapper(
            cluster=session.cluster,
            ks_name='system_auth',
            max_schema_agreement_wait=30  # 3x the default of 10
        )
        self.assertEquals(1, auth_metadata.replication_strategy.replication_factor)

        session.execute("""
            ALTER KEYSPACE system_auth
                WITH replication = {'class':'SimpleStrategy', 'replication_factor':3};
        """)

        self.assertEquals(3, auth_metadata.replication_strategy.replication_factor)

        # Run repair to workaround read repair issues caused by CASSANDRA-10655
        debug("Repairing before altering RF")
        self.cluster.repair()

        # make sure schema change is persistent
        debug("Stopping cluster..")
        self.cluster.stop()
        debug("Restarting cluster..")
        self.cluster.start()

        # check each node directly
        for i in range(3):
            debug('Checking node: {i}'.format(i=i))
            node = self.cluster.nodelist()[i]
            exclusive_auth_metadata = UpdatingKeyspaceMetadataWrapper(
                cluster=self.patient_exclusive_cql_connection(node, user='cassandra', password='cassandra').cluster,
                ks_name='system_auth'
            )
            self.assertEquals(3, exclusive_auth_metadata.replication_strategy.replication_factor)


class TestAuthOneNode(ReusableClusterTester, AuthMixin):
    """
    All [user] auth tests that use only one C* node belong in this class.
    We separate it from TestAuthThreeNodes so that we can re-use the cluster across
    all of the tests in this class.
    """

    ignore_log_patterns = (
        # This one occurs if we do a non-rolling upgrade, the node
        # it's trying to send the migration to hasn't started yet,
        # and when it does, it gets replayed and everything is fine.
        r'Can\'t send migration request: node.*is down',
    )

    default_config = ImmutableMapping({'authenticator': 'org.apache.cassandra.auth.PasswordAuthenticator',
                                       'authorizer': 'org.apache.cassandra.auth.CassandraAuthorizer',
                                       'permissions_validity_in_ms': 0})

    @classmethod
    def post_initialize_cluster(cls):
        cluster = cls.cluster
        cluster.set_datadir_count(1)
        cluster.populate(1)

        cluster.set_configuration_options(values=cls.default_config)

        remove_perf_disable_shared_mem(cluster.nodelist()[0])
        cluster.start()

        cls.cached_config = ImmutableMapping(cluster._config_options)

        n = wait_for_any_log(cluster.nodelist(), 'Created default superuser', 25)

    def setUp(self):
        super(TestAuthOneNode, self).setUp()
        self._cleanup_schema()

    def tearDown(self):
        super(TestAuthOneNode, self).tearDown()
        # Reset config to default if it was changed
        if not set(self.cached_config.items()) == set(self.cluster._config_options.items()):
            self.wipe_and_initialize_cluster()

    def _cleanup_schema(self):
        session = self.get_session(user='cassandra', password='cassandra')

        users = [row.name for row in session.execute("LIST USERS").current_rows]
        users.remove('cassandra')  # Don't drop the default superuser

        for user in users:
            session.execute("DROP USER IF EXISTS '{}'".format(user))

        session.execute("DROP KEYSPACE IF EXISTS ks")
        session.cluster.shutdown()

    def login_test(self):
        """
        * Launch a one node cluster
        * Connect as the default user/password
        * Verify that default user w/ bad password gives AuthenticationFailed exception
        * Verify that bad user gives AuthenticationFailed exception
        """
        # also tests default user creation (cassandra/cassandra)
        self.get_session(user='cassandra', password='cassandra')
        try:
            self.get_session(user='cassandra', password='badpassword')
        except NoHostAvailable as e:
            self.assertIsInstance(e.errors.values()[0], AuthenticationFailed)
        try:
            self.get_session(user='doesntexist', password='doesntmatter')
        except NoHostAvailable as e:
            self.assertIsInstance(e.errors.values()[0], AuthenticationFailed)

    # from 2.2 role creation is granted by CREATE_ROLE permissions, not superuser status
    @since('1.2', max_version='2.1.x')
    def only_superuser_can_create_users_test(self):
        """
        * Launch a one node cluster
        * Connect as the default superuser
        * Verify we can create a user, 'jackob', as the default superuser
        * Connect as the new user, 'jackob'
        * Verify we cannot create a second user as 'jackob'
        """

        cassandra = self.get_session(user='cassandra', password='cassandra')
        cassandra.execute("CREATE USER jackob WITH PASSWORD '12345' NOSUPERUSER")

        jackob = self.get_session(user='jackob', password='12345')
        assert_unauthorized(jackob, "CREATE USER james WITH PASSWORD '54321' NOSUPERUSER", 'Only superusers are allowed to perform CREATE (\[ROLE\|USER\]|USER) queries', )

    @since('1.2', max_version='2.1.x')
    def password_authenticator_create_user_requires_password_test(self):
        """
        * Launch a one node cluster
        * Connect as the default superuser
        * Verify we cannot create a new user without specifying a password for them
        * Verify we can create the new user if the password is specified
        """

        session = self.get_session(user='cassandra', password='cassandra')
        assert_invalid(session, "CREATE USER jackob NOSUPERUSER", 'PasswordAuthenticator requires PASSWORD option')
        session.execute("CREATE USER jackob WITH PASSWORD '12345' NOSUPERUSER")

    def cant_create_existing_user_test(self):
        """
        * Launch a one node cluster
        * Connect as the default superuser
        * Create a new user
        * Verify that attempting to create a duplicate user fails with InvalidRequest
        """

        session = self.get_session(user='cassandra', password='cassandra')
        session.execute("CREATE USER 'james@example.com' WITH PASSWORD '12345' NOSUPERUSER")
        assert_invalid(session, "CREATE USER 'james@example.com' WITH PASSWORD '12345' NOSUPERUSER", 'james@example.com already exists')

    def list_users_test(self):
        """
        * Launch a one node cluster
        * Connect as the default superuser
        * Create two new users, and two new superusers.
        * Verify that LIST USERS shows all five users.
        * Verify that the correct users are listed as super users.
        * Connect as one of the new users, and check that the LIST USERS behavior is also correct there.
        """

        session = self.get_session(user='cassandra', password='cassandra')
        session.execute("CREATE USER alex WITH PASSWORD '12345' NOSUPERUSER")
        session.execute("CREATE USER bob WITH PASSWORD '12345' SUPERUSER")
        session.execute("CREATE USER cathy WITH PASSWORD '12345' NOSUPERUSER")
        session.execute("CREATE USER dave WITH PASSWORD '12345' SUPERUSER")

        rows = list(session.execute("LIST USERS"))
        self.assertEqual(5, len(rows))
        # {username: isSuperuser} dict.
        users = dict([(r[0], r[1]) for r in rows])

        self.assertTrue(users['cassandra'])
        self.assertFalse(users['alex'])
        self.assertTrue(users['bob'])
        self.assertFalse(users['cathy'])
        self.assertTrue(users['dave'])

        self.get_session(user='dave', password='12345')
        rows = list(session.execute("LIST USERS"))
        self.assertEqual(5, len(rows))
        # {username: isSuperuser} dict.
        users = dict([(r[0], r[1]) for r in rows])

        self.assertTrue(users['cassandra'])
        self.assertFalse(users['alex'])
        self.assertTrue(users['bob'])
        self.assertFalse(users['cathy'])
        self.assertTrue(users['dave'])

    @since('2.2')
    def handle_corrupt_role_data_test(self):
        """
        * Launch a one node cluster
        * Connect as the default superuser
        * Create a new role
        * Confirm that there exists 2 users
        * Manually corrupt / delete the is_superuser cell of that role
        * Confirm that listing users shows an invalid request
        * Confirm that corrupted user can no longer login
        @jira_ticket CASSANDRA-12700
        """
        self.prepare()

        session = self.get_session(user='cassandra', password='cassandra')
        session.execute("CREATE USER bob WITH PASSWORD '12345' SUPERUSER")

        bob = self.get_session(user='bob', password='12345')
        rows = list(bob.execute("LIST USERS"))
        assert_length_equal(2, len(rows))

        session.execute("UPDATE system_auth.roles SET is_superuser=null WHERE role='bob'")

        self.ignore_log_patterns = list(self.ignore_log_patterns) + [r'Invalid metadata has been detected for role bob']
        assert_exception(session, "LIST USERS", "Invalid metadata has been detected for role", expected=(ServerError))
        try:
            self.get_session(user='bob', password='12345')
        except NoHostAvailable as e:
            self.assertIsInstance(e.errors.values()[0], AuthenticationFailed)

    def user_cant_drop_themselves_test(self):
        """
        * Launch a one node cluster
        * Connect as the default superuser
        * Verify the superuser can't drop themselves
        """

        session = self.get_session(user='cassandra', password='cassandra')
        # handle different error messages between versions pre and post 2.2.0
        assert_invalid(session, "DROP USER cassandra", "(Users aren't allowed to DROP themselves|Cannot DROP primary role for current login)")

    # from 2.2 role deletion is granted by DROP_ROLE permissions, not superuser status
    @since('1.2', max_version='2.1.x')
    def only_superusers_can_drop_users_test(self):
        """
        * Launch a one node cluster
        * Connect as the default superuser
        * Create two new users
        * Verify all users are present with LIST USERS
        * Connect as one of the new users, 'cathy'
        * Verify that 'cathy', not being a superuser, cannot drop other users, and gets an Unauthorized exception
        * Verify the default superuser can drop other users
        """

        cassandra = self.get_session(user='cassandra', password='cassandra')
        cassandra.execute("CREATE USER cathy WITH PASSWORD '12345' NOSUPERUSER")
        cassandra.execute("CREATE USER dave WITH PASSWORD '12345' NOSUPERUSER")
        rows = list(cassandra.execute("LIST USERS"))
        assert_length_equal(rows, 3)

        cathy = self.get_session(user='cathy', password='12345')
        assert_unauthorized(cathy, 'DROP USER dave', 'Only superusers are allowed to perform DROP (\[ROLE\|USER\]|USER) queries')

        rows = list(cassandra.execute("LIST USERS"))
        assert_length_equal(rows, 3)

        cassandra.execute('DROP USER dave')
        rows = list(cassandra.execute("LIST USERS"))
        assert_length_equal(rows, 2)

    def dropping_nonexistent_user_throws_exception_test(self):
        """
        * Launch a one node cluster
        * Connect as the default superuser
        * Verify that dropping a nonexistent user throws InvalidRequest
        """

        session = self.get_session(user='cassandra', password='cassandra')
        assert_invalid(session, 'DROP USER nonexistent', "nonexistent doesn't exist")

    def drop_user_case_sensitive_test(self):
        """
        * Launch a one node cluster
        * Connect as the default superuser
        * Create a user, 'Test'
        * Verify that the drop user statement is case sensitive
        """
        cassandra = self.get_session(user='cassandra', password='cassandra')
        cassandra.execute("CREATE USER Test WITH PASSWORD '12345'")

        # Should be invalid, as 'test' does not exist
        assert_invalid(cassandra, "DROP USER test")

        cassandra.execute("DROP USER Test")
        rows = [x[0] for x in list(cassandra.execute("LIST USERS"))]
        self.assertItemsEqual(rows, ['cassandra'])

        cassandra.execute("CREATE USER test WITH PASSWORD '12345'")

        # Should be invalid, as 'TEST' does not exist
        assert_invalid(cassandra, "DROP USER TEST")

        cassandra.execute("DROP USER test")
        rows = [x[0] for x in list(cassandra.execute("LIST USERS"))]
        self.assertItemsEqual(rows, ['cassandra'])

    def alter_user_case_sensitive_test(self):
        """
        * Launch a one node cluster
        * Connect as the default superuser
        * Create a user, 'Test'
        * Verify that ALTER statements on the user are case sensitive
        """
        cassandra = self.get_session(user='cassandra', password='cassandra')
        cassandra.execute("CREATE USER Test WITH PASSWORD '12345'")
        cassandra.execute("ALTER USER Test WITH PASSWORD '54321'")
        assert_invalid(cassandra, "ALTER USER test WITH PASSWORD '12345'")
        assert_invalid(cassandra, "ALTER USER TEST WITH PASSWORD '12345'")

        cassandra.execute('DROP USER Test')
        cassandra.execute("CREATE USER test WITH PASSWORD '12345'")
        assert_invalid(cassandra, "ALTER USER Test WITH PASSWORD '12345'")
        assert_invalid(cassandra, "ALTER USER TEST WITH PASSWORD '12345'")
        cassandra.execute("ALTER USER test WITH PASSWORD '54321'")

    def regular_users_can_alter_their_passwords_only_test(self):
        """
        * Launch a one node cluster
        * Connect as the default superuser
        * Create two users, 'cathy' and 'bob'
        * Connect as 'cathy'
        * Verify 'cathy' can alter her own password
        * Verify that if 'cathy' tries to alter bob's password, it throws Unauthorized
        """

        cassandra = self.get_session(user='cassandra', password='cassandra')
        cassandra.execute("CREATE USER cathy WITH PASSWORD '12345'")
        cassandra.execute("CREATE USER bob WITH PASSWORD '12345'")

        cathy = self.get_session(user='cathy', password='12345')
        cathy.execute("ALTER USER cathy WITH PASSWORD '54321'")
        cathy = self.get_session(user='cathy', password='54321')
        assert_unauthorized(cathy, "ALTER USER bob WITH PASSWORD 'cantchangeit'",
                            "You aren't allowed to alter this user|User cathy does not have sufficient privileges to perform the requested operation")

    def users_cant_alter_their_superuser_status_test(self):
        """
        * Launch a one node cluster
        * Connect as the default superuser
        * Attempt to remove our own superuser status. Assert this throws Unauthorized
        """

        session = self.get_session(user='cassandra', password='cassandra')
        assert_unauthorized(session, "ALTER USER cassandra NOSUPERUSER", "You aren't allowed to alter your own superuser status")

    def only_superuser_alters_superuser_status_test(self):
        """
        * Launch a one node cluster
        * Connect as the default superuser
        * Create a new user, 'cathy'
        * Connect as 'cathy'
        * Verify that Unauthorized is thrown if cathy attempts to alter another user's superuser status
        * Verify that the default superuser can alter cathy's superuser status
        """

        cassandra = self.get_session(user='cassandra', password='cassandra')
        cassandra.execute("CREATE USER cathy WITH PASSWORD '12345'")

        cathy = self.get_session(user='cathy', password='12345')
        assert_unauthorized(cathy, "ALTER USER cassandra NOSUPERUSER", "Only superusers are allowed to alter superuser status")

        cassandra.execute("ALTER USER cathy SUPERUSER")

    def altering_nonexistent_user_throws_exception_test(self):
        """
        * Launch a one node cluster
        * Connect as the default superuser
        * Assert that altering a nonexistent user throws InvalidRequest
        """

        session = self.get_session(user='cassandra', password='cassandra')
        assert_invalid(session, "ALTER USER nonexistent WITH PASSWORD 'doesn''tmatter'", "nonexistent doesn't exist")

    def conditional_create_drop_user_test(self):
        """
        * Launch a one node cluster
        * Connect as the default superuser
        * Attempt to create a user twice, using IF NOT EXISTS
        * Verify neither query fails, but the user is only created once
        * Attempt to DROP USER IF EXISTS, twice. Ensure both succeed.
        * Verify only the default superuser remains
        """
        session = self.get_session(user='cassandra', password='cassandra')

        assert_one(session, "LIST USERS", ['cassandra', True])

        session.execute("CREATE USER IF NOT EXISTS aleksey WITH PASSWORD 'sup'")
        session.execute("CREATE USER IF NOT EXISTS aleksey WITH PASSWORD 'ignored'")

        self.get_session(user='aleksey', password='sup')

        assert_all(session, "LIST USERS", [['aleksey', False], ['cassandra', True]])

        session.execute("DROP USER IF EXISTS aleksey")
        assert_one(session, "LIST USERS", ['cassandra', True])

        session.execute("DROP USER IF EXISTS aleksey")
        assert_one(session, "LIST USERS", ['cassandra', True])

    def create_ks_auth_test(self):
        """
        * Launch a one node cluster
        * Connect as the default superuser
        * Create a new user, 'cathy', with no permissions
        * Connect as 'cathy'
        * Assert that trying to create a ks as 'cathy' throws Unauthorized
        * Grant 'cathy' create permissions
        * Assert that 'cathy' can create a ks
        """

        cassandra = self.get_session(user='cassandra', password='cassandra')
        cassandra.execute("CREATE USER cathy WITH PASSWORD '12345'")

        cathy = self.get_session(user='cathy', password='12345')
        assert_unauthorized(cathy,
                            "CREATE KEYSPACE ks WITH replication = {'class':'SimpleStrategy', 'replication_factor':1}",
                            "User cathy has no CREATE permission on <all keyspaces> or any of its parents")

        cassandra.execute("GRANT CREATE ON ALL KEYSPACES TO cathy")
        cathy.execute("""CREATE KEYSPACE ks WITH replication = {'class':'SimpleStrategy', 'replication_factor':1}""")

    def create_cf_auth_test(self):
        """
        * Launch a one node cluster
        * Connect as the default superuser
        * Create a new user, 'cathy', with no permissions
        * Connect as 'cathy'
        * Assert that trying to create a table as 'cathy' throws Unauthorized
        * Grant 'cathy' create permissions
        * Assert that 'cathy' can create a table
        """

        cassandra = self.get_session(user='cassandra', password='cassandra')
        cassandra.execute("CREATE USER cathy WITH PASSWORD '12345'")
        cassandra.execute("CREATE KEYSPACE ks WITH replication = {'class':'SimpleStrategy', 'replication_factor':1}")

        cathy = self.get_session(user='cathy', password='12345')
        assert_unauthorized(cathy, "CREATE TABLE ks.cf (id int primary key)",
                            "User cathy has no CREATE permission on <keyspace ks> or any of its parents")

        cassandra.execute("GRANT CREATE ON KEYSPACE ks TO cathy")
        cathy.execute("CREATE TABLE ks.cf (id int primary key)")

    def alter_ks_auth_test(self):
        """
        * Launch a one node cluster
        * Connect as the default superuser
        * Create a new user, 'cathy', with no permissions
        * Connect as 'cathy'
        * Assert that trying to alter a ks as 'cathy' throws Unauthorized
        * Grant 'cathy' alter permissions
        * Assert that 'cathy' can alter a ks
        """

        cassandra = self.get_session(user='cassandra', password='cassandra')
        cassandra.execute("CREATE USER cathy WITH PASSWORD '12345'")
        cassandra.execute("CREATE KEYSPACE ks WITH replication = {'class':'SimpleStrategy', 'replication_factor':1}")

        cathy = self.get_session(user='cathy', password='12345')
        assert_unauthorized(cathy,
                            "ALTER KEYSPACE ks WITH replication = {'class':'SimpleStrategy', 'replication_factor':2}",
                            "User cathy has no ALTER permission on <keyspace ks> or any of its parents")

        cassandra.execute("GRANT ALTER ON KEYSPACE ks TO cathy")
        cathy.execute("ALTER KEYSPACE ks WITH replication = {'class':'SimpleStrategy', 'replication_factor':2}")

    def alter_cf_auth_test(self):
        """
        * Launch a one node cluster
        * Connect as the default superuser
        * Create a new user, 'cathy', with no permissions
        * Connect as 'cathy'
        * Assert that trying to alter a table as 'cathy' throws Unauthorized
        * Grant 'cathy' alter permissions
        * Assert that 'cathy' can alter a table
        * Revoke cathy's alter permissions
        * Assert that trying to alter a table as 'cathy' throws Unauthorized
        * Repeat the grant/revoke loop two more times
        """

        cassandra = self.get_session(user='cassandra', password='cassandra')
        cassandra.execute("CREATE USER cathy WITH PASSWORD '12345'")
        cassandra.execute("CREATE KEYSPACE ks WITH replication = {'class':'SimpleStrategy', 'replication_factor':1}")
        cassandra.execute("CREATE TABLE ks.cf (id int primary key)")

        cathy = self.get_session(user='cathy', password='12345')
        assert_unauthorized(cathy, "ALTER TABLE ks.cf ADD val int", "User cathy has no ALTER permission on <table ks.cf> or any of its parents")

        cassandra.execute("GRANT ALTER ON ks.cf TO cathy")
        cathy.execute("ALTER TABLE ks.cf ADD val int")

        cassandra.execute("REVOKE ALTER ON ks.cf FROM cathy")
        assert_unauthorized(cathy, "CREATE INDEX ON ks.cf(val)", "User cathy has no ALTER permission on <table ks.cf> or any of its parents")

        cassandra.execute("GRANT ALTER ON ks.cf TO cathy")
        cathy.execute("CREATE INDEX ON ks.cf(val)")

        cassandra.execute("REVOKE ALTER ON ks.cf FROM cathy")

        cathy.execute("USE ks")
        assert_unauthorized(cathy, "DROP INDEX cf_val_idx", "User cathy has no ALTER permission on <table ks.cf> or any of its parents")

        cassandra.execute("GRANT ALTER ON ks.cf TO cathy")
        cathy.execute("DROP INDEX cf_val_idx")

    @since('3.0')
    def materialized_views_auth_test(self):
        """
        * Launch a one node cluster
        * Connect as the default superuser
        * Create a new user, 'cathy', with no permissions
        * Create a ks, table
        * Connect as cathy
        * Try CREATE MV without ALTER permission on base table, assert throws Unauthorized
        * Grant cathy ALTER permissions, then CREATE MV successfully
        * Try to SELECT from the mv, assert throws Unauthorized
        * Grant cathy SELECT permissions, and read from the MV successfully
        * Revoke cathy's ALTER permissions, assert DROP MV throws Unauthorized
        * Restore cathy's ALTER permissions, DROP MV successfully
        """

        cassandra = self.get_session(user='cassandra', password='cassandra')
        cassandra.execute("CREATE USER cathy WITH PASSWORD '12345'")
        cassandra.execute("CREATE KEYSPACE ks WITH replication = {'class':'SimpleStrategy', 'replication_factor':1}")
        cassandra.execute("CREATE TABLE ks.cf (id int primary key, value text)")

        # Try CREATE MV without ALTER permission on base table
        create_mv = "CREATE MATERIALIZED VIEW ks.mv1 AS SELECT * FROM ks.cf WHERE id IS NOT NULL " \
                    "AND value IS NOT NULL PRIMARY KEY (value, id)"
        cathy = self.get_session(user='cathy', password='12345')
        assert_unauthorized(cathy, create_mv, "User cathy has no ALTER permission on <table ks.cf> or any of its parents")

        # Grant ALTER permission and CREATE MV
        cassandra.execute("GRANT ALTER ON ks.cf TO cathy")
        cathy.execute(create_mv)

        # TRY SELECT MV without SELECT permission on base table
        assert_unauthorized(cathy, "SELECT * FROM ks.mv1", "User cathy has no SELECT permission on <table ks.cf> or any of its parents")

        # Grant SELECT permission and CREATE MV
        cassandra.execute("GRANT SELECT ON ks.cf TO cathy")
        cathy.execute("SELECT * FROM ks.mv1")

        # Revoke ALTER permission and try DROP MV
        cassandra.execute("REVOKE ALTER ON ks.cf FROM cathy")
        cathy.execute("USE ks")
        assert_unauthorized(cathy, "DROP MATERIALIZED VIEW mv1", "User cathy has no ALTER permission on <table ks.cf> or any of its parents")

        # GRANT ALTER permission and DROP MV
        cassandra.execute("GRANT ALTER ON ks.cf TO cathy")
        cathy.execute("DROP MATERIALIZED VIEW mv1")

    def drop_ks_auth_test(self):
        """
        * Launch a one node cluster
        * Connect as the default superuser
        * Create user 'cathy', with no permissions
        * Create a new keyspace, 'ks'
        * Connect as cathy
        * Try to DROP ks, assert throws Unauthorized
        * Grant DROP permission to cathy, drop ks successfully
        """

        cassandra = self.get_session(user='cassandra', password='cassandra')
        cassandra.execute("CREATE USER cathy WITH PASSWORD '12345'")
        cassandra.execute("CREATE KEYSPACE ks WITH replication = {'class':'SimpleStrategy', 'replication_factor':1}")

        cathy = self.get_session(user='cathy', password='12345')
        assert_unauthorized(cathy, "DROP KEYSPACE ks", "User cathy has no DROP permission on <keyspace ks> or any of its parents")

        cassandra.execute("GRANT DROP ON KEYSPACE ks TO cathy")
        cathy.execute("DROP KEYSPACE ks")

    def drop_cf_auth_test(self):
        """
        * Launch a one node cluster
        * Connect as the default superuser
        * Create user 'cathy', with no permissions
        * Create a new table, 'ks.cf'
        * Connect as cathy
        * Try to DROP ks.cf, assert throws Unauthorized
        * Grant DROP permission to cathy, drop ks.cf successfully
        """

        cassandra = self.get_session(user='cassandra', password='cassandra')
        cassandra.execute("CREATE USER cathy WITH PASSWORD '12345'")
        cassandra.execute("CREATE KEYSPACE ks WITH replication = {'class':'SimpleStrategy', 'replication_factor':1}")
        cassandra.execute("CREATE TABLE ks.cf (id int primary key)")

        cathy = self.get_session(user='cathy', password='12345')
        assert_unauthorized(cathy, "DROP TABLE ks.cf", "User cathy has no DROP permission on <table ks.cf> or any of its parents")

        cassandra.execute("GRANT DROP ON ks.cf TO cathy")
        cathy.execute("DROP TABLE ks.cf")

    def modify_and_select_auth_test(self):
        """
        * Launch a one node cluster
        * Connect as the default superuser
        * Create a new user, 'cathy', with no permissions
        * Create table ks.cf
        * Connect as cathy
        * Asserting selecting from cf throws Unauthorized
        * Grant SELECT to cathy, verify she can read from cf
        * Assert insert, update, delete, and truncate all throw Unauthorized
        * Grant MODIFY to cathy, verify she can now perform all modification queries
        """

        cassandra = self.get_session(user='cassandra', password='cassandra')
        cassandra.execute("CREATE USER cathy WITH PASSWORD '12345'")
        cassandra.execute("CREATE KEYSPACE ks WITH replication = {'class':'SimpleStrategy', 'replication_factor':1}")
        cassandra.execute("CREATE TABLE ks.cf (id int primary key, val int)")

        cathy = self.get_session(user='cathy', password='12345')
        assert_unauthorized(cathy, "SELECT * FROM ks.cf", "User cathy has no SELECT permission on <table ks.cf> or any of its parents")

        cassandra.execute("GRANT SELECT ON ks.cf TO cathy")
        rows = list(cathy.execute("SELECT * FROM ks.cf"))
        self.assertEquals(0, len(rows))

        assert_unauthorized(cathy, "INSERT INTO ks.cf (id, val) VALUES (0, 0)", "User cathy has no MODIFY permission on <table ks.cf> or any of its parents")

        assert_unauthorized(cathy, "UPDATE ks.cf SET val = 1 WHERE id = 1", "User cathy has no MODIFY permission on <table ks.cf> or any of its parents")

        assert_unauthorized(cathy, "DELETE FROM ks.cf WHERE id = 1", "User cathy has no MODIFY permission on <table ks.cf> or any of its parents")

        assert_unauthorized(cathy, "TRUNCATE ks.cf", "User cathy has no MODIFY permission on <table ks.cf> or any of its parents")

        cassandra.execute("GRANT MODIFY ON ks.cf TO cathy")
        cathy.execute("INSERT INTO ks.cf (id, val) VALUES (0, 0)")
        cathy.execute("UPDATE ks.cf SET val = 1 WHERE id = 1")
        rows = list(cathy.execute("SELECT * FROM ks.cf"))
        self.assertEquals(2, len(rows))

        cathy.execute("DELETE FROM ks.cf WHERE id = 1")
        rows = list(cathy.execute("SELECT * FROM ks.cf"))
        self.assertEquals(1, len(rows))

        rows = list(cathy.execute("TRUNCATE ks.cf"))
        self.assertItemsEqual(rows, [])

    def grant_revoke_auth_test(self):
        """
        * Launch a one node cluster
        * Connect as the default superuser
        * Create two new users, 'cathy' and 'bob'
        * Connect as cathy
        * Verify Unauthorized is thrown if cathy tries to grant bob SELECT permissions
        * Grant cathy AUTHORIZE
        * Verify Unauthorized is still thrown if cathy tries to grant bob SELECT permissions
        * Grant cathy SELECT
        * Verify she can grant bob SELECT
        # Verify bob can SELECT
        """

        cassandra = self.get_session(user='cassandra', password='cassandra')
        cassandra.execute("CREATE USER cathy WITH PASSWORD '12345'")
        cassandra.execute("CREATE USER bob WITH PASSWORD '12345'")
        cassandra.execute("CREATE KEYSPACE ks WITH replication = {'class':'SimpleStrategy', 'replication_factor':1}")
        cassandra.execute("CREATE TABLE ks.cf (id int primary key, val int)")

        cathy = self.get_session(user='cathy', password='12345')
        # missing both SELECT and AUTHORIZE
        assert_unauthorized(cathy, "GRANT SELECT ON ALL KEYSPACES TO bob", "User cathy has no AUTHORIZE permission on <all keyspaces> or any of its parents")

        cassandra.execute("GRANT AUTHORIZE ON ALL KEYSPACES TO cathy")

        # still missing SELECT
        assert_unauthorized(cathy, "GRANT SELECT ON ALL KEYSPACES TO bob", "User cathy has no SELECT permission on <all keyspaces> or any of its parents")

        cassandra.execute("GRANT SELECT ON ALL KEYSPACES TO cathy")

        # should succeed now with both SELECT and AUTHORIZE
        cathy.execute("GRANT SELECT ON ALL KEYSPACES TO bob")

        bob = self.get_session(user='bob', password='12345')
        bob.execute("SELECT * FROM ks.cf")

    def grant_revoke_nonexistent_user_or_ks_test(self):
        """
        * Launch a one node cluster
        * Connect as the default superuser
        * Create a keyspace, 'ks', and a new user, 'cathy'
        * Grant and Revoke permissions to cathy on a nonexistent keyspace, assert throws InvalidRequest
        * Grant and Revoke permissions to a nonexistent user to ks, assert throws InvalidRequest
        """

        cassandra = self.get_session(user='cassandra', password='cassandra')
        cassandra.execute("CREATE USER cathy WITH PASSWORD '12345'")
        cassandra.execute("CREATE KEYSPACE ks WITH replication = {'class':'SimpleStrategy', 'replication_factor':1}")

        assert_invalid(cassandra, "GRANT ALL ON KEYSPACE nonexistent TO cathy", "<keyspace nonexistent> doesn't exist")

        assert_invalid(cassandra, "GRANT ALL ON KEYSPACE ks TO nonexistent", "(User|Role) nonexistent doesn't exist")

        assert_invalid(cassandra, "REVOKE ALL ON KEYSPACE nonexistent FROM cathy", "<keyspace nonexistent> doesn't exist")

        assert_invalid(cassandra, "REVOKE ALL ON KEYSPACE ks FROM nonexistent", "(User|Role) nonexistent doesn't exist")

    def grant_revoke_cleanup_test(self):
        """
        * Launch a one node cluster
        * Connect as the default superuser
        * Create a table, ks.cf
        * Create a new user, 'cathy', grant her ALL permissions on ks.cf
        * Verify she can read/write from the table
        * DROP and CREATE cathy
        * Assert her permissions are gone, and operations throw Unauthorized
        * Grant ALL permissions back to cathy, verify she can read/write
        * DROP and CREATE ks.cf
        * Verify cathy's permissions on ks.cf are gone, and operations throw Unauthorized
        """

        cassandra = self.get_session(user='cassandra', password='cassandra')
        cassandra.execute("CREATE USER cathy WITH PASSWORD '12345'")
        cassandra.execute("CREATE KEYSPACE ks WITH replication = {'class':'SimpleStrategy', 'replication_factor':1}")
        cassandra.execute("CREATE TABLE ks.cf (id int primary key, val int)")
        cassandra.execute("GRANT ALL ON ks.cf TO cathy")

        cathy = self.get_session(user='cathy', password='12345')
        cathy.execute("INSERT INTO ks.cf (id, val) VALUES (0, 0)")
        rows = list(cathy.execute("SELECT * FROM ks.cf"))
        self.assertEquals(1, len(rows))

        # drop and recreate the user, make sure permissions are gone
        cassandra.execute("DROP USER cathy")
        cassandra.execute("CREATE USER cathy WITH PASSWORD '12345'")

        assert_unauthorized(cathy, "INSERT INTO ks.cf (id, val) VALUES (0, 0)", "User cathy has no MODIFY permission on <table ks.cf> or any of its parents")

        assert_unauthorized(cathy, "SELECT * FROM ks.cf", "User cathy has no SELECT permission on <table ks.cf> or any of its parents")

        # grant all the permissions back
        cassandra.execute("GRANT ALL ON ks.cf TO cathy")
        cathy.execute("INSERT INTO ks.cf (id, val) VALUES (0, 0)")
        rows = list(cathy.execute("SELECT * FROM ks.cf"))
        self.assertEqual(1, len(rows))

        # drop and recreate the keyspace, make sure permissions are gone
        cassandra.execute("DROP KEYSPACE ks")
        cassandra.execute("CREATE KEYSPACE ks WITH replication = {'class':'SimpleStrategy', 'replication_factor':1}")
        cassandra.execute("CREATE TABLE ks.cf (id int primary key, val int)")

        assert_unauthorized(cathy, "INSERT INTO ks.cf (id, val) VALUES (0, 0)", "User cathy has no MODIFY permission on <table ks.cf> or any of its parents")

        assert_unauthorized(cathy, "SELECT * FROM ks.cf", "User cathy has no SELECT permission on <table ks.cf> or any of its parents")

    def permissions_caching_test(self):
        """
        * Launch a one node cluster, with a 2s permission cache
        * Connect as the default superuser
        * Create a new user, 'cathy'
        * Create a table, ks.cf
        * Connect as cathy in two separate sessions
        * Grant SELECT to cathy
        * Verify that reading from ks.cf throws Unauthorized until the cache expires
        * Verify that after the cache expires, we can eventually read with both sessions

        @jira_ticket CASSANDRA-8194
        """
        config = self.default_config.asdict()
        config['permissions_validity_in_ms'] = 2000
        restart_cluster_and_update_config_with_sleep(self.cluster, config)

        cassandra = self.get_session(user='cassandra', password='cassandra')
        cassandra.execute("CREATE USER cathy WITH PASSWORD '12345'")
        cassandra.execute("CREATE KEYSPACE ks WITH replication = {'class':'SimpleStrategy', 'replication_factor':1}")
        cassandra.execute("CREATE TABLE ks.cf (id int primary key, val int)")

        cathy = self.get_session(user='cathy', password='12345')
        # another user to make sure the cache is at user level
        cathy2 = self.get_session(user='cathy', password='12345')
        cathys = [cathy, cathy2]

        assert_unauthorized(cathy, "SELECT * FROM ks.cf", "User cathy has no SELECT permission on <table ks.cf> or any of its parents")

        # grant SELECT to cathy
        cassandra.execute("GRANT SELECT ON ks.cf TO cathy")
        # should still fail after 1 second.
        time.sleep(1.0)
        for c in cathys:
            assert_unauthorized(c, "SELECT * FROM ks.cf", "User cathy has no SELECT permission on <table ks.cf> or any of its parents")

        # wait until the cache definitely expires and retry - should succeed now
        time.sleep(1.5)
        # refresh of user permissions is done asynchronously, the first request
        # will trigger the refresh, but we'll continue to use the cached set until
        # that completes (CASSANDRA-8194).
        # make a request to trigger the refresh
        try:
            cathy.execute("SELECT * FROM ks.cf")
        except Unauthorized:
            pass

        # once the async refresh completes, both clients should have the granted permissions
        success = False
        cnt = 0
        while not success and cnt < 10:
            try:
                for c in cathys:
                    rows = list(c.execute("SELECT * FROM ks.cf"))
                    self.assertEqual(0, len(rows))
                success = True
            except Unauthorized:
                pass
            cnt += 1
            time.sleep(0.1)

        self.assertTrue(success)

    @known_failure(failure_source='test',
                   jira_url='https://datastax.jira.com/browse/CSTAR-763',
                   flaky=True)
    def list_permissions_test(self):
        """
        * Launch a one node cluster
        * Connect as the default superuser
        * Create two users, 'cathy' and 'bob'
        * Create two tables, ks.cf and ks.cf2
        * Grant a number of permissions to each user
        * Verify that LIST PERMISSIONS shows correct permissions for each user
        * Verify that only the superuser can LIST PERMISSIONS

        @jira_ticket CASSANDRA-7216
        """

        cassandra = self.get_session(user='cassandra', password='cassandra')
        cassandra.execute("CREATE USER cathy WITH PASSWORD '12345'")
        cassandra.execute("CREATE USER bob WITH PASSWORD '12345'")
        cassandra.execute("CREATE KEYSPACE ks WITH replication = {'class':'SimpleStrategy', 'replication_factor':1}")
        cassandra.execute("CREATE TABLE ks.cf (id int primary key, val int)")
        cassandra.execute("CREATE TABLE ks.cf2 (id int primary key, val int)")

        cassandra.execute("GRANT CREATE ON ALL KEYSPACES TO cathy")
        cassandra.execute("GRANT ALTER ON KEYSPACE ks TO bob")
        cassandra.execute("GRANT MODIFY ON ks.cf TO cathy")
        cassandra.execute("GRANT DROP ON ks.cf TO bob")
        cassandra.execute("GRANT MODIFY ON ks.cf2 TO bob")
        cassandra.execute("GRANT SELECT ON ks.cf2 TO cathy")

        all_permissions = [('cathy', '<all keyspaces>', 'CREATE'),
                           ('cathy', '<table ks.cf>', 'MODIFY'),
                           ('cathy', '<table ks.cf2>', 'SELECT'),
                           ('bob', '<keyspace ks>', 'ALTER'),
                           ('bob', '<table ks.cf>', 'DROP'),
                           ('bob', '<table ks.cf2>', 'MODIFY')]

        # CASSANDRA-7216 automatically grants permissions on a role to its creator
        if self.cluster.cassandra_version() >= '2.2.0':
            all_permissions.extend(data_resource_creator_permissions('cassandra', '<keyspace ks>'))
            all_permissions.extend(data_resource_creator_permissions('cassandra', '<table ks.cf>'))
            all_permissions.extend(data_resource_creator_permissions('cassandra', '<table ks.cf2>'))
            all_permissions.extend(role_creator_permissions('cassandra', '<role bob>'))
            all_permissions.extend(role_creator_permissions('cassandra', '<role cathy>'))

        self.assertPermissionsListed(all_permissions, cassandra, "LIST ALL PERMISSIONS")

        self.assertPermissionsListed([('cathy', '<all keyspaces>', 'CREATE'),
                                      ('cathy', '<table ks.cf>', 'MODIFY'),
                                      ('cathy', '<table ks.cf2>', 'SELECT')],
                                     cassandra, "LIST ALL PERMISSIONS OF cathy")

        expected_permissions = [('cathy', '<table ks.cf>', 'MODIFY'), ('bob', '<table ks.cf>', 'DROP')]
        if self.cluster.cassandra_version() >= '2.2.0':
            expected_permissions.extend(data_resource_creator_permissions('cassandra', '<table ks.cf>'))
        self.assertPermissionsListed(expected_permissions, cassandra, "LIST ALL PERMISSIONS ON ks.cf NORECURSIVE")

        expected_permissions = [('cathy', '<table ks.cf2>', 'SELECT')]
        # CASSANDRA-7216 automatically grants permissions on a role to its creator
        if self.cluster.cassandra_version() >= '2.2.0':
            expected_permissions.append(('cassandra', '<table ks.cf2>', 'SELECT'))
            expected_permissions.append(('cassandra', '<keyspace ks>', 'SELECT'))
        self.assertPermissionsListed(expected_permissions, cassandra, "LIST SELECT ON ks.cf2")

        self.assertPermissionsListed([('cathy', '<all keyspaces>', 'CREATE'),
                                      ('cathy', '<table ks.cf>', 'MODIFY')],
                                     cassandra, "LIST ALL ON ks.cf OF cathy")

        bob = self.get_session(user='bob', password='12345')
        self.assertPermissionsListed([('bob', '<keyspace ks>', 'ALTER'),
                                      ('bob', '<table ks.cf>', 'DROP'),
                                      ('bob', '<table ks.cf2>', 'MODIFY')],
                                     bob, "LIST ALL PERMISSIONS OF bob")

        assert_unauthorized(bob, "LIST ALL PERMISSIONS", "You are not authorized to view everyone's permissions")

        assert_unauthorized(bob, "LIST ALL PERMISSIONS OF cathy", "You are not authorized to view cathy's permissions")

    def type_auth_test(self):
        """
        * Launch a one node cluster
        * Connect as the default superuser
        * Create a new user, 'cathy'
        * Connect as cathy
        * Try to create, alter, and drop types. Assert throws Unauthorized
        * Grant CREATE, ALTER, and DROP permissions to cathy, verify she can now do so
        """

        cassandra = self.get_session(user='cassandra', password='cassandra')
        cassandra.execute("CREATE USER cathy WITH PASSWORD '12345'")
        cassandra.execute("CREATE KEYSPACE ks WITH replication = {'class':'SimpleStrategy', 'replication_factor':1}")

        cathy = self.get_session(user='cathy', password='12345')
        assert_unauthorized(cathy, "CREATE TYPE ks.address (street text, city text)", "User cathy has no CREATE permission on <keyspace ks> or any of its parents")
        assert_unauthorized(cathy, "ALTER TYPE ks.address ADD zip_code int", "User cathy has no ALTER permission on <keyspace ks> or any of its parents")
        assert_unauthorized(cathy, "DROP TYPE ks.address", "User cathy has no DROP permission on <keyspace ks> or any of its parents")

        cassandra.execute("GRANT CREATE ON KEYSPACE ks TO cathy")
        cathy.execute("CREATE TYPE ks.address (street text, city text)")
        cassandra.execute("GRANT ALTER ON KEYSPACE ks TO cathy")
        cathy.execute("ALTER TYPE ks.address ADD zip_code int")
        cassandra.execute("GRANT DROP ON KEYSPACE ks TO cathy")
        cathy.execute("DROP TYPE ks.address")

    def restart_node_doesnt_lose_auth_data_test(self):
        """
        * Launch a one node cluster
        * Connect as the default superuser
        * Create some new users, grant them permissions
        * Stop the cluster, switch to AllowAll auth, restart the cluster
        * Stop the cluster, switch back to auth, restart the cluster
        * Check all user auth data was preserved
        """
        cassandra = self.get_session(user='cassandra', password='cassandra')
        cassandra.execute("CREATE USER cathy WITH PASSWORD '12345'")
        cassandra.execute("CREATE USER philip WITH PASSWORD 'strongpass'")
        cassandra.execute("CREATE KEYSPACE ks WITH replication = {'class':'SimpleStrategy', 'replication_factor':1}")
        cassandra.execute("CREATE TABLE ks.cf (id int PRIMARY KEY)")
        cassandra.execute("GRANT ALL ON ks.cf to philip")

        self.cluster.stop()
        config = {'authenticator': 'org.apache.cassandra.auth.AllowAllAuthenticator',
                  'authorizer': 'org.apache.cassandra.auth.AllowAllAuthorizer'}
        self.cluster.set_configuration_options(values=config)
        self.cluster.start()

        self.cluster.stop()
        config = {'authenticator': 'org.apache.cassandra.auth.PasswordAuthenticator',
                  'authorizer': 'org.apache.cassandra.auth.CassandraAuthorizer'}
        self.cluster.set_configuration_options(values=config)
        self.cluster.start()

        time.sleep(12)  # We need to wait for -Dcassandra.superuser_setup_delay_ms

        philip = self.get_session(user='philip', password='strongpass')
        cathy = self.get_session(user='cathy', password='12345')
        assert_unauthorized(cathy, "SELECT * FROM ks.cf", "User cathy has no SELECT permission on <table ks.cf> or any of its parents")
        philip.execute("SELECT * FROM ks.cf")

    @since('3.10')
    def auth_metrics_test(self):
        """
        Success and failure metrics were added to the authentication procedure
        so as to estimate the percentage of authentication attempts that failed.
        @jira_ticket CASSANDRA-10635
        """

        cluster = self.cluster
        node = cluster.nodelist()[0]

        # Clear the cluster, so that these metrics are zero, as expected
        cluster.stop(gently=False)
        cluster.clear()
        remove_perf_disable_shared_mem(node)
        cluster.start()

        with JolokiaAgent(node) as jmx:
            success = jmx.read_attribute(
                make_mbean('metrics', type='Client', name='AuthSuccess'), 'Count')
            failure = jmx.read_attribute(
                make_mbean('metrics', type='Client', name='AuthFailure'), 'Count')

            self.assertEqual(0, success)
            self.assertEqual(0, failure)

            try:
                self.get_session(user='cassandra', password='wrong_password')
            except NoHostAvailable as e:
                self.assertIsInstance(e.errors.values()[0], AuthenticationFailed)

            self.get_session(user='cassandra', password='cassandra')

            success = jmx.read_attribute(
                make_mbean('metrics', type='Client', name='AuthSuccess'), 'Count')
            failure = jmx.read_attribute(
                make_mbean('metrics', type='Client', name='AuthFailure'), 'Count')

            self.assertGreater(success, 0)
            self.assertGreater(failure, 0)

    def assertPermissionsListed(self, expected, session, query):
        """
        Issues the given query with the session. Asserts the value of expected permissions matches
        the returned permissions from the query.
        @param expected Expected permissions. Should be a list of permissions in the form [username, resource, permission]
        @param session Session to use
        @param query Query to run
        """
        rows = session.execute(query)
        perms = [(str(r.username), str(r.resource), str(r.permission)) for r in rows]
        self.assertEqual(sorted(expected), sorted(perms))


def data_resource_creator_permissions(creator, resource):
    """
    Assemble a list of all permissions needed to create data on a given resource
    @param creator User who needs permissions
    @param resource The resource to grant permissions on
    @return A list of permissions for creator on resource
    """
    permissions = []
    for perm in 'SELECT', 'MODIFY', 'ALTER', 'DROP', 'AUTHORIZE':
        permissions.append((creator, resource, perm))
    if resource.startswith("<keyspace "):
        permissions.append((creator, resource, 'CREATE'))
        keyspace = resource[10:-1]
        # also grant the creator of a ks perms on functions in that ks
        for perm in 'CREATE', 'ALTER', 'DROP', 'AUTHORIZE', 'EXECUTE':
            permissions.append((creator, '<all functions in %s>' % keyspace, perm))
    return permissions

# First value is the role name
# Second value is superuser status
# Third value is login status
# Fourth value is role options
# See CASSANDRA-7653 for explanations of these
Role = namedtuple('Role', ['name', 'superuser', 'login', 'options'])

mike_role = Role('mike', False, True, {})
role1_role = Role('role1', False, False, {})
role2_role = Role('role2', False, False, {})
cassandra_role = Role('cassandra', True, True, {})


@since('2.2')
class TestAuthRoles(ReusableClusterTester, AuthMixin):
    """
    @jira_ticket CASSANDRA-7653
    """
    if CASSANDRA_VERSION_FROM_BUILD >= '3.0':
        cluster_options = ImmutableMapping({'enable_user_defined_functions': 'true',
                                            'enable_scripted_user_defined_functions': 'true'})
    else:
        cluster_options = ImmutableMapping({'enable_user_defined_functions': 'true'})

    default_config = ImmutableMapping({'authenticator': 'org.apache.cassandra.auth.PasswordAuthenticator',
                                       'authorizer': 'org.apache.cassandra.auth.CassandraAuthorizer',
                                       'role_manager': 'org.apache.cassandra.auth.CassandraRoleManager',
                                       'permissions_validity_in_ms': 0,
                                       'roles_validity_in_ms': 0})

    @classmethod
    def post_initialize_cluster(cls):
        cluster = cls.cluster
        cluster.set_configuration_options(values=cls.default_config)
        cluster.populate(1).start()

        cls.cached_config = ImmutableMapping(cluster._config_options)

        wait_for_any_log(cluster.nodelist(), 'Created default superuser', 25)

    def setUp(self):
        super(TestAuthRoles, self).setUp()
        self._cleanup_schema()

    def _cleanup_schema(self):
        session = self.get_session(user='cassandra', password='cassandra')
        roles = [row.role for row in session.execute("LIST ROLES").current_rows]
        roles.remove('cassandra')  # Don't drop the default superuser
        keyspaces = ['ks']

        for role in roles:
            session.execute("DROP ROLE IF EXISTS '{}'".format(role))

        for ks in keyspaces:
            session.execute("DROP KEYSPACE IF EXISTS {}".format(ks))

        session.cluster.shutdown()

    def tearDown(self):
        super(TestAuthRoles, self).tearDown()
        # Reset config to default if it was changed
        if not set(self.cached_config.items()) == set(self.cluster._config_options.items()):
            self.wipe_and_initialize_cluster()

    def create_drop_role_test(self):
        """
        * Launch a one node cluster
        * Connect as the default superuser
        * Create a new role, check it exists
        * Drop the role, check it is gone
        """
        cassandra = self.get_session(user='cassandra', password='cassandra')
        assert_one(cassandra, 'LIST ROLES', list(cassandra_role))

        cassandra.execute("CREATE ROLE role1")
        assert_all(cassandra, "LIST ROLES", [list(cassandra_role), list(role1_role)])

        cassandra.execute("DROP ROLE role1")
        assert_one(cassandra, "LIST ROLES", list(cassandra_role))

    def conditional_create_drop_role_test(self):
        """
        * Launch a one node cluster
        * Connect as the default superuser
        * Create a new role twice, using IF NOT EXISTS
        * Check neither query failed, but role was only created once
        * Drop the new role twice, using IF EXISTS
        * Check neither query failed, but only superuser remains
        """
        cassandra = self.get_session(user='cassandra', password='cassandra')
        assert_one(cassandra, "LIST ROLES", list(cassandra_role))

        cassandra.execute("CREATE ROLE IF NOT EXISTS role1")
        cassandra.execute("CREATE ROLE IF NOT EXISTS role1")
        assert_all(cassandra, "LIST ROLES", [list(cassandra_role), list(role1_role)])

        cassandra.execute("DROP ROLE IF EXISTS role1")
        cassandra.execute("DROP ROLE IF EXISTS role1")
        assert_one(cassandra, "LIST ROLES", list(cassandra_role))

    def create_drop_role_validation_test(self):
        """
        * Launch a one node cluster
        * Connect as the default superuser
        * Create a new, nonsuperuser role, 'mike'
        * Connect as mike
        * Try to create a new ROLE as mike, assert throws Unauthorized
        * Create a new role as the superuser
        * Try to DROP the new role as mike, assert throws Unauthorized
        * Try to recreate the new role as superuser, assert throws InvalidRequest
        * Drop the new role.
        * Try to drop the new role again, assert throws InvalidRequest
        """
        cassandra = self.get_session(user='cassandra', password='cassandra')
        cassandra.execute("CREATE ROLE mike WITH PASSWORD = '12345' AND SUPERUSER = false AND LOGIN = true")
        mike = self.get_session(user='mike', password='12345')

        assert_unauthorized(mike,
                            "CREATE ROLE role2",
                            "User mike does not have sufficient privileges to perform the requested operation")
        cassandra.execute("CREATE ROLE role1")

        assert_unauthorized(mike,
                            "DROP ROLE role1",
                            "User mike does not have sufficient privileges to perform the requested operation")

        assert_invalid(cassandra, "CREATE ROLE role1", "role1 already exists")
        cassandra.execute("DROP ROLE role1")
        assert_invalid(cassandra, "DROP ROLE role1", "role1 doesn't exist")

    def role_admin_validation_test(self):
        """
        * Launch a one node cluster
        * Connect as the default superuser
        * Create a non-login admin role, grant ALL ON ALL ROLES to admin
        * Create a new role, 'mike', GRANT admin to mike
        * Create a new role, 'klaus', with no permissions
        * Connect in two sessions, one as mike, the other as klaus
        * Verify mike can create roles
        * Verify roles without login permission cannot log in
        * Verify ALTER permission is needed to modify a role
        * Verify only superuser roles can set superuser status
        * Verify a role without ALTER can only modify itself
        * Verify mike can drop roles
        * Verify roles without admin cannot drop roles
        """
        cassandra = self.get_session(user='cassandra', password='cassandra')
        cassandra.execute("CREATE ROLE administrator WITH SUPERUSER = false AND LOGIN = false")
        cassandra.execute("GRANT ALL ON ALL ROLES TO administrator")
        cassandra.execute("CREATE ROLE mike WITH PASSWORD = '12345' AND SUPERUSER = false AND LOGIN = true")
        cassandra.execute("GRANT administrator TO mike")
        cassandra.execute("CREATE ROLE klaus WITH PASSWORD = '54321' AND SUPERUSER = false AND LOGIN = true")
        mike = self.get_session(user='mike', password='12345')
        klaus = self.get_session(user='klaus', password='54321')

        # roles with CREATE on ALL ROLES can create roles
        mike.execute("CREATE ROLE role1 WITH PASSWORD = '11111' AND LOGIN = false")

        # require ALTER on ALL ROLES or a SPECIFIC ROLE to modify
        self.assert_login_not_allowed('role1', '11111')
        cassandra.execute("GRANT ALTER on ROLE role1 TO klaus")
        klaus.execute("ALTER ROLE role1 WITH LOGIN = true")
        mike.execute("ALTER ROLE role1 WITH PASSWORD = '22222'")
        role1 = self.get_session(user='role1', password='22222')

        # only superusers can set superuser status
        assert_unauthorized(mike, "ALTER ROLE role1 WITH SUPERUSER = true",
                            "Only superusers are allowed to alter superuser status")
        assert_unauthorized(mike, "ALTER ROLE mike WITH SUPERUSER = true",
                            "You aren't allowed to alter your own superuser status or that of a role granted to you")

        # roles without necessary permissions cannot create, drop or alter roles except themselves
        assert_unauthorized(role1, "CREATE ROLE role2 WITH LOGIN = false",
                            "User role1 does not have sufficient privileges to perform the requested operation")
        assert_unauthorized(role1, "ALTER ROLE mike WITH LOGIN = false",
                            "User role1 does not have sufficient privileges to perform the requested operation")
        assert_unauthorized(role1, "DROP ROLE mike",
                            "User role1 does not have sufficient privileges to perform the requested operation")
        role1.execute("ALTER ROLE role1 WITH PASSWORD = '33333'")

        # roles with roleadmin can drop roles
        mike.execute("DROP ROLE role1")
        assert_all(cassandra, "LIST ROLES", [['administrator', False, False, {}],
                                             list(cassandra_role),
                                             ['klaus', False, True, {}],
                                             list(mike_role)])

        # revoking role admin removes its privileges
        cassandra.execute("REVOKE administrator FROM mike")
        assert_unauthorized(mike, "CREATE ROLE role3 WITH LOGIN = false",
                            "User mike does not have sufficient privileges to perform the requested operation")

    def creator_of_db_resource_granted_all_permissions_test(self):
        """
        * Launch a one node cluster
        * Connect as the default superuser
        * Create a new role, 'mike', grant it CREATE on ALL KS and ALL ROLES
        * Connect as mike
        * Verify that mike is automatically granted permissions on any resource he creates
        """
        cassandra = self.get_session(user='cassandra', password='cassandra')
        cassandra.execute("CREATE ROLE mike WITH PASSWORD = '12345' AND SUPERUSER = false AND LOGIN = true")
        cassandra.execute("GRANT CREATE ON ALL KEYSPACES TO mike")
        cassandra.execute("GRANT CREATE ON ALL ROLES TO mike")

        mike = self.get_session(user='mike', password='12345')
        # mike should automatically be granted permissions on any resource he creates, i.e. tables or roles
        mike.execute("CREATE KEYSPACE ks WITH replication = {'class':'SimpleStrategy', 'replication_factor':1}")
        mike.execute("CREATE TABLE ks.cf (id int primary key, val int)")
        mike.execute("CREATE ROLE role1 WITH PASSWORD = '11111' AND SUPERUSER = false AND LOGIN = true")
        mike.execute("""CREATE FUNCTION ks.state_function_1(a int, b int)
                        CALLED ON NULL INPUT
                        RETURNS int
                        LANGUAGE javascript
                        AS ' a + b'""")
        mike.execute("""CREATE AGGREGATE ks.simple_aggregate_1(int)
                        SFUNC state_function_1
                        STYPE int
                        INITCOND 0""")

        cassandra_permissions = role_creator_permissions('cassandra', '<role mike>')
        mike_permissions = [('mike', '<all roles>', 'CREATE'),
                            ('mike', '<all keyspaces>', 'CREATE')]
        mike_permissions.extend(role_creator_permissions('mike', '<role role1>'))
        mike_permissions.extend(data_resource_creator_permissions('mike', '<keyspace ks>'))
        mike_permissions.extend(data_resource_creator_permissions('mike', '<table ks.cf>'))
        mike_permissions.extend(function_resource_creator_permissions('mike', '<function ks.state_function_1(int, int)>'))
        mike_permissions.extend(function_resource_creator_permissions('mike', '<function ks.simple_aggregate_1(int)>'))

        self.assert_permissions_listed(cassandra_permissions + mike_permissions,
                                       cassandra,
                                       "LIST ALL PERMISSIONS")

    def create_and_grant_roles_with_superuser_status_test(self):
        """
        * Launch a one node cluster
        * Connect as the default superuser
        * Create a superuser role, a nonsuperuser role, and 'mike'
        * Grant CREATE and AUTHORIZE to mike
        * Connect as mike
        * Verify mike can create new roles, but not grant them superuser
        """
        cassandra = self.get_session(user='cassandra', password='cassandra')
        cassandra.execute("CREATE ROLE another_superuser WITH SUPERUSER = true AND LOGIN = false")
        cassandra.execute("CREATE ROLE non_superuser WITH SUPERUSER = false AND LOGIN = false")
        cassandra.execute("CREATE ROLE mike WITH PASSWORD = '12345' AND SUPERUSER = false AND LOGIN = true")
        # mike can create and grant any role, except superusers
        cassandra.execute("GRANT CREATE ON ALL ROLES TO mike")
        cassandra.execute("GRANT AUTHORIZE ON ALL ROLES TO mike")

        # mike can create roles, but not with superuser status
        # and can grant any role, including those with superuser status
        mike = self.get_session(user='mike', password='12345')
        mike.execute("CREATE ROLE role1 WITH SUPERUSER = false")
        mike.execute("GRANT non_superuser TO role1")
        mike.execute("GRANT another_superuser TO role1")
        assert_unauthorized(mike, "CREATE ROLE role2 WITH SUPERUSER = true",
                            "Only superusers can create a role with superuser status")
        assert_all(cassandra, "LIST ROLES OF role1", [['another_superuser', True, False, {}],
                                                      ['non_superuser', False, False, {}],
                                                      ['role1', False, False, {}]])

    def drop_and_revoke_roles_with_superuser_status_test(self):
        """
        * Launch a one node cluster
        * Connect as the default superuser
        * Create multiple roles, including 'mike'
        * Grant mike DROP and AUTHORIZE
        * Connect as mike
        * Verify mike can drop or revoke any roles, regardless of its superuser status
        """
        cassandra = self.get_session(user='cassandra', password='cassandra')
        cassandra.execute("CREATE ROLE another_superuser WITH SUPERUSER = true AND LOGIN = false")
        cassandra.execute("CREATE ROLE non_superuser WITH SUPERUSER = false AND LOGIN = false")
        cassandra.execute("CREATE ROLE role1 WITH SUPERUSER = false")
        cassandra.execute("GRANT another_superuser TO role1")
        cassandra.execute("GRANT non_superuser TO role1")
        cassandra.execute("CREATE ROLE mike WITH PASSWORD = '12345' AND SUPERUSER = false AND LOGIN = true")
        cassandra.execute("GRANT DROP ON ALL ROLES TO mike")
        cassandra.execute("GRANT AUTHORIZE ON ALL ROLES TO mike")

        # mike can drop and revoke any role, including superusers
        mike = self.get_session(user='mike', password='12345')
        mike.execute("REVOKE another_superuser FROM role1")
        mike.execute("REVOKE non_superuser FROM role1")
        mike.execute("DROP ROLE non_superuser")
        mike.execute("DROP ROLE role1")

    def drop_role_removes_memberships_test(self):
        """
        * Launch a one node cluster
        * Connect as the default superuser
        * Create three roles, 'role1', 'role2', and 'mike'
        * Grant role2 to role1, and role1 to mike
        * Assert LIST ROLES of mike returns correct all three roles
        * Drop role2, assert not in LIST ROLES of mike
        * Recreate role2. Grant to role1 again. Verify is in LIST ROLES of mike
        * DROP role1. Verify mike's roles only include mike, but LIST ROLES still includes role2
        """
        cassandra = self.get_session(user='cassandra', password='cassandra')
        cassandra.execute("CREATE ROLE role1")
        cassandra.execute("CREATE ROLE role2")
        cassandra.execute("CREATE ROLE mike WITH PASSWORD = '12345' AND SUPERUSER = false AND LOGIN = true")
        cassandra.execute("GRANT role2 TO role1")
        cassandra.execute("GRANT role1 TO mike")
        assert_all(cassandra, "LIST ROLES OF mike", [list(mike_role), list(role1_role), list(role2_role)])

        # drop the role indirectly granted
        cassandra.execute("DROP ROLE role2")
        assert_all(cassandra, "LIST ROLES OF mike", [list(mike_role), list(role1_role)])

        cassandra.execute("CREATE ROLE role2")
        cassandra.execute("GRANT role2 to role1")
        assert_all(cassandra, "LIST ROLES OF mike", [list(mike_role), list(role1_role), list(role2_role)])
        # drop the directly granted role
        cassandra.execute("DROP ROLE role1")
        assert_one(cassandra, "LIST ROLES OF mike", list(mike_role))
        assert_all(cassandra, "LIST ROLES", [list(cassandra_role), list(mike_role), list(role2_role)])

    def drop_role_revokes_permissions_granted_on_it_test(self):
        """
        * Launch a one node cluster
        * Connect as the default superuser
        * Create ROLES role1, role2, and mike
        * Grant permissions to role1 and role2. Grant role1 and role2 to mike
        * List mike's permissions, verify permissions from role1 and role2 in list
        * Drop role1 and role2
        * Assert mike has no permissions remaining
        """
        cassandra = self.get_session(user='cassandra', password='cassandra')
        cassandra.execute("CREATE ROLE role1")
        cassandra.execute("CREATE ROLE role2")
        cassandra.execute("CREATE ROLE mike WITH PASSWORD = '12345' AND SUPERUSER = false AND LOGIN = true")
        cassandra.execute("GRANT ALTER ON ROLE role1 TO mike")
        cassandra.execute("GRANT AUTHORIZE ON ROLE role2 TO mike")

        self.assert_permissions_listed([("mike", "<role role1>", "ALTER"),
                                        ("mike", "<role role2>", "AUTHORIZE")],
                                       cassandra,
                                       "LIST ALL PERMISSIONS OF mike")

        cassandra.execute("DROP ROLE role1")
        cassandra.execute("DROP ROLE role2")
        self.assertItemsEqual(list(cassandra.execute("LIST ALL PERMISSIONS OF mike")), [])

    def grant_revoke_roles_test(self):
        """
        * Launch a one node cluster
        * Connect as the default superuser
        * Create ROLES role1, role2, and mike
        * Grant role1 to role2, and role2 to mike
        * Verify the output of LIST ROLES
        * REVOKE various roles, verify the output of LIST ROLES
        """
        cassandra = self.get_session(user='cassandra', password='cassandra')
        cassandra.execute("CREATE ROLE mike WITH PASSWORD = '12345' AND SUPERUSER = false AND LOGIN = true")
        cassandra.execute("CREATE ROLE role1")
        cassandra.execute("CREATE ROLE role2")
        cassandra.execute("GRANT role1 TO role2")
        cassandra.execute("GRANT role2 TO mike")

        assert_all(cassandra, "LIST ROLES OF role2", [list(role1_role), list(role2_role)])
        assert_all(cassandra, "LIST ROLES OF mike", [list(mike_role), list(role1_role), list(role2_role)])
        assert_all(cassandra, "LIST ROLES OF mike NORECURSIVE", [list(mike_role), list(role2_role)])

        cassandra.execute("REVOKE role2 FROM mike")
        assert_one(cassandra, "LIST ROLES OF mike", list(mike_role))

        cassandra.execute("REVOKE role1 FROM role2")
        assert_one(cassandra, "LIST ROLES OF role2", list(role2_role))

    def grant_revoke_role_validation_test(self):
        """
        * Launch a one node cluster
        * Connect as the default superusers
        * Create ROLE mike
        * Connect as mike
        * Verify granting nonexistent roles to mike throws InvalidRequest
        * Create ROLE john
        * Verify mike cannot grant/revoke roles to/from john without the AUTHORIZE permission
        """
        cassandra = self.get_session(user='cassandra', password='cassandra')
        cassandra.execute("CREATE ROLE mike WITH PASSWORD = '12345' AND SUPERUSER = false AND LOGIN = true")
        mike = self.get_session(user='mike', password='12345')

        assert_invalid(cassandra, "GRANT role1 TO mike", "role1 doesn't exist")
        cassandra.execute("CREATE ROLE role1")

        assert_invalid(cassandra, "GRANT role1 TO john", "john doesn't exist")
        assert_invalid(cassandra, "GRANT role2 TO john", "role2 doesn't exist")

        cassandra.execute("CREATE ROLE john WITH PASSWORD = '12345' AND SUPERUSER = false AND LOGIN = true")
        cassandra.execute("CREATE ROLE role2")

        assert_unauthorized(mike,
                            "GRANT role2 TO john",
                            "User mike does not have sufficient privileges to perform the requested operation")

        # superusers can always grant roles
        cassandra.execute("GRANT role1 TO john")
        # but regular users need AUTHORIZE permission on the granted role
        cassandra.execute("GRANT AUTHORIZE ON ROLE role2 TO mike")
        mike.execute("GRANT role2 TO john")

        # same applies to REVOKEing roles
        assert_unauthorized(mike,
                            "REVOKE role1 FROM john",
                            "User mike does not have sufficient privileges to perform the requested operation")
        cassandra.execute("REVOKE role1 FROM john")
        mike.execute("REVOKE role2 from john")

    def list_roles_test(self):
        """
        * Launch a one node cluster
        * Connect as the default superuser
        * Create several different ROLES
        * Verify LIST ROLES for each role is correct
        * Verify a role cannot LIST ROLES for another ROLE without being a superuser, or having the DESCRIBE permission
        """
        cassandra = self.get_session(user='cassandra', password='cassandra')
        cassandra.execute("CREATE ROLE mike WITH PASSWORD = '12345' AND SUPERUSER = false AND LOGIN = true")
        cassandra.execute("CREATE ROLE role1")
        cassandra.execute("CREATE ROLE role2")

        assert_all(cassandra, "LIST ROLES", [list(cassandra_role), list(mike_role), list(role1_role), list(role2_role)])

        cassandra.execute("GRANT role1 TO role2")
        cassandra.execute("GRANT role2 TO mike")

        assert_all(cassandra, "LIST ROLES OF role2", [list(role1_role), list(role2_role)])
        assert_all(cassandra, "LIST ROLES OF mike", [list(mike_role), list(role1_role), list(role2_role)])
        assert_all(cassandra, "LIST ROLES OF mike NORECURSIVE", [list(mike_role), list(role2_role)])

        mike = self.get_session(user='mike', password='12345')
        assert_unauthorized(mike,
                            "LIST ROLES OF cassandra",
                            "You are not authorized to view roles granted to cassandra")

        assert_all(mike, "LIST ROLES", [list(mike_role), list(role1_role), list(role2_role)])
        assert_all(mike, "LIST ROLES OF mike", [list(mike_role), list(role1_role), list(role2_role)])
        assert_all(mike, "LIST ROLES OF mike NORECURSIVE", [list(mike_role), list(role2_role)])
        assert_all(mike, "LIST ROLES OF role2", [list(role1_role), list(role2_role)])

        # without SELECT permission on the root level roles resource, LIST ROLES with no OF
        # returns only the roles granted to the user. With it, it includes all roles.
        assert_all(mike, "LIST ROLES", [list(mike_role), list(role1_role), list(role2_role)])
        cassandra.execute("GRANT DESCRIBE ON ALL ROLES TO mike")
        assert_all(mike, "LIST ROLES", [list(cassandra_role), list(mike_role), list(role1_role), list(role2_role)])

    def grant_revoke_permissions_test(self):
        """
        * Launch a one node cluster
        * Connect as the default superuser
        * Creates ROLES role1 and mike.
        * Grant ALL on ks.cf to role1, grant role1 to mike
        * Connect as mike.
        * Verify mike can read/write to ks.cf
        * Revoke role1 from mike, verify mike can no longer use ks.cf
        * Restore role1 to mike, but revoke role1's permissions
        * Verify mike can no longer use ks.cf
        """
        cassandra = self.get_session(user='cassandra', password='cassandra')
        cassandra.execute("CREATE KEYSPACE ks WITH replication = {'class':'SimpleStrategy', 'replication_factor':1}")
        cassandra.execute("CREATE TABLE ks.cf (id int primary key, val int)")
        cassandra.execute("CREATE ROLE mike WITH PASSWORD = '12345' AND SUPERUSER = false AND LOGIN = true")
        cassandra.execute("CREATE ROLE role1")
        cassandra.execute("GRANT ALL ON table ks.cf TO role1")
        cassandra.execute("GRANT role1 TO mike")

        mike = self.get_session(user='mike', password='12345')
        mike.execute("INSERT INTO ks.cf (id, val) VALUES (0, 0)")

        assert_one(mike, "SELECT * FROM ks.cf", [0, 0])

        cassandra.execute("REVOKE role1 FROM mike")
        assert_unauthorized(mike,
                            "INSERT INTO ks.cf (id, val) VALUES (0, 0)",
                            "mike has no MODIFY permission on <table ks.cf> or any of its parents")

        cassandra.execute("GRANT role1 TO mike")
        cassandra.execute("REVOKE ALL ON ks.cf FROM role1")

        assert_unauthorized(mike,
                            "INSERT INTO ks.cf (id, val) VALUES (0, 0)",
                            "mike has no MODIFY permission on <table ks.cf> or any of its parents")

    def filter_granted_permissions_by_resource_type_test(self):
        """
        * Launch a one node cluster
        * Connect as the default superuser
        * Create a ks, table, function, and aggregate
        * Create ROLES mike and role1
        * Grant ALL permissions to mike for each resource. Verify they show up in LIST ALL PERMISSIONS
        * Verify you can't selectively grant invalid permissions for a given resource. ex: CREATE on an existing table
        """
        cassandra = self.get_session(user='cassandra', password='cassandra')
        cassandra.execute("CREATE KEYSPACE ks WITH replication = {'class':'SimpleStrategy', 'replication_factor':1}")
        cassandra.execute("CREATE TABLE ks.cf (id int primary key, val int)")
        cassandra.execute("CREATE ROLE mike WITH PASSWORD = '12345' AND SUPERUSER = false AND LOGIN = true")
        cassandra.execute("CREATE ROLE role1 WITH SUPERUSER = false AND LOGIN = false")
        cassandra.execute("CREATE FUNCTION ks.state_func(a int, b int) CALLED ON NULL INPUT RETURNS int LANGUAGE javascript AS 'a+b'")
        cassandra.execute("CREATE AGGREGATE ks.agg_func(int) SFUNC state_func STYPE int")

        # GRANT ALL ON ALL KEYSPACES grants Permission.ALL_DATA

        # GRANT ALL ON KEYSPACE grants Permission.ALL_DATA
        cassandra.execute("GRANT ALL ON KEYSPACE ks TO mike")
        self.assert_permissions_listed([("mike", "<keyspace ks>", "CREATE"),
                                        ("mike", "<keyspace ks>", "ALTER"),
                                        ("mike", "<keyspace ks>", "DROP"),
                                        ("mike", "<keyspace ks>", "SELECT"),
                                        ("mike", "<keyspace ks>", "MODIFY"),
                                        ("mike", "<keyspace ks>", "AUTHORIZE")],
                                       cassandra,
                                       "LIST ALL PERMISSIONS OF mike")
        cassandra.execute("REVOKE ALL ON KEYSPACE ks FROM mike")

        # GRANT ALL ON TABLE does not include CREATE (because the table must already be created before the GRANT)
        cassandra.execute("GRANT ALL ON ks.cf TO MIKE")
        self.assert_permissions_listed([("mike", "<table ks.cf>", "ALTER"),
                                        ("mike", "<table ks.cf>", "DROP"),
                                        ("mike", "<table ks.cf>", "SELECT"),
                                        ("mike", "<table ks.cf>", "MODIFY"),
                                        ("mike", "<table ks.cf>", "AUTHORIZE")],
                                       cassandra,
                                       "LIST ALL PERMISSIONS OF mike")
        cassandra.execute("REVOKE ALL ON ks.cf FROM mike")
        assert_invalid(cassandra,
                       "GRANT CREATE ON ks.cf TO MIKE",
                       "Resource type DataResource does not support any of the requested permissions",
                       SyntaxException)

        # GRANT ALL ON ALL ROLES includes SELECT & CREATE on the root level roles resource
        cassandra.execute("GRANT ALL ON ALL ROLES TO mike")
        self.assert_permissions_listed([("mike", "<all roles>", "CREATE"),
                                        ("mike", "<all roles>", "ALTER"),
                                        ("mike", "<all roles>", "DROP"),
                                        ("mike", "<all roles>", "DESCRIBE"),
                                        ("mike", "<all roles>", "AUTHORIZE")],
                                       cassandra,
                                       "LIST ALL PERMISSIONS OF mike")
        cassandra.execute("REVOKE ALL ON ALL ROLES FROM mike")
        assert_invalid(cassandra,
                       "GRANT SELECT ON ALL ROLES TO MIKE",
                       "Resource type RoleResource does not support any of the requested permissions",
                       SyntaxException)

        # GRANT ALL ON ROLE does not include CREATE (because the role must already be created before the GRANT)
        cassandra.execute("GRANT ALL ON ROLE role1 TO mike")
        self.assert_permissions_listed([("mike", "<role role1>", "ALTER"),
                                        ("mike", "<role role1>", "DROP"),
                                        ("mike", "<role role1>", "AUTHORIZE")],
                                       cassandra,
                                       "LIST ALL PERMISSIONS OF mike")
        assert_invalid(cassandra,
                       "GRANT CREATE ON ROLE role1 TO MIKE",
                       "Resource type RoleResource does not support any of the requested permissions",
                       SyntaxException)
        cassandra.execute("REVOKE ALL ON ROLE role1 FROM mike")

        # GRANT ALL ON ALL FUNCTIONS or on all functions for a single keyspace includes AUTHORIZE, EXECUTE and USAGE
        cassandra.execute("GRANT ALL ON ALL FUNCTIONS TO mike")
        self.assert_permissions_listed([("mike", "<all functions>", "CREATE"),
                                        ("mike", "<all functions>", "ALTER"),
                                        ("mike", "<all functions>", "DROP"),
                                        ("mike", "<all functions>", "AUTHORIZE"),
                                        ("mike", "<all functions>", "EXECUTE")],
                                       cassandra,
                                       "LIST ALL PERMISSIONS OF mike")
        cassandra.execute("REVOKE ALL ON ALL FUNCTIONS FROM mike")

        cassandra.execute("GRANT ALL ON ALL FUNCTIONS IN KEYSPACE ks TO mike")
        self.assert_permissions_listed([("mike", "<all functions in ks>", "CREATE"),
                                        ("mike", "<all functions in ks>", "ALTER"),
                                        ("mike", "<all functions in ks>", "DROP"),
                                        ("mike", "<all functions in ks>", "AUTHORIZE"),
                                        ("mike", "<all functions in ks>", "EXECUTE")],
                                       cassandra,
                                       "LIST ALL PERMISSIONS OF mike")
        cassandra.execute("REVOKE ALL ON ALL FUNCTIONS IN KEYSPACE ks FROM mike")

        # GRANT ALL ON FUNCTION includes AUTHORIZE, EXECUTE and USAGE for scalar functions and
        # AUTHORIZE and EXECUTE for aggregates
        cassandra.execute("GRANT ALL ON FUNCTION ks.state_func(int, int) TO mike")
        self.assert_permissions_listed([("mike", "<function ks.state_func(int, int)>", "ALTER"),
                                        ("mike", "<function ks.state_func(int, int)>", "DROP"),
                                        ("mike", "<function ks.state_func(int, int)>", "AUTHORIZE"),
                                        ("mike", "<function ks.state_func(int, int)>", "EXECUTE")],
                                       cassandra,
                                       "LIST ALL PERMISSIONS OF mike")
        cassandra.execute("REVOKE ALL ON FUNCTION ks.state_func(int, int) FROM mike")

        cassandra.execute("GRANT ALL ON FUNCTION ks.agg_func(int) TO mike")
        self.assert_permissions_listed([("mike", "<function ks.agg_func(int)>", "ALTER"),
                                        ("mike", "<function ks.agg_func(int)>", "DROP"),
                                        ("mike", "<function ks.agg_func(int)>", "AUTHORIZE"),
                                        ("mike", "<function ks.agg_func(int)>", "EXECUTE")],
                                       cassandra,
                                       "LIST ALL PERMISSIONS OF mike")
        cassandra.execute("REVOKE ALL ON FUNCTION ks.agg_func(int) FROM mike")

    def list_permissions_test(self):
        """
        * Launch a one node cluster
        * Connect as the default superuser
        * Create a table, ks.cf
        * Create ROLES role1, role2, and mike
        * Grant various permissions to roles
        * Verify they propagate appropriately.
        """
        cassandra = self.get_session(user='cassandra', password='cassandra')
        cassandra.execute("CREATE KEYSPACE ks WITH replication = {'class':'SimpleStrategy', 'replication_factor':1}")
        cassandra.execute("CREATE TABLE ks.cf (id int primary key, val int)")
        cassandra.execute("CREATE ROLE mike WITH PASSWORD = '12345' AND SUPERUSER = false AND LOGIN = true")
        cassandra.execute("CREATE ROLE role1")
        cassandra.execute("CREATE ROLE role2")
        cassandra.execute("GRANT SELECT ON table ks.cf TO role1")
        cassandra.execute("GRANT ALTER ON table ks.cf TO role2")
        cassandra.execute("GRANT MODIFY ON table ks.cf TO mike")
        cassandra.execute("GRANT ALTER ON ROLE role1 TO role2")
        cassandra.execute("GRANT role1 TO role2")
        cassandra.execute("GRANT role2 TO mike")

        expected_permissions = [("mike", "<table ks.cf>", "MODIFY"),
                                ("role1", "<table ks.cf>", "SELECT"),
                                ("role2", "<table ks.cf>", "ALTER"),
                                ("role2", "<role role1>", "ALTER")]
        expected_permissions.extend(data_resource_creator_permissions('cassandra', '<keyspace ks>'))
        expected_permissions.extend(data_resource_creator_permissions('cassandra', '<table ks.cf>'))
        expected_permissions.extend(role_creator_permissions('cassandra', '<role mike>'))
        expected_permissions.extend(role_creator_permissions('cassandra', '<role role1>'))
        expected_permissions.extend(role_creator_permissions('cassandra', '<role role2>'))

        self.assert_permissions_listed(expected_permissions, cassandra, "LIST ALL PERMISSIONS")

        self.assert_permissions_listed([("role1", "<table ks.cf>", "SELECT")],
                                       cassandra,
                                       "LIST ALL PERMISSIONS OF role1")

        self.assert_permissions_listed([("role1", "<table ks.cf>", "SELECT"),
                                        ("role2", "<table ks.cf>", "ALTER"),
                                        ("role2", "<role role1>", "ALTER")],
                                       cassandra,
                                       "LIST ALL PERMISSIONS OF role2")

        self.assert_permissions_listed([("cassandra", "<role role1>", "ALTER"),
                                        ("cassandra", "<role role1>", "DROP"),
                                        ("cassandra", "<role role1>", "AUTHORIZE"),
                                        ("role2", "<role role1>", "ALTER")],
                                       cassandra,
                                       "LIST ALL PERMISSIONS ON ROLE role1")
        # we didn't specifically grant DROP on role1, so only it's creator should have it
        self.assert_permissions_listed([("cassandra", "<role role1>", "DROP")],
                                       cassandra,
                                       "LIST DROP PERMISSION ON ROLE role1")
        # but we did specifically grant ALTER role1 to role2
        # so that should be listed whether we include an OF clause or not
        self.assert_permissions_listed([("cassandra", "<role role1>", "ALTER"),
                                        ("role2", "<role role1>", "ALTER")],
                                       cassandra,
                                       "LIST ALTER PERMISSION ON ROLE role1")
        self.assert_permissions_listed([("role2", "<role role1>", "ALTER")],
                                       cassandra,
                                       "LIST ALTER PERMISSION ON ROLE role1 OF role2")
        # make sure ALTER on role2 is excluded properly when OF is for another role
        cassandra.execute("CREATE ROLE role3 WITH SUPERUSER = false AND LOGIN = false")
        self.assertItemsEqual(list(cassandra.execute("LIST ALTER PERMISSION ON ROLE role1 OF role3")), [])

        # now check users can list their own permissions
        mike = self.get_session(user='mike', password='12345')
        self.assert_permissions_listed([("mike", "<table ks.cf>", "MODIFY"),
                                        ("role1", "<table ks.cf>", "SELECT"),
                                        ("role2", "<table ks.cf>", "ALTER"),
                                        ("role2", "<role role1>", "ALTER")],
                                       mike,
                                       "LIST ALL PERMISSIONS OF mike")

    def list_permissions_validation_test(self):
        """
        * Launch a one node cluster
        * Connect as the default superuser
        * Create several roles, including 'mike'
        * Grant some roles to mike
        * Verify mike can see the permissions of his role, and the roles granted to him
        * Verify mike cannot see all permissions, or those of roles not granted to him
        """
        cassandra = self.get_session(user='cassandra', password='cassandra')
        cassandra.execute("CREATE KEYSPACE ks WITH replication = {'class':'SimpleStrategy', 'replication_factor':1}")
        cassandra.execute("CREATE TABLE ks.cf (id int primary key, val int)")
        cassandra.execute("CREATE ROLE mike WITH PASSWORD = '12345' AND SUPERUSER = false AND LOGIN = true")
        cassandra.execute("CREATE ROLE john WITH PASSWORD = '12345' AND SUPERUSER = false AND LOGIN = true")
        cassandra.execute("CREATE ROLE role1")
        cassandra.execute("CREATE ROLE role2")

        cassandra.execute("GRANT SELECT ON table ks.cf TO role1")
        cassandra.execute("GRANT ALTER ON table ks.cf TO role2")
        cassandra.execute("GRANT MODIFY ON table ks.cf TO john")

        cassandra.execute("GRANT role1 TO role2")
        cassandra.execute("GRANT role2 TO mike")

        mike = self.get_session(user='mike', password='12345')

        self.assert_permissions_listed([("role1", "<table ks.cf>", "SELECT"),
                                        ("role2", "<table ks.cf>", "ALTER")],
                                       mike,
                                       "LIST ALL PERMISSIONS OF role2")

        self.assert_permissions_listed([("role1", "<table ks.cf>", "SELECT")],
                                       mike,
                                       "LIST ALL PERMISSIONS OF role1")

        assert_unauthorized(mike,
                            "LIST ALL PERMISSIONS",
                            "You are not authorized to view everyone's permissions")
        assert_unauthorized(mike,
                            "LIST ALL PERMISSIONS OF john",
                            "You are not authorized to view john's permissions")

    def role_caching_authenticated_user_test(self):
        """
        This test is to show that the role caching in AuthenticatedUser
        works correctly and revokes the roles from a logged in user
        * Launch a one node cluster, with a roles cache of 2s
        * Connect as the default superuser
        * Create ROLES role1 and mike
        * Grant permissions to role1, and role1 to mike
        * Verify mike can perform expected operations
        * Revoke role1, and thus read permissions, from mike.
        * Try reading as mike, and verify that eventually the cache expires and it fails.
        """

        cluster = self.cluster
        config = self.default_config.asdict()
        config['roles_validity_in_ms'] = 2000
        restart_cluster_and_update_config_with_sleep(cluster, config)

        cassandra = self.get_session(user='cassandra', password='cassandra')
        cassandra.execute("CREATE KEYSPACE ks WITH replication = {'class':'SimpleStrategy', 'replication_factor':1}")
        cassandra.execute("CREATE TABLE ks.cf (id int primary key, val int)")
        cassandra.execute("CREATE ROLE mike WITH PASSWORD = '12345' AND SUPERUSER = false AND LOGIN = true")
        cassandra.execute("CREATE ROLE role1")
        cassandra.execute("GRANT ALL ON table ks.cf TO role1")
        cassandra.execute("GRANT role1 TO mike")

        mike = self.get_session(user='mike', password='12345')
        mike.execute("INSERT INTO ks.cf (id, val) VALUES (0, 0)")

        assert_one(mike, "SELECT * FROM ks.cf", [0, 0])

        cassandra.execute("REVOKE role1 FROM mike")
        # mike should retain permissions until the cache expires
        unauthorized = None
        cnt = 0
        while not unauthorized and cnt < 20:
            try:
                mike.execute("SELECT * FROM ks.cf")
                cnt += 1
                time.sleep(.5)
            except Unauthorized as e:
                unauthorized = e

        self.assertIsNotNone(unauthorized)

    def drop_non_existent_role_should_not_update_cache(self):
        """
        This test checks that dropping a nonexistent role doesn't
        create an entry in the auth cache.
        * Launch a one node cluster, with a roles cache of 10s
        * Connect as the default superuser
        * Run DROP ROLE IF EXISTS on nonexistent role
        * Create that role
        * Connect as the new role, and ensure it can issue reads.
        @jira_ticket CASSANDRA-9189
        """
        # The su status check during DROP ROLE IF EXISTS <role>
        # should not cause a non-existent role to be cached (CASSANDRA-9189)

        cluster = self.cluster
        config = self.default_config.asdict()
        config['roles_validity_in_ms'] = 10000
        restart_cluster_and_update_config_with_sleep(cluster, config)

        cassandra = self.get_session(user='cassandra', password='cassandra')
        cassandra.execute("CREATE KEYSPACE ks WITH replication = {'class':'SimpleStrategy', 'replication_factor':1}")
        cassandra.execute("CREATE TABLE ks.cf (id int primary key, val int)")

        # Dropping a role which doesn't exist should be a no-op. If we cache the fact
        # that the role doesn't exist though, subsequent authz attempts which should
        # succeed will fail due to the erroneous cache entry
        cassandra.execute("DROP ROLE IF EXISTS mike")
        cassandra.execute("CREATE ROLE mike WITH PASSWORD = '12345' AND LOGIN = true")
        cassandra.execute("GRANT ALL ON ks.cf TO mike")

        mike = self.get_session(user='mike', password='12345')
        mike.execute("SELECT * FROM ks.cf")

    def prevent_circular_grants_test(self):
        """
        * Launch a one node cluster
        * Connect as the default superuser
        * Create several roles
        * Verify we cannot grant roles in circular chain
        """
        cassandra = self.get_session(user='cassandra', password='cassandra')
        cassandra.execute("CREATE ROLE mike")
        cassandra.execute("CREATE ROLE role1")
        cassandra.execute("CREATE ROLE role2")
        cassandra.execute("GRANT role2 to role1")
        cassandra.execute("GRANT role1 TO mike")
        assert_invalid(cassandra,
                       "GRANT mike TO role1",
                       "mike is a member of role1",
                       InvalidRequest)
        assert_invalid(cassandra,
                       "GRANT mike TO role2",
                       "mike is a member of role2",
                       InvalidRequest)

    def create_user_as_alias_for_create_role_test(self):
        """
        * Launch a one node cluster
        * Connect as the default superuser
        * Attempt to create roles using "CREATE USER". Verify still works
        """
        cassandra = self.get_session(user='cassandra', password='cassandra')
        cassandra.execute("CREATE USER mike WITH PASSWORD '12345' NOSUPERUSER")
        assert_one(cassandra, "LIST ROLES OF mike", list(mike_role))

        cassandra.execute("CREATE USER super_user WITH PASSWORD '12345' SUPERUSER")
        assert_one(cassandra, "LIST ROLES OF super_user", ["super_user", True, True, {}])

    def role_name_test(self):
        """
        Simple test to verify the behaviour of quoting when creating roles & users
        * Launch a one node cluster
        * Connect as the default superuser
        * Verify that CREATE ROLE is not case sensitive, when identifiers are unquoted
        * Verify that CREATE ROLE is case sensitive, when identifiers are quoted
        * Verify that CREATE USER is always case sensitive
        @jira_ticket CASSANDRA-10394
        """
        cassandra = self.get_session(user='cassandra', password='cassandra')
        # unquoted identifiers and unreserved keyword do not preserve case
        # count
        cassandra.execute("CREATE ROLE ROLE1 WITH PASSWORD = '12345' AND LOGIN = true")
        self.assert_unauthenticated('ROLE1', '12345')

        cassandra.execute("CREATE ROLE COUNT WITH PASSWORD = '12345' AND LOGIN = true")
        self.assert_unauthenticated('COUNT', '12345')
        self.get_session(user='count', password='12345')

        # string literals and quoted names do preserve case
        cassandra.execute("CREATE ROLE 'ROLE2' WITH PASSWORD = '12345' AND LOGIN = true")
        self.get_session(user='ROLE2', password='12345')
        self.assert_unauthenticated('Role2', '12345')

        cassandra.execute("""CREATE ROLE "ROLE3" WITH PASSWORD = '12345' AND LOGIN = true""")
        self.get_session(user='ROLE3', password='12345')
        self.assert_unauthenticated('Role3', '12345')

        # when using legacy USER syntax, both unquoted identifiers and string literals preserve case
        cassandra.execute("CREATE USER USER1 WITH PASSWORD '12345'")
        self.get_session(user='USER1', password='12345')
        self.assert_unauthenticated('User1', '12345')

        cassandra.execute("CREATE USER 'USER2' WITH PASSWORD '12345'")
        self.get_session(user='USER2', password='12345')
        self.assert_unauthenticated('User2', '12345')

    def role_requires_login_privilege_to_authenticate_test(self):
        """
        * Launch a one node cluster
        * Connect as the default superuser
        * Create a new user,'mike', with the login privilege
        * Connect as mike
        * Remove mike's login privilege. Verify mike cannot login
        * Restore mike's login privilege. Verify mike can connect again.
        """
        cassandra = self.get_session(user='cassandra', password='cassandra')
        cassandra.execute("CREATE ROLE mike WITH PASSWORD = '12345' AND SUPERUSER = false AND LOGIN = true")
        assert_one(cassandra, "LIST ROLES OF mike", list(mike_role))
        self.get_session(user='mike', password='12345')

        cassandra.execute("ALTER ROLE mike WITH LOGIN = false")
        assert_one(cassandra, "LIST ROLES OF mike", ["mike", False, False, {}])
        self.assert_login_not_allowed('mike', '12345')

        cassandra.execute("ALTER ROLE mike WITH LOGIN = true")
        assert_one(cassandra, "LIST ROLES OF mike", ["mike", False, True, {}])
        self.get_session(user='mike', password='12345')

    def roles_do_not_inherit_login_privilege_test(self):
        """
        * Launch a one node cluster
        * Connect as the default superuser
        * Create a user who can login, and 'mike', who cannot
        * Grant the other user to mike.
        * Verify mike still cannot log in.
        """
        cassandra = self.get_session(user='cassandra', password='cassandra')
        cassandra.execute("CREATE ROLE mike WITH PASSWORD = '12345' AND SUPERUSER = false AND LOGIN = false")
        cassandra.execute("CREATE ROLE with_login WITH PASSWORD = '54321' AND SUPERUSER = false AND LOGIN = true")
        cassandra.execute("GRANT with_login to mike")

        assert_all(cassandra, "LIST ROLES OF mike", [["mike", False, False, {}],
                                                     ["with_login", False, True, {}]])
        assert_one(cassandra, "LIST ROLES OF with_login", ["with_login", False, True, {}])

        self.assert_login_not_allowed("mike", "12345")

    def role_requires_password_to_login_test(self):
        """
        * Launch a one node cluster
        * Connect as the default superuser
        * Create a user, 'mike', with the login privilege but no password
        * Verify we cannot connect as mike
        * Alter mike and add a password
        * Verify mike can now connect
        """
        cassandra = self.get_session(user='cassandra', password='cassandra')
        cassandra.execute("CREATE ROLE mike WITH SUPERUSER = false AND LOGIN = true")
        if self.cluster.cassandra_version() >= '3.8':
            self.assert_unauthenticated('mike', None)
        else:
            self.assert_unauthenticated('mike', None)
        cassandra.execute("ALTER ROLE mike WITH PASSWORD = '12345'")
        self.get_session(user='mike', password='12345')

    def superuser_status_is_inherited_test(self):
        """
        * Launch a one node cluster
        * Connect as the default superuser
        * Create a superuser role, and 'mike'.
        * Connect as mike
        * Verify that mike does not have permissions.
        * Grant the superuser role to mike.
        * Verify that mike now has all permissions
        """
        cassandra = self.get_session(user='cassandra', password='cassandra')
        cassandra.execute("CREATE ROLE mike WITH PASSWORD = '12345' AND SUPERUSER = false AND LOGIN = true")
        cassandra.execute("CREATE ROLE db_admin WITH SUPERUSER = true")

        mike = self.get_session(user='mike', password='12345')
        assert_unauthorized(mike,
                            "CREATE ROLE another_role WITH SUPERUSER = false AND LOGIN = false",
                            "User mike does not have sufficient privileges to perform the requested operation")

        cassandra.execute("GRANT db_admin TO mike")
        mike.execute("CREATE ROLE another_role WITH SUPERUSER = false AND LOGIN = false")

        assert_all(mike, "LIST ROLES", [["another_role", False, False, {}],
                                        list(cassandra_role),
                                        ["db_admin", True, False, {}],
                                        list(mike_role)])

    def list_users_considers_inherited_superuser_status_test(self):
        """
        * Launch a one node cluster
        * Connect as the default superuser
        * Create a superuser role, and 'mike'
        * Grant the superuser role to mike
        * Verify that LIST USERS shows mike as a superuser, even though that privilege is granted indirectly
        """
        cassandra = self.get_session(user='cassandra', password='cassandra')
        cassandra.execute("CREATE ROLE db_admin WITH SUPERUSER = true")
        cassandra.execute("CREATE ROLE mike WITH PASSWORD = '12345' AND SUPERUSER = false AND LOGIN = true")
        cassandra.execute("GRANT db_admin TO mike")
        assert_all(cassandra, "LIST USERS", [['cassandra', True],
                                             ["mike", True]])

    # UDF permissions tests # TODO move to separate fixture & refactor this + auth_test.py
    def grant_revoke_udf_permissions_test(self):
        """
        * Launch a one node cluster
        * Connect as the default superuser
        * Create a new role, 'mike'
        * Create two UDFs
        * Selectively grant and revoke each possible UDF permission to mike, and verify those operations worked
        """
        cassandra = self.get_session(user='cassandra', password='cassandra')
        self.setup_table(cassandra)
        cassandra.execute("CREATE ROLE mike WITH PASSWORD = '12345' AND LOGIN = true")
        cassandra.execute("CREATE FUNCTION ks.plus_one ( input int ) CALLED ON NULL INPUT RETURNS int LANGUAGE javascript AS 'input + 1'")
        cassandra.execute("CREATE FUNCTION ks.\"plusOne\" ( input int ) CALLED ON NULL INPUT RETURNS int LANGUAGE javascript AS 'input + 1'")

        # grant / revoke on a specific function
        cassandra.execute("GRANT EXECUTE ON FUNCTION ks.plus_one(int) TO mike")
        cassandra.execute("GRANT EXECUTE ON FUNCTION ks.\"plusOne\"(int) TO mike")

        self.assert_permissions_listed([("mike", "<function ks.plus_one(int)>", "EXECUTE"),
                                        ("mike", "<function ks.plusOne(int)>", "EXECUTE")],
                                       cassandra,
                                       "LIST ALL PERMISSIONS OF mike")
        cassandra.execute("REVOKE ALL PERMISSIONS ON FUNCTION ks.plus_one(int) FROM mike")
        self.assert_permissions_listed([("mike", "<function ks.plusOne(int)>", "EXECUTE")],
                                       cassandra,
                                       "LIST ALL PERMISSIONS OF mike")
        cassandra.execute("REVOKE EXECUTE PERMISSION ON FUNCTION ks.\"plusOne\"(int) FROM mike")
        self.assert_no_permissions(cassandra, "LIST ALL PERMISSIONS OF mike")

        # grant / revoke on all functions in a given keyspace
        cassandra.execute("GRANT EXECUTE PERMISSION ON ALL FUNCTIONS IN KEYSPACE ks TO mike")
        self.assert_permissions_listed([("mike", "<all functions in ks>", "EXECUTE")],
                                       cassandra,
                                       "LIST ALL PERMISSIONS OF mike")
        cassandra.execute("REVOKE EXECUTE PERMISSION ON ALL FUNCTIONS IN KEYSPACE ks FROM mike")
        self.assert_no_permissions(cassandra, "LIST ALL PERMISSIONS OF mike")

        # grant / revoke on all (non-builtin) functions
        cassandra.execute("GRANT EXECUTE PERMISSION ON ALL FUNCTIONS TO mike")
        self.assert_permissions_listed([("mike", "<all functions>", "EXECUTE")],
                                       cassandra,
                                       "LIST ALL PERMISSIONS OF mike")
        cassandra.execute("REVOKE EXECUTE PERMISSION ON ALL FUNCTIONS FROM mike")
        self.assert_no_permissions(cassandra, "LIST ALL PERMISSIONS OF mike")

    def grant_revoke_are_idempotent_test(self):
        """
        * Launch a one node cluster
        * Connect as the default superuser
        * Create a new role, 'mike'
        * Create a UDF
        * Issue multiple grants and revokes of permissions for the UDF to mike
        * Verify the grants/revokes are idempotent, and were successful
        """
        cassandra = self.get_session(user='cassandra', password='cassandra')
        self.setup_table(cassandra)
        cassandra.execute("CREATE ROLE mike")
        cassandra.execute("CREATE FUNCTION ks.plus_one ( input int ) CALLED ON NULL INPUT RETURNS int LANGUAGE javascript AS 'input + 1'")
        cassandra.execute("GRANT EXECUTE ON FUNCTION ks.plus_one(int) TO mike")
        cassandra.execute("GRANT EXECUTE ON FUNCTION ks.plus_one(int) TO mike")
        self.assert_permissions_listed([("mike", "<function ks.plus_one(int)>", "EXECUTE")],
                                       cassandra,
                                       "LIST ALL PERMISSIONS OF mike")
        cassandra.execute("REVOKE EXECUTE ON FUNCTION ks.plus_one(int) FROM mike")
        self.assert_no_permissions(cassandra, "LIST ALL PERMISSIONS OF mike")
        cassandra.execute("REVOKE EXECUTE ON FUNCTION ks.plus_one(int) FROM mike")
        self.assert_no_permissions(cassandra, "LIST ALL PERMISSIONS OF mike")

    def function_resource_hierarchy_permissions_test(self):
        """
        * Launch a one node cluster
        * Connect as the default superuser
        * Create a new role, 'mike'
        * Create two UDFs
        * Verify that granting mike EXECUTE on one function does not affect the other
        * Verify that granting mike EXECUTE on the keyspace applies to all UDFs in that keyspace
        * Verify that revoking EXECUTE for mike on the keyspace does not affect his function specific permissions
        * Verify that granting mike EXECUTE ON ALL FUNCTIONS applies to all UDFs
        * Verify that revoking EXECUTE ON ALL FUNCTIONS for mike does not affect his function specific permissions
        * Check that if mike has keyspace level EXECUTE, that granting/revoking function specific permissions doesn't affect the keyspace level permissions
        """
        cassandra = self.get_session(user='cassandra', password='cassandra')
        self.setup_table(cassandra)
        cassandra.execute("INSERT INTO ks.t1 (k,v) values (1,1)")
        cassandra.execute("CREATE ROLE mike WITH PASSWORD = '12345' AND LOGIN = true")
        cassandra.execute("GRANT SELECT ON ks.t1 TO mike")
        cassandra.execute("CREATE FUNCTION ks.func_one ( input int ) CALLED ON NULL INPUT RETURNS int LANGUAGE javascript AS 'input + 1'")
        cassandra.execute("CREATE FUNCTION ks.func_two ( input int ) CALLED ON NULL INPUT RETURNS int LANGUAGE javascript AS 'input + 1'")

        mike = self.get_session(user='mike', password='12345')
        select_one = "SELECT k, v, ks.func_one(v) FROM ks.t1 WHERE k = 1"
        select_two = "SELECT k, v, ks.func_two(v) FROM ks.t1 WHERE k = 1"

        # grant EXECUTE on only one of the two functions
        cassandra.execute("GRANT EXECUTE ON FUNCTION ks.func_one(int) TO mike")
        mike.execute(select_one)
        assert_unauthorized(mike, select_two,
                            "User mike has no EXECUTE permission on <function ks.func_two\(int\)> or any of its parents")
        # granting EXECUTE on all of the parent keyspace's should enable mike to use both functions
        cassandra.execute("GRANT EXECUTE ON ALL FUNCTIONS IN KEYSPACE ks TO mike")
        mike.execute(select_one)
        mike.execute(select_two)
        # revoke the keyspace level privilege and verify that the function specific perms are unaffected
        cassandra.execute("REVOKE EXECUTE ON ALL FUNCTIONS IN KEYSPACE ks FROM mike")
        mike.execute(select_one)
        assert_unauthorized(mike, select_two,
                            "User mike has no EXECUTE permission on <function ks.func_two\(int\)> or any of its parents")
        # now check that EXECUTE on ALL FUNCTIONS works in the same way
        cassandra.execute("GRANT EXECUTE ON ALL FUNCTIONS TO mike")
        mike.execute(select_one)
        mike.execute(select_two)
        cassandra.execute("REVOKE EXECUTE ON ALL FUNCTIONS FROM mike")
        mike.execute(select_one)
        assert_unauthorized(mike, select_two,
                            "User mike has no EXECUTE permission on <function ks.func_two\(int\)> or any of its parents")
        # finally, check that revoking function level permissions doesn't affect root/keyspace level perms
        cassandra.execute("GRANT EXECUTE ON ALL FUNCTIONS IN KEYSPACE ks TO mike")
        cassandra.execute("REVOKE EXECUTE ON FUNCTION ks.func_one(int) FROM mike")
        mike.execute(select_one)
        mike.execute(select_two)
        cassandra.execute("REVOKE EXECUTE ON ALL FUNCTIONS IN KEYSPACE ks FROM mike")
        cassandra.execute("GRANT EXECUTE ON FUNCTION ks.func_one(int) TO mike")
        cassandra.execute("GRANT EXECUTE ON ALL FUNCTIONS TO mike")
        mike.execute(select_one)
        mike.execute(select_two)
        cassandra.execute("REVOKE EXECUTE ON FUNCTION ks.func_one(int) FROM mike")
        mike.execute(select_one)
        mike.execute(select_two)

    def udf_permissions_validation_test(self):
        """
        * Launch a one node cluster
        * Connect as the default superuser
        * Create a new role, 'mike'
        * Create a new UDF
        * Verify mike can only modify the UDF iff he has the ALTER permission on the function's keyspace
        * Verify mike can grant permissions on the UDF iff he has AUTHORIZE and EXECUTE
        * Verify mike can drop the UDF iff he has the DROP permission
        * Verify mike can create a new UDF iff he has the CREATE permission
        """
        cassandra = self.get_session(user='cassandra', password='cassandra')
        self.setup_table(cassandra)
        cassandra.execute("CREATE FUNCTION ks.plus_one ( input int ) CALLED ON NULL INPUT RETURNS int LANGUAGE javascript AS 'input + 1'")
        cassandra.execute("CREATE ROLE mike WITH PASSWORD = '12345' AND LOGIN = true")
        mike = self.get_session(user='mike', password='12345')

        # can't replace an existing function without ALTER permission on the parent ks
        cql = "CREATE OR REPLACE FUNCTION ks.plus_one( input int ) CALLED ON NULL INPUT RETURNS int LANGUAGE javascript as '1 + input'"
        assert_unauthorized(mike, cql,
                            "User mike has no ALTER permission on <function ks.plus_one\(int\)> or any of its parents")
        cassandra.execute("GRANT ALTER ON FUNCTION ks.plus_one(int) TO mike")
        mike.execute(cql)

        # can't grant permissions on a function without AUTHORIZE (and without the grantor having EXECUTE themself)
        cassandra.execute("GRANT EXECUTE ON FUNCTION ks.plus_one(int) TO mike")
        cassandra.execute("CREATE ROLE role1")
        cql = "GRANT EXECUTE ON FUNCTION ks.plus_one(int) TO role1"
        assert_unauthorized(mike, cql,
                            "User mike has no AUTHORIZE permission on <function ks.plus_one\(int\)> or any of its parents")
        cassandra.execute("GRANT AUTHORIZE ON FUNCTION ks.plus_one(int) TO mike")
        mike.execute(cql)
        # now revoke AUTHORIZE from mike
        cassandra.execute("REVOKE AUTHORIZE ON FUNCTION ks.plus_one(int) FROM mike")
        cql = "REVOKE EXECUTE ON FUNCTION ks.plus_one(int) FROM role1"
        assert_unauthorized(mike, cql,
                            "User mike has no AUTHORIZE permission on <function ks.plus_one\(int\)> or any of its parents")
        cassandra.execute("GRANT AUTHORIZE ON FUNCTION ks.plus_one(int) TO mike")
        mike.execute(cql)

        # can't drop a function without DROP
        cql = "DROP FUNCTION ks.plus_one(int)"
        assert_unauthorized(mike, cql,
                            "User mike has no DROP permission on <function ks.plus_one\(int\)> or any of its parents")
        cassandra.execute("GRANT DROP ON FUNCTION ks.plus_one(int) TO mike")
        mike.execute(cql)

        # DROP IF EXISTS on a non-existent function should return silently, DROP on a non-existent function
        # behaves like DROP TABLE and returns an "Unconfigured XXX" error
        cql = "DROP FUNCTION IF EXISTS ks.no_such_function(int,int)"
        mike.execute(cql)

        cql = "DROP FUNCTION ks.no_such_function(int,int)"
        assert_invalid(mike, cql,
                       "Unconfigured function ks.no_such_function\(int,int\)",
                       InvalidRequest)

        # can't create a new function without CREATE on the parent keyspace's collection of functions
        cql = "CREATE FUNCTION ks.plus_one ( input int ) CALLED ON NULL INPUT RETURNS int LANGUAGE javascript AS 'input + 1'"
        assert_unauthorized(mike, cql,
                            "User mike has no CREATE permission on <all functions in ks> or any of its parents")
        cassandra.execute("GRANT CREATE ON ALL FUNCTIONS IN KEYSPACE ks TO mike")
        mike.execute(cql)

    def drop_role_cleans_up_udf_permissions_test(self):
        """
        * Launch a one node cluster
        * Connect as the default superuser
        * Create a new role, 'mike'
        * Create a UDF
        * Grant mike permissions for that UDF
        * Verify that if mike is dropped and recreated, he has no permissions for the UDF
        """
        cassandra = self.get_session(user='cassandra', password='cassandra')
        self.setup_table(cassandra)
        cassandra.execute("CREATE ROLE mike WITH PASSWORD = '12345' AND LOGIN = true")
        cassandra.execute("CREATE FUNCTION ks.plus_one ( input int ) CALLED ON NULL INPUT RETURNS int LANGUAGE javascript AS 'input + 1'")
        cassandra.execute("GRANT EXECUTE ON FUNCTION ks.plus_one(int) TO mike")
        cassandra.execute("GRANT EXECUTE ON ALL FUNCTIONS IN KEYSPACE ks TO mike")
        cassandra.execute("GRANT EXECUTE ON ALL FUNCTIONS TO mike")

        self.assert_permissions_listed([("mike", "<all functions>", "EXECUTE"),
                                        ("mike", "<all functions in ks>", "EXECUTE"),
                                        ("mike", "<function ks.plus_one(int)>", "EXECUTE")],
                                       cassandra,
                                       "LIST ALL PERMISSIONS OF mike")

        # drop and recreate the role to ensure permissions are cleared
        cassandra.execute("DROP ROLE mike")
        cassandra.execute("CREATE ROLE mike WITH PASSWORD = '12345' AND LOGIN = true")
        self.assert_no_permissions(cassandra, "LIST ALL PERMISSIONS OF mike")

    def drop_function_and_keyspace_cleans_up_udf_permissions_test(self):
        """
        * Launch a one node cluster
        * Connect as the default superuser
        * Create a new role, 'mike'
        * Create a UDF
        * Grant mike permissions on the UDF, and on the keyspace of the UDF
        * Verify dropping the UDF removes mike's permissions for the UDF
        * Verify dropping the keyspace removes the rest of mike's permissions
        """
        cassandra = self.get_session(user='cassandra', password='cassandra')
        self.setup_table(cassandra)
        cassandra.execute("CREATE ROLE mike WITH PASSWORD = '12345' AND LOGIN = true")
        cassandra.execute("CREATE FUNCTION ks.plus_one ( input int ) CALLED ON NULL INPUT RETURNS int LANGUAGE javascript AS 'input + 1'")
        cassandra.execute("GRANT EXECUTE ON FUNCTION ks.plus_one(int) TO mike")
        cassandra.execute("GRANT EXECUTE ON ALL FUNCTIONS IN KEYSPACE ks TO mike")

        self.assert_permissions_listed([("mike", "<all functions in ks>", "EXECUTE"),
                                        ("mike", "<function ks.plus_one(int)>", "EXECUTE")],
                                       cassandra,
                                       "LIST ALL PERMISSIONS OF mike")

        # drop the function
        cassandra.execute("DROP FUNCTION ks.plus_one")
        self.assert_permissions_listed([("mike", "<all functions in ks>", "EXECUTE")],
                                       cassandra,
                                       "LIST ALL PERMISSIONS OF mike")
        # drop the keyspace
        cassandra.execute("DROP KEYSPACE ks")
        self.assert_no_permissions(cassandra, "LIST ALL PERMISSIONS OF mike")

    def udf_with_overloads_permissions_test(self):
        """
        * Launch a one node cluster
        * Connect as the default superuser
        * Create a new role, 'mike'
        * Create two overloaded UDFs (same name, different parameters)
        * Verify that granting/revoking permissions on one function, doesn't affect the other
        """
        cassandra = self.get_session(user='cassandra', password='cassandra')
        self.setup_table(cassandra)
        cassandra.execute("CREATE ROLE mike WITH PASSWORD = '12345' AND LOGIN = true")
        cassandra.execute("CREATE FUNCTION ks.plus_one ( input int ) CALLED ON NULL INPUT RETURNS int LANGUAGE javascript AS 'input + 1'")
        cassandra.execute("CREATE FUNCTION ks.plus_one ( input double ) CALLED ON NULL INPUT RETURNS double LANGUAGE javascript AS 'input + 1'")

        # grant execute on one variant
        cassandra.execute("GRANT EXECUTE ON FUNCTION ks.plus_one(int) TO mike")
        self.assert_permissions_listed([("mike", "<function ks.plus_one(int)>", "EXECUTE")],
                                       cassandra,
                                       "LIST ALL PERMISSIONS OF mike")

        # and now on the other
        cassandra.execute("GRANT EXECUTE ON FUNCTION ks.plus_one(double) TO mike")
        self.assert_permissions_listed([("mike", "<function ks.plus_one(int)>", "EXECUTE"),
                                        ("mike", "<function ks.plus_one(double)>", "EXECUTE")],
                                       cassandra,
                                       "LIST ALL PERMISSIONS OF mike")

        # revoke permissions on one of the functions only
        cassandra.execute("REVOKE EXECUTE ON FUNCTION ks.plus_one(double) FROM mike")
        self.assert_permissions_listed([("mike", "<function ks.plus_one(int)>", "EXECUTE")],
                                       cassandra,
                                       "LIST ALL PERMISSIONS OF mike")

        # drop the function that the role has no permissions on
        cassandra.execute("DROP FUNCTION ks.plus_one(double)")
        self.assert_permissions_listed([("mike", "<function ks.plus_one(int)>", "EXECUTE")],
                                       cassandra,
                                       "LIST ALL PERMISSIONS OF mike")

        # finally, drop the function that the role does have permissions on
        cassandra.execute("DROP FUNCTION ks.plus_one(int)")
        self.assert_no_permissions(cassandra, "LIST ALL PERMISSIONS OF mike")

    def drop_keyspace_cleans_up_function_level_permissions_test(self):
        """
        * Launch a one node cluster
        * Connect as the default superuser
        * Create a new role, 'mike', a UDF and a UDA which uses for its state function
        * Grant mike permissions to the UDF & UDA
        * Drop the keyspace containing the UDF & UDA
        * Verify mike has no permissions
        """
        cassandra = self.get_session(user='cassandra', password='cassandra')
        self.setup_table(cassandra)
        cassandra.execute("CREATE ROLE mike WITH PASSWORD = '12345' AND LOGIN = true")
        cassandra.execute("CREATE FUNCTION ks.state_func (a int, b int) CALLED ON NULL INPUT RETURNS int LANGUAGE javascript AS 'a + b'")
        cassandra.execute("CREATE AGGREGATE ks.agg_func (int) SFUNC state_func STYPE int")
        cassandra.execute("GRANT EXECUTE ON FUNCTION ks.state_func(int, int) TO mike")
        cassandra.execute("GRANT EXECUTE ON FUNCTION ks.agg_func(int) TO mike")

        self.assert_permissions_listed([("mike", "<function ks.state_func(int, int)>", "EXECUTE"),
                                        ("mike", "<function ks.agg_func(int)>", "EXECUTE")],
                                       cassandra,
                                       "LIST ALL PERMISSIONS OF mike")
        # drop the keyspace
        cassandra.execute("DROP KEYSPACE ks")
        self.assert_no_permissions(cassandra, "LIST ALL PERMISSIONS OF mike")

    def udf_permissions_in_selection_test(self):
        """
        Verify EXECUTE permission works in a SELECT when UDF is one of the columns requested
        """
        self.verify_udf_permissions("SELECT k, v, ks.plus_one(v) FROM ks.t1 WHERE k = 1")

    def udf_permissions_in_select_where_clause_test(self):
        """
        Verify EXECUTE permission works in a SELECT when UDF is in the WHERE clause
        """
        self.verify_udf_permissions("SELECT k, v FROM ks.t1 WHERE k = ks.plus_one(0)")

    def udf_permissions_in_insert_test(self):
        """
        Verify EXECUTE permission works in an INSERT when UDF is in the VALUES
        """
        self.verify_udf_permissions("INSERT INTO ks.t1 (k, v) VALUES (1, ks.plus_one(1))")

    def udf_permissions_in_update_test(self):
        """
        Verify EXECUTE permission works in an UPDATE when UDF is in the SET and WHERE clauses
        """
        self.verify_udf_permissions("UPDATE ks.t1 SET v = ks.plus_one(2) WHERE k = ks.plus_one(0)")

    def udf_permissions_in_delete_test(self):
        """
        Verify EXECUTE permission works in a DELETE when UDF is in the WHERE clause
        """
        self.verify_udf_permissions("DELETE FROM ks.t1 WHERE k = ks.plus_one(0)")

    def verify_udf_permissions(self, cql):
        """
        Reusable test code. Runs the same logic with different statement types.
        * Launch a one node cluster
        * Connect as the default superuser
        * Create a role and grant it EXECUTE permissions on an UDF.
        * Verify the passed in cql works iff EXECUTE is granted to the role
        @param cql The statement to verify. Should contain the UDF ks.plus_one
        """
        cassandra = self.get_session(user='cassandra', password='cassandra')
        self.setup_table(cassandra)
        cassandra.execute("CREATE FUNCTION ks.plus_one ( input int ) CALLED ON NULL INPUT RETURNS int LANGUAGE javascript AS 'input + 1'")
        cassandra.execute("CREATE ROLE mike WITH PASSWORD = '12345' AND LOGIN = true")
        cassandra.execute("GRANT ALL PERMISSIONS ON ks.t1 TO mike")
        cassandra.execute("INSERT INTO ks.t1 (k,v) values (1,1)")
        mike = self.get_session(user='mike', password='12345')
        assert_unauthorized(mike,
                            cql,
                            "User mike has no EXECUTE permission on <function ks.plus_one\(int\)> or any of its parents")

        cassandra.execute("GRANT EXECUTE ON FUNCTION ks.plus_one(int) TO mike")
        return mike.execute(cql)

    def inheritence_of_udf_permissions_test(self):
        """
        * Launch a one node cluster
        * Connect as the default superuser
        * Verify that if EXECUTE permissions are granted to a parent role, that roles the parent is granted to inherit EXECUTE
        """
        cassandra = self.get_session(user='cassandra', password='cassandra')
        self.setup_table(cassandra)
        cassandra.execute("CREATE ROLE function_user")
        cassandra.execute("GRANT EXECUTE ON ALL FUNCTIONS IN KEYSPACE ks TO function_user")
        cassandra.execute("CREATE FUNCTION ks.plus_one ( input int ) CALLED ON NULL INPUT RETURNS int LANGUAGE javascript AS 'input + 1'")
        cassandra.execute("INSERT INTO ks.t1 (k,v) VALUES (1,1)")
        cassandra.execute("CREATE ROLE mike WITH PASSWORD = '12345' AND LOGIN = true")
        cassandra.execute("GRANT SELECT ON ks.t1 TO mike")
        mike = self.get_session(user='mike', password='12345')
        select = "SELECT k, v, ks.plus_one(v) FROM ks.t1 WHERE k = 1"
        assert_unauthorized(mike,
                            select,
                            "User mike has no EXECUTE permission on <function ks.plus_one\(int\)> or any of its parents")

        cassandra.execute("GRANT function_user TO mike")
        assert_one(mike, select, [1, 1, 2])

    def builtin_functions_require_no_special_permissions_test(self):
        """
        * Launch a one node cluster
        * Connect as the default superuser
        * Verify a new role can use all built in functions, with no permissions granted.
        """
        cassandra = self.get_session(user='cassandra', password='cassandra')
        cassandra.execute("CREATE ROLE mike WITH PASSWORD = '12345' AND LOGIN = true")
        self.setup_table(cassandra)
        cassandra.execute("INSERT INTO ks.t1 (k,v) VALUES (1,1)")
        mike = self.get_session(user='mike', password='12345')
        cassandra.execute("GRANT ALL PERMISSIONS ON ks.t1 TO mike")
        assert_one(mike, "SELECT * from ks.t1 WHERE k=blobasint(intasblob(1))", [1, 1])

    def disallow_grant_revoke_on_builtin_functions_test(self):
        """
        * Launch a one node cluster
        * Connect as the default superuser
        * Create a new role, 'mike'
        * Verify that granting or revoking permissions for the builtin functions to mike throw InvalidRequest
        """
        cassandra = self.get_session(user='cassandra', password='cassandra')
        self.setup_table(cassandra)
        cassandra.execute("CREATE ROLE mike")
        assert_invalid(cassandra, "GRANT EXECUTE ON FUNCTION system.intasblob(int) TO mike",
                       "Altering permissions on builtin functions is not supported",
                       InvalidRequest)
        assert_invalid(cassandra, "REVOKE ALL PERMISSIONS ON FUNCTION system.intasblob(int) FROM mike",
                       "Altering permissions on builtin functions is not supported",
                       InvalidRequest)
        assert_invalid(cassandra, "GRANT EXECUTE ON ALL FUNCTIONS IN KEYSPACE system TO mike",
                       "Altering permissions on builtin functions is not supported",
                       InvalidRequest)
        assert_invalid(cassandra, "REVOKE ALL PERMISSIONS ON ALL FUNCTIONS IN KEYSPACE system FROM mike",
                       "Altering permissions on builtin functions is not supported",
                       InvalidRequest)

    def disallow_grant_execute_on_non_function_resources_test(self):
        """
        * Launch a one node cluster
        * Connect as the default superuser
        * Create a new role, 'mike'
        * Verify that granting EXECUTE on non function resources to mike throws InvalidRequest
        """
        cassandra = self.get_session(user='cassandra', password='cassandra')
        self.setup_table(cassandra)
        cassandra.execute("CREATE ROLE mike")
        cassandra.execute("CREATE ROLE role1")

        # can't grant EXECUTE on data or role resources
        assert_invalid(cassandra, "GRANT EXECUTE ON ALL KEYSPACES TO mike",
                       "Resource type DataResource does not support any of the requested permissions",
                       SyntaxException)
        assert_invalid(cassandra, "GRANT EXECUTE ON KEYSPACE ks TO mike",
                       "Resource type DataResource does not support any of the requested permissions",
                       SyntaxException)
        assert_invalid(cassandra, "GRANT EXECUTE ON TABLE ks.t1 TO mike",
                       "Resource type DataResource does not support any of the requested permissions",
                       SyntaxException)
        assert_invalid(cassandra, "GRANT EXECUTE ON ALL ROLES TO mike",
                       "Resource type RoleResource does not support any of the requested permissions",
                       SyntaxException)
        assert_invalid(cassandra, "GRANT EXECUTE ON ROLE mike TO role1",
                       "Resource type RoleResource does not support any of the requested permissions",
                       SyntaxException)

    def aggregate_function_permissions_test(self):
        """
        * Launch a one node cluster
        * Connect as the default superuser
        * Create a new role, 'mike'
        * Create two UDFs, and use them as the state & final functions in a UDA
        * Verify all UDF permissions also apply to UDAs
        * Drop the UDA and ensure that the granted permissions are removed
        """
        cassandra = self.get_session(user='cassandra', password='cassandra')
        self.setup_table(cassandra)
        cassandra.execute("INSERT INTO ks.t1 (k,v) VALUES (1,1)")
        cassandra.execute("INSERT INTO ks.t1 (k,v) VALUES (2,2)")
        cassandra.execute("""CREATE FUNCTION ks.state_function( a int, b int )
                             CALLED ON NULL INPUT
                             RETURNS int
                             LANGUAGE java
                             AS 'return Integer.valueOf( (a != null ? a.intValue() : 0) + b.intValue());'""")
        cassandra.execute("""CREATE FUNCTION ks.final_function( a int )
                             CALLED ON NULL INPUT
                             RETURNS int
                             LANGUAGE java
                             AS 'return a;'""")
        cassandra.execute("CREATE ROLE mike WITH PASSWORD = '12345' AND LOGIN = true")
        cassandra.execute("GRANT CREATE ON ALL FUNCTIONS IN KEYSPACE ks TO mike")
        cassandra.execute("GRANT ALL PERMISSIONS ON ks.t1 TO mike")
        mike = self.get_session(user='mike', password='12345')
        create_aggregate_cql = """CREATE AGGREGATE ks.simple_aggregate(int)
                          SFUNC state_function
                          STYPE int
                          FINALFUNC final_function
                          INITCOND 0"""
        # check permissions to create the aggregate
        assert_unauthorized(mike,
                            create_aggregate_cql,
                            "User mike has no EXECUTE permission on <function ks.state_function\(int, int\)> or any of its parents")
        cassandra.execute("GRANT EXECUTE ON FUNCTION ks.state_function(int, int) TO mike")
        assert_unauthorized(mike,
                            create_aggregate_cql,
                            "User mike has no EXECUTE permission on <function ks.final_function\(int\)> or any of its parents")
        cassandra.execute("GRANT EXECUTE ON FUNCTION ks.final_function(int) TO mike")
        mike.execute(create_aggregate_cql)

        # without execute permissions on the state or final function we
        # cannot use the aggregate, so revoke them to verify
        cassandra.execute("REVOKE EXECUTE ON FUNCTION ks.state_function(int, int) FROM mike")
        cassandra.execute("REVOKE EXECUTE ON FUNCTION ks.final_function(int) FROM mike")
        execute_aggregate_cql = "SELECT ks.simple_aggregate(v) FROM ks.t1"
        assert_unauthorized(mike,
                            execute_aggregate_cql,
                            "User mike has no EXECUTE permission on <function ks.state_function\(int, int\)> or any of its parents")
        cassandra.execute("GRANT EXECUTE ON FUNCTION ks.state_function(int, int) TO mike")
        assert_unauthorized(mike,
                            execute_aggregate_cql,
                            "User mike has no EXECUTE permission on <function ks.final_function\(int\)> or any of its parents")
        cassandra.execute("GRANT EXECUTE ON FUNCTION ks.final_function(int) TO mike")

        # mike *does* have execute permission on the aggregate function, as its creator
        assert_one(mike, execute_aggregate_cql, [3])

        # check that dropping the aggregate removes all of mike's permissions on it
        # note: after dropping, we have to list *all* of mike's permissions and check
        # that they don't contain any for the aggregate as we can no longer use the
        # function name in the LIST statement
        agg_perms = list(cassandra.execute("LIST ALL PERMISSIONS ON FUNCTION ks.simple_aggregate(int) OF mike NORECURSIVE"))
        cassandra.execute("DROP AGGREGATE ks.simple_aggregate(int)")
        all_perms = list(cassandra.execute("LIST ALL PERMISSIONS OF mike"))
        for p in agg_perms:
            self.assertFalse(p in all_perms, msg="Perm {p} found, but should be removed".format(p=p))

    def ignore_invalid_roles_test(self):
        """
        The system_auth.roles table includes a set of roles of which each role
        is a member. If that list were to get out of sync, so that it indicated
        that roleA is a member of roleB, but roleB does not exist in the roles
        table, then the result of LIST ROLES OF roleA should not include roleB
        @jira_ticket CASSANDRA-9551
        """

        cassandra = self.get_session(user='cassandra', password='cassandra')
        cassandra.execute("CREATE ROLE mike WITH LOGIN = true")
        # hack an invalid entry into the roles table for roleA
        cassandra.execute("UPDATE system_auth.roles SET member_of = {'role1'} where role = 'mike'")
        assert_all(cassandra, "LIST ROLES OF mike", [list(mike_role)])

    @since('3.10')
    def default_role_initial_timestamp_test(self):
        """
        The default role created in a fresh cluster should be written with
        timestamp 0 to prevent races when nodes are started simultaneously
        @jira_ticket APOLLO-18
        """
        cassandra = self.get_session(user='cassandra', password='cassandra')
        assert_one(cassandra, "SELECT writetime(salted_hash) FROM system_auth.roles WHERE role = 'cassandra'", [0])

    def setup_table(self, session):
        session.execute("CREATE KEYSPACE ks WITH REPLICATION = {'class':'SimpleStrategy', 'replication_factor':1}")
        session.execute("CREATE TABLE ks.t1 (k int PRIMARY KEY, v int)")

    def assert_unauthenticated(self, user, password):
        with self.assertRaises(NoHostAvailable) as response:
            node = self.cluster.nodelist()[0]
            self.cql_connection(node, user=user, password=password)
        host, error = response.exception.errors.popitem()

        message = "Provided username {user} and/or password are incorrect".format(user=user)\
            if node.cluster.version() >= LooseVersion('3.10') \
            else "Username and/or password are incorrect"
        pattern = 'Failed to authenticate to {host}: Error from server: code=0100 ' \
                  '[Bad credentials] message="{message}"'.format(host=host, message=message)

        assert isinstance(error, AuthenticationFailed), "Expected AuthenticationFailed, got {error}".format(error=error)
        self.assertIn(pattern, error.message)

    def assert_login_not_allowed(self, user, password):
        with self.assertRaises(NoHostAvailable) as response:
            node = self.cluster.nodelist()[0]
            self.cql_connection(node, user=user, password=password)
        host, error = response.exception.errors.popitem()

        pattern = 'Failed to authenticate to {host}: Error from server: code=0100 ' \
                  '[Bad credentials] message="{user} is not permitted to log in"'.format(host=host, user=user)

        assert isinstance(error, AuthenticationFailed), "Expected AuthenticationFailed, got {error}".format(error=error)
        self.assertIn(pattern, error.message)

    def assert_permissions_listed(self, expected, session, query):
        rows = session.execute(query)
        perms = [(str(r.role), str(r.resource), str(r.permission)) for r in rows]
        self.assertEqual(sorted(expected), sorted(perms))

    def assert_no_permissions(self, session, query):
        self.assertItemsEqual(list(session.execute(query)), [])


def role_creator_permissions(creator, role):
    return [(creator, role, perm) for perm in ('ALTER', 'DROP', 'AUTHORIZE')]


def function_resource_creator_permissions(creator, resource):
    return [(creator, resource, perm) for perm in ('ALTER', 'DROP', 'AUTHORIZE', 'EXECUTE')]


def restart_cluster_and_update_config_with_sleep(cluster, config):
    restart_cluster_and_update_config(cluster, config)
    time.sleep(12)  # Wait for -Dcassandra.superuser_setup_delay_ms to expire<|MERGE_RESOLUTION|>--- conflicted
+++ resolved
@@ -4,24 +4,18 @@
 
 from cassandra import AuthenticationFailed, InvalidRequest, Unauthorized
 from cassandra.cluster import NoHostAvailable
-from cassandra.protocol import SyntaxException, ServerError
-
-<<<<<<< HEAD
+from cassandra.protocol import ServerError, SyntaxException
+
 from dtest import (CASSANDRA_VERSION_FROM_BUILD, ReusableClusterTester, Tester,
                    debug, wait_for_any_log)
-from tools.assertions import (assert_all, assert_invalid, assert_length_equal,
-                              assert_one, assert_unauthorized)
-=======
-from dtest import CASSANDRA_VERSION_FROM_BUILD, Tester, debug
-from tools.assertions import (assert_all, assert_invalid, assert_one,
-                              assert_unauthorized, assert_exception,
-                              assert_length_equal)
->>>>>>> 968ba4d1
+from tools.assertions import (assert_all, assert_exception, assert_invalid,
+                              assert_length_equal, assert_one,
+                              assert_unauthorized)
 from tools.decorators import known_failure, since
 from tools.jmxutils import (JolokiaAgent, make_mbean,
                             remove_perf_disable_shared_mem)
+from tools.metadata_wrapper import UpdatingKeyspaceMetadataWrapper
 from tools.misc import ImmutableMapping, restart_cluster_and_update_config
-from tools.metadata_wrapper import UpdatingKeyspaceMetadataWrapper
 
 
 class AuthMixin():
@@ -272,14 +266,12 @@
         * Confirm that corrupted user can no longer login
         @jira_ticket CASSANDRA-12700
         """
-        self.prepare()
-
         session = self.get_session(user='cassandra', password='cassandra')
         session.execute("CREATE USER bob WITH PASSWORD '12345' SUPERUSER")
 
         bob = self.get_session(user='bob', password='12345')
         rows = list(bob.execute("LIST USERS"))
-        assert_length_equal(2, len(rows))
+        assert_length_equal(rows, 2)
 
         session.execute("UPDATE system_auth.roles SET is_superuser=null WHERE role='bob'")
 
@@ -289,6 +281,9 @@
             self.get_session(user='bob', password='12345')
         except NoHostAvailable as e:
             self.assertIsInstance(e.errors.values()[0], AuthenticationFailed)
+
+        # This corrupts system_auth, so we have to teardown the cluster after
+        self.wipe_and_initialize_cluster()
 
     def user_cant_drop_themselves_test(self):
         """
